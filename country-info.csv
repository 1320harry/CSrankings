--- conflicted
+++ resolved
@@ -32,11 +32,8 @@
 IIT Gandhinagar,asia
 IIT Guwahati,asia
 IIT Hyderabad,asia
-<<<<<<< HEAD
 IIT Indore,asia
-=======
 IIT Jodhpur,asia
->>>>>>> 94afec7c
 IIT Kanpur,asia
 IIT Kharagpur,asia
 IIT Madras,asia
