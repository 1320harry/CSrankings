--- conflicted
+++ resolved
@@ -186,9 +186,6 @@
 Koç University,europe
 RMIT University,australasia
 University of Sussex,europe
-<<<<<<< HEAD
 University of Konstanz,europe
-=======
 University of Stuttgart,europe
-National Tsing Hua University,asia
->>>>>>> e013dd21
+National Tsing Hua University,asia