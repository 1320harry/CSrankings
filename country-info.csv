institution,region
Aalto University,europe
Aarhus University,europe
Aalborg University,europe
American University of Beirut,asia
Ariel University,europe
AUEB,europe
Australian National University,australasia
BITS Pilani,asia
Bar-Ilan University,europe
Beihang University,asia
Ben-Gurion University of the Negev,europe
Brandenburg University of Technology,europe
Bundeswehr University Munich,europe
CMI,asia
CWI,europe
Carleton University,canada
CISPA Helmholtz Center,europe
Chalmers University of Technology,europe
Charles University,europe
Chinese Academy of Sciences,asia
Chinese University of Hong Kong,asia
The Hong Kong Polytechnic University,asia
Chulalongkorn University,asia
Concordia University,canada
Cyprus University of Technology,europe
DAIICT,asia
Dalhousie University,canada
De La Salle University,asia
University of Copenhagen,europe
University of Würzburg,europe
DTU,europe
EPFL,europe
ETH Zurich,europe
ETS Montreal,canada
Ecole Normale Superieure de Cachan,europe
Ecole Normale Superieure de Lyon,europe
Ecole Normale Superieure,europe
EURECOM,europe
Freie Universitaet Berlin,europe
Friedrich Schiller University Jena,europe
Qatar Computing Research Institute,asia
Queen Mary University of London,europe
Graz University of Technology,europe
Hacettepe University,europe
Hanyang University,asia
Harbin Institute of Technology,asia
Hasso Plattner Institute,europe
HEC Montreal,canada
Hebrew University of Jerusalem,europe
HKUST,asia
Hong Kong Baptist University,asia
Humboldt University of Berlin,europe
IIIT Bangalore,asia
IIIT Delhi,asia
IIIT Hyderabad,asia
IISc Bangalore,asia
IIT Bhubaneswar,asia
IIT (BHU) Varanasi,asia
IIT Bombay,asia
IIT Delhi,asia
IIT Gandhinagar,asia
IIT Guwahati,asia
IIT Hyderabad,asia
IIT Indore,asia
IIT Jodhpur,asia
IIT Kanpur,asia
IIT Kharagpur,asia
IIT Madras,asia
IIT Mandi,asia
IIT Patna,asia
IIT Roorkee,asia
IIT Ropar,asia
IMDEA Networks Institute,europe
IMDEA Software Institute,europe
IMSc,asia
IST Austria,europe
IT University of Copenhagen,europe
Imperial College London,europe
KAIST,asia
Karlsruhe Institute of Technology (KIT),europe
KAUST,asia
King Abdulaziz University,asia
KTH Royal Institute of Technology,europe
KU Leuven,europe
Kyoto University,asia
Lebanese American University,asia
LMU Munich,europe
LUMS,asia
Lund University,europe
Maastricht University,europe
Masdar Institute,asia
Massey University,australasia
Max Planck Institute,europe
McGill University,canada
McMaster University,canada
Monash University,australasia
Nanjing University,asia
NYU Shanghai,asia
Nanyang Technological University,asia
National Taiwan University,asia
National University of Singapore,asia
NTNU,europe
Peking University,asia
Politecnico di Milano,europe
Polytechnic University of Catalonia,europe
POSTECH,asia
Qatar University,asia
Queen's University,canada
Ruhr-University Bochum,europe
RWTH Aachen,europe
Ryerson University,canada
Shanghai Jiao Tong University,asia
Shanghai Univ. of Finance and Economics,asia
Sharif University of Technology,asia
Simon Fraser University,canada
Singapore Management University,asia
SUTD,asia
Scuola Superiore Sant'Anna,europe
Tata Institute of Fundamental Research,asia
Tokyo Institute of Technology,asia
Tsinghua University,asia
TU Berlin,europe
TU Braunschweig,europe
TU Darmstadt,europe
TU Delft,europe
TU Dresden,europe
TU Eindhoven,europe
TU Munich,europe
TU Wien,europe
Technion,europe
Tel Aviv University,europe
Texas A&M at Qatar,asia
UNSW,australasia
UESTC,asia
USTC,asia
UNIST,asia
Universidad de Chile,southamerica
Universidade de Brasília,southamerica
Universidade de Lisboa,europe
Universidade NOVA de Lisboa,europe
UFMG,southamerica
Université Jean Monnet,europe
University College London,europe
University of Adelaide,australasia
University of Alberta,canada
University of Athens,europe
University of Auckland,australasia
University of Bath,europe
University of Bern,europe
University of Bristol,europe
University of British Columbia,canada
University of Buenos Aires,southamerica
University of Calgary,canada
University of Cambridge,europe
UNICAMP,southamerica
University of Canterbury,australasia
University of Chinese Academy of Sciences,asia
University of Crete,europe
University of Dundee,europe
University of Edinburgh,europe
University of Freiburg,europe
University of Glasgow,europe
University of Guelph,canada
University of Jordan,asia
University of Kent,europe
University of Koblenz-Landau,europe
University of Liverpool,europe
University of Luxembourg,europe
University of Manchester,europe
University of Manitoba,canada
University of Melbourne,australasia
University of Montreal,canada
University of Murcia,europe
University of New Brunswick,canada
University of Otago,australasia
University of Ottawa,canada
University of Oxford,europe
University of Passau,europe
University of Pisa, europe
University of Queensland,australasia
University of Salerno,europe
USP,southamerica
University of Salzburg,europe
University of Saskatchewan,canada
University of Sydney,australasia
University of Technology Sydney,australasia
University of Tartu,europe
University of Tokyo,asia
University of Toronto,canada
University of Victoria,canada
University of Waikato,australasia
University of Warsaw,europe
University of Waterloo,canada
University of Western Australia,australasia
University of Wroclaw,europe
University of Zurich,europe
Università della Svizzera italiana,europe
Université libre de Bruxelles,europe
Uppsala University,europe
VU Amsterdam,europe
University of Amsterdam,europe
Victoria University of Wellington,australasia
Western University,canada
York University,canada
Zhejiang University,asia
Bielefeld University,europe
KTH Royal Institute of Technology,europe
UFPE,southamerica
UFRGS,southamerica
UFU,southamerica
UFRJ,southamerica
PUC-RIO,southamerica
USP-ICMC,southamerica
UFF,southamerica
PUC-RS,southamerica
Universidade Federal de Viçosa,southamerica
Koç University,europe
RMIT University,australasia
Universidad Rey Juan Carlos,europe
University of Sussex,europe
University of Konstanz,europe
University of Stuttgart,europe
National Tsing Hua University,asia
FURG Federal University of Rio Grande,southamerica
UFMS,southamerica
Masaryk University,europe
University of Sannio,europe
Middle East Technical University,europe
Bilkent University,europe
University of Molise,europe
Boğaziçi University,europe
Istanbul Technical University,europe
Sabancı University,europe
Yıldız Technical University,europe
Izmir Institute of Technology,europe
Seoul National University,asia
Middlesex University,europe
Newcastle University,australasia
University of Surrey,europe
University of Vienna,europe
Fudan University,asia
Korea University,asia
University of York,europe
Tilburg University,europe
Bocconi University,europe
Groningen University,europe
Shenzhen University,asia
Universidad de los Andes,southamerica
University of Nicosia,europe
University of Cape Town,africa
Stellenbosch University,africa
<<<<<<< HEAD
Shandong University,asia
=======
Universidad de Zaragoza,europe
University of Hong Kong,asia
National Cheng Kung University,asia
>>>>>>> c5be5367
<|MERGE_RESOLUTION|>--- conflicted
+++ resolved
@@ -250,10 +250,7 @@
 University of Nicosia,europe
 University of Cape Town,africa
 Stellenbosch University,africa
-<<<<<<< HEAD
-Shandong University,asia
-=======
 Universidad de Zaragoza,europe
 University of Hong Kong,asia
 National Cheng Kung University,asia
->>>>>>> c5be5367
+Shandong University,asia