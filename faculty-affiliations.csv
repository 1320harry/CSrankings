--- conflicted
+++ resolved
@@ -4088,11 +4088,8 @@
 Tae Oh , Rochester Institute of Technology
 Tona Henderson , Rochester Institute of Technology
 Vicki L. Hanson , Rochester Institute of Technology
-<<<<<<< HEAD
-=======
 W. Michelle Harris , Rochester Institute of Technology
 Wiem Mkaouer , Rochester Institute of Technology
->>>>>>> ca31c140
 Wiley R. McKinzie , Rochester Institute of Technology
 W. Michelle Harris , Rochester Institute of Technology
 Xumin Liu , Rochester Institute of Technology
