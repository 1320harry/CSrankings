name,affiliation
Anders Møller , Aarhus University
Aslan Askarov , Aarhus University
Christian N. S. Pedersen , Aarhus University
Christian Nørgaard Storm Pedersen , Aarhus University
Claudio Orlandi , Aarhus University
Eve Hoggan , Aarhus University
Gerth Stølting Brodal , Aarhus University
Gudmund Skovbjerg Frandsen , Aarhus University
Hans Jörg Müller , Aarhus University
Henrik Bærbak Christensen , Aarhus University
Ira Assent , Aarhus University
Ivan Bjerre Damgård , Aarhus University
Ivan Damgård , Aarhus University
Jesper Buus Nielsen , Aarhus University
Jörg Müller , Aarhus University
Kaj Grønbæk , Aarhus University
Kasper Dalgaard Larsen , Aarhus University
Kasper Green Larsen , Aarhus University
Kristoffer Arnsfelt Hansen , Aarhus University
Kurt Jensen , Aarhus University
Lars Arge , Aarhus University
Lars Birkedal , Aarhus University
Marianne Graves Petersen , Aarhus University
Michael I. Schwartzbach , Aarhus University
Morten Kyng , Aarhus University
Niels Olof Bouvin , Aarhus University
Olav W. Bertelsen , Aarhus University
Olav Wedege Bertelsen , Aarhus University
Ole Caprani , Aarhus University
Olivier Danvy , Aarhus University
Peyman Afshani , Aarhus University
Susanne Bødker , Aarhus University
Thomas Dueholm Hansen , Aarhus University
Ahmad R. Dhaini , American University of Beirut
Ali Chehab , American University of Beirut
Ayman I. Kayssi , American University of Beirut
Fadi A. Zaraket , American University of Beirut
Fadi N. Karameh , American University of Beirut
Fatima K. Abu Salem , American University of Beirut
George M. Turkiyyah , American University of Beirut
George Turkiyyah , American University of Beirut
Haitham Akkary , American University of Beirut
Hassan A. Artail , American University of Beirut
Hassan Artail , American University of Beirut
Hazem M. Hajj , American University of Beirut
Haïdar Safa , American University of Beirut
Ibrahim C. Abou-Faycal , American University of Beirut
Imad Elhajj , American University of Beirut
Imad H. Elhajj , American University of Beirut
Louay Bazzi , American University of Beirut
Louay M. J. Bazzi , American University of Beirut
Mariette Awad , American University of Beirut
Mohamad Jaber , American University of Beirut
Paul C. Attie , American University of Beirut
Shady Elbassuoni , American University of Beirut
Wassim El-Hajj , American University of Beirut
Wes Masri , American University of Beirut
Amit Dvir , Ariel University
Amos Azaria , Ariel University
Anat Paskin , Ariel University
Anat Paskin-Cherniavsky , Ariel University
Boaz Ben-Moshe , Ariel University
Dan Hefetz , Ariel University
Dan Ophir , Ariel University
Dana Shapira , Ariel University
Dror Tobi , Ariel University
Elad Aigner-Horev , Ariel University
Eran Omri , Ariel University
Gabriel Nivasch , Ariel University
Lee-Ad Gottlieb , Ariel University
Mira Gonen , Ariel University
Noam Hazon , Ariel University
Ofir Pele , Ariel University
Vadim E. Levit , Ariel University
Adam Doupé , Arizona State University
Andréa W. Richa , Arizona State University
Arunabha Sen , Arizona State University
Aviral Shrivastava , Arizona State University
Baoxin Li , Arizona State University
Brian C. Nelson , Arizona State University
Carole-Jean Wu , Arizona State University
Charles J. Colbourn , Arizona State University
Charles Joseph Colbourn , Arizona State University
Chitta Baral , Arizona State University
Erin Walker , Arizona State University
Gail-Joon Ahn , Arizona State University
Georgios E. Fainekos , Arizona State University
Guoliang Xue , Arizona State University
Hanghang Tong , Arizona State University
Hasan Davulcu , Arizona State University
Heni Ben Amor , Arizona State University
Huan Liu , Arizona State University
James S. Collofello , Arizona State University
Jingrui He , Arizona State University
Joohyung Lee , Arizona State University
K. Selçuk Candan , Arizona State University
Kasim Selçuk Candan , Arizona State University
Kurt VanLehn , Arizona State University
Ming Zhao , Arizona State University
Mohamed Sarwat , Arizona State University
Paolo Papotti , Arizona State University
Partha Dasgupta , Arizona State University
Rida A. Bazzi , Arizona State University
Sandeep K. S. Gupta , Arizona State University
Subbarao Kambhampati , Arizona State University
Violet R. Syrotiuk , Arizona State University
Wei-Tek Tsai , Arizona State University
Yalin Wang , Arizona State University
Yezhou Yang , Arizona State University
Antonis Dimakis , Athens University of Economics and Business
Dimitris Gritzalis , Athens University of Economics and Business
E. J. Yannakoudakis , Athens University of Economics and Business
Emmanouel A. Giakoumakis , Athens University of Economics and Business
Emmanuel J. Yannakoudakis , Athens University of Economics and Business
Eugénie Foustoucos , Athens University of Economics and Business
Evangelos Markakis , Athens University of Economics and Business
George C. Polyzos , Athens University of Economics and Business
George D. Stamoulis , Athens University of Economics and Business
George Xylomenos , Athens University of Economics and Business
Georgios Papaioannou , Athens University of Economics and Business
Giannis F. Marias , Athens University of Economics and Business
Ioannis Kontoyiannis , Athens University of Economics and Business
Ioannis Milis , Athens University of Economics and Business
Ion Androutsopoulos , Athens University of Economics and Business
Iordanis Koutsopoulos , Athens University of Economics and Business
Michalis K. Titsias , Athens University of Economics and Business
Michalis Vazirgiannis , Athens University of Economics and Business
Nicos Malevris , Athens University of Economics and Business
Nikolaos Malevris , Athens University of Economics and Business
P. Katerinis , Athens University of Economics and Business
P. Vassalos , Athens University of Economics and Business
Panos Constantopoulos , Athens University of Economics and Business
Stavros Toumpis , Athens University of Economics and Business
T. Z. Kalamboukis , Athens University of Economics and Business
Theodore K. Apostolopoulos , Athens University of Economics and Business
Theodore Kalamboukis , Athens University of Economics and Business
Vana Kalogeraki , Athens University of Economics and Business
Vangelis Markakis , Athens University of Economics and Business
Vasilios A. Siris , Athens University of Economics and Business
Vasilis Vassalos , Athens University of Economics and Business
Yannis Kotidis , Athens University of Economics and Business
Alvin S. Lim , Auburn University
Anthony Skjellum , Auburn University
Cheryl D. Seals , Auburn University
Cheryl Denise Seals , Auburn University
Cheryl Seals , Auburn University
Daniela Marghitu , Auburn University
David A. Umphress , Auburn University
Dean Hendrix , Auburn University
James H. Cross , Auburn University
James H. Cross II , Auburn University
Jeffrey L. Overbey , Auburn University
Jeffrey Overbey , Auburn University
Kai H. Chang , Auburn University
Kai-Hsiung Chang , Auburn University
Levent Yilmaz , Auburn University
N. Hari Narayanan , Auburn University
Richard Chapman , Auburn University
Saad Biaz , Auburn University
Sanjeev Baskiyar , Auburn University
T. Dean Hendrix , Auburn University
Wei-Shinn Ku , Auburn University
Xiao Qin , Auburn University
Adrian Lowe , Australian National University
Alistair P. Rendell , Australian National University
Andreas Fell , Australian National University
Andres Cuevas , Australian National University
Andrew Blakers , Australian National University
Andrew F. Thomson , Australian National University
Anoop Cherian , Australian National University
Antonio Tricoli , Australian National University
Antony Hosking , Australian National University
Antony L. Hosking , Australian National University
Apurv Kumar , Australian National University
Armin Haller , Australian National University
Basura Fernando , Australian National University
Ben Swift , Australian National University
Benjamin Swift , Australian National University
Bob McKay , Australian National University
Bob Williamson , Australian National University
Brendan D. McKay , Australian National University
Brian D. O. Anderson , Australian National University
Brian David Outram Anderson , Australian National University
Changbin Brad Yu , Australian National University
Changbin Yu , Australian National University
Chog Barugkin , Australian National University
Chris Stokes-Griffin , Australian National University
Chuong V. Nguyen , Australian National University
Daniel Macdonald , Australian National University
Daniel Walter , Australian National University
David Nisbet , Australian National University
Dingfu Zhou , Australian National University
Dinusha Vatsalan , Australian National University
Dirk Pattinson , Australian National University
Dongwoo Kim , Australian National University
Ekaterina Lebedeva , Australian National University
Enrico Scala , Australian National University
Er-Chien Wang , Australian National University
Eric C. McCreath , Australian National University
Eric McCreath , Australian National University
Evan Franklin , Australian National University
Fatih Murat Porikli , Australian National University
Fatih Porikli , Australian National University
Fiacre Rougieux , Australian National University
Fiona J. Beck , Australian National University
Gerard Borg , Australian National University
Gerry Corrigan , Australian National University
Guodong Shi , Australian National University
Hassan Hijazi , Australian National University
Hassan L. Hijazi , Australian National University
Hemant Kumar Mulmudi , Australian National University
Henry Gardner , Australian National University
Henry J. Gardner , Australian National University
Heping Shen , Australian National University
Hongdong Li , Australian National University
Igor Skryabin , Australian National University
Ijaz Akhter , Australian National University
Jeremy Dawson , Australian National University
Jeremy E. Dawson , Australian National University
Jie Cui , Australian National University
Jochen Renz , Australian National University
Jochen Trumpf , Australian National University
John A. Richards , Australian National University
John K. Slaney , Australian National University
John Lloyd , Australian National University
John Pye , Australian National University
John Slaney , Australian National University
John W. Lloyd , Australian National University
Jonghyuk Kim , Australian National University
Joseph S. Coventry , Australian National University
Junming Wei , Australian National University
Kate Booker , Australian National University
Kean Chern Fong , Australian National University
Klaus Weber , Australian National University
Kun Cai , Australian National University
Kylie Catchpole , Australian National University
Laurent Kneip , Australian National University
Lexing Xie , Australian National University
Lynette Johns-Boast , Australian National University
Mahesh Venkataraman , Australian National University
Marco Ernst , Australian National University
Marcus Hutter , Australian National University
Marian-Andrei Rizoiu , Australian National University
Mark D. Reid , Australian National University
Mark Reid , Australian National University
Matt Stocks , Australian National University
Matthew Doolan , Australian National University
Matthew R. James , Australian National University
Michael Dennis , Australian National University
Nan Yang , Australian National University
Neda Aboutorab , Australian National University
Parastoo Sadeghi , Australian National University
Patrik Haslum , Australian National University
Paul Compston , Australian National University
Peter Christen , Australian National University
Peter E. Strazdins , Australian National University
Peter Kreider , Australian National University
Peter Strazdins , Australian National University
Pheng Phang , Australian National University
Prasanga N. Samarasinghe , Australian National University
Qing Wang , Australian National University
Qing-Hua Qin , Australian National University
Rajeev Goré , Australian National University
Ramesh S. Sankaranarayana , Australian National University
Ramesh Sankaranarayana , Australian National University
Richard Brent , Australian National University
Richard I. Hartley , Australian National University
Richard P. Brent , Australian National University
Robert C. Williamson , Australian National University
Robert E. Mahony , Australian National University
Robert I. McKay , Australian National University
Robert Ian McKay , Australian National University
Robert Williamson , Australian National University
Rodney A. Kennedy , Australian National University
Roman Bader , Australian National University
Salman Durrani , Australian National University
Shankar Kalyanasundaram , Australian National University
Shayne Flint , Australian National University
Shihao Yan , Australian National University
Stephen Blackburn , Australian National University
Stephen Gould , Australian National University
Stephen M. Blackburn , Australian National University
Steve Blackburn , Australian National University
Steven M. Blackburn , Australian National University
Sylvie Thiébaux , Australian National University
T. C. Chong , Australian National University
T. D. Gedeon , Australian National University
Takuya Tsuzuki , Australian National University
Tamás D. Gedeon , Australian National University
Thomas P. White , Australian National University
Thushara D. Abhayapala , Australian National University
Timothy Graham , Australian National University
Tom Gedeon , Australian National University
Tom Ratcliff , Australian National University
Tony Hosking , Australian National University
Uwe R. Zimmer , Australian National University
Uwe Zimmer , Australian National University
Vernie Everett , Australian National University
Vincent Wheeler , Australian National University
Viorela Ila , Australian National University
W. M. Lee , Australian National University
Weifa Liang , Australian National University
Wen Zhang 0002 , Australian National University
Wojciech Lipinski , Australian National University
Xiangyun Zhou , Australian National University
Xiaolei Hou , Australian National University
Xinbo Yang , Australian National University
Yimao Wan , Australian National University
Yuchao Dai , Australian National University
Yuerui Lu , Australian National University
Abhishek Mishra , BITS Pilani
Amit Dua , BITS Pilani
Arun Chauhan 0002 , BITS Pilani
Ashutosh Bhatia , BITS Pilani
Avinash Gautam , BITS Pilani
J. P. Misra , BITS Pilani
K. Haribabu , BITS Pilani
Kamlesh Tiwari , BITS Pilani
Kuldeep Kumar , BITS Pilani
Lavika Goel , BITS Pilani
Mukesh Kumar Rohil , BITS Pilani
Navneet Goyal , BITS Pilani
Poonam Goyal , BITS Pilani
Rahul Banerjee , BITS Pilani
Sudeept Mohan , BITS Pilani
Sundar Balasubramaniam , BITS Pilani
Sundaresan Raman , BITS Pilani
Vandana Agarwal , BITS Pilani
Virendra Singh Shekhawat , BITS Pilani
Vishal Gupta , BITS Pilani
Yashvardhan Sharma , BITS Pilani
Amihood Amir , Bar-Ilan University
Amir Herzberg , Bar-Ilan University
Ariel J. Frank , Bar-Ilan University
Avinatan Hassidim , Bar-Ilan University
Benny Pinkas , Bar-Ilan University
David Sarne , Bar-Ilan University
Doron A. Peled , Bar-Ilan University
Doron Peled , Bar-Ilan University
Ely Porat , Bar-Ilan University
Gal A. Kaminka , Bar-Ilan University
Ido Dagan , Bar-Ilan University
Joseph Keshet , Bar-Ilan University
Liam Roditty , Bar-Ilan University
Moshe Koppel , Bar-Ilan University
Moshe Lewenstein , Bar-Ilan University
Nathan S. Netanyahu , Bar-Ilan University
Noa Agmon , Bar-Ilan University
Sarit Kraus , Bar-Ilan University
Shmuel T. Klein , Bar-Ilan University
Shmuel Tomi Klein , Bar-Ilan University
Tali Kaufman , Bar-Ilan University
Tanya Plotkin , Bar-Ilan University
Yael Amsterdamer , Bar-Ilan University
Yehuda Lindell , Bar-Ilan University
Yoav Goldberg , Bar-Ilan University
Yonatan Aumann , Bar-Ilan University
Anand Seetharam , Binghamton University
Aravind Prakash , Binghamton University
Arti Ramesh , Binghamton University
Dmitry Ponomarev , Binghamton University
Dmitry V. Ponomarev , Binghamton University
Guanhua Yan , Binghamton University
Kanad Ghose , Binghamton University
Kartik Gopalan , Binghamton University
Kenneth Chiu , Binghamton University
Kyoung-Don Kang , Binghamton University
Lei Yu 0001 , Binghamton University
Leslie Lander , Binghamton University
Lijun Yin , Binghamton University
Madhusudhan Govindaraju , Binghamton University
Michael J. Lewis , Binghamton University
Mo Sha , Binghamton University
Patrick H. Madden , Binghamton University
Ping Yang 0002 , Binghamton University
Timothy N. Miller , Binghamton University
Weiyi Meng , Binghamton University
Weiying Dai , Binghamton University
Yan Wang 0003 , Binghamton University
Yao Liu 0001 , Binghamton University
Yifan Zhang 0002 , Binghamton University
Yu David Liu , Binghamton University
Zhongfei (Mark) Zhang , Binghamton University
Zhongfei Zhang , Binghamton University
Amit Jain , Boise State University
Bogdan Dit , Boise State University
Casey Kennington , Boise State University
Casey Redd Kennington , Boise State University
Catherine Mills Olschanowsky , Boise State University
Catherine Olschanowsky , Boise State University
Dianxiang Xu , Boise State University
Edoardo Serra , Boise State University
Elena Sherman , Boise State University
Francesca Spezzano , Boise State University
Gaby Dagher , Boise State University
Hoda Mehrpouyan , Boise State University
Jerry Alan Fails , Boise State University
Jidong Xiao , Boise State University
Jim Buffenbarger , Boise State University
Jyh-haw Yeh , Boise State University
Maria Soledad Pera , Boise State University
Michael Ekstrand , Boise State University
Min Long , Boise State University
Steve Cutchin , Boise State University
Timothy L. Andersen , Boise State University
Yantian Hou , Boise State University
Edward Sciore , Boston College
Hao Jiang , Boston College
Howard Straubing , Boston College
José Bento , Boston College
José Bento Ayres Pereira , Boston College
Robert Muller , Boston College
Robert Signorile , Boston College
Sergio Alvarez , Boston College
Sergio Alvarez Pardo , Boston College
A. J. Kfoury , Boston University
Alina Ene , Boston University
Assaf J. Kfoury , Boston University
Azer Bestavros , Boston University
Charalampos E. Tsourakakis , Boston University
David Starobinski , Boston University
Evimaria Terzi , Boston University
George Kollios , Boston University
Hongwei Xi , Boston University
Ibrahim Matta , Boston University
John W. Byers , Boston University
Jonathan Appavoo , Boston University
Kate Saenko , Boston University
Leonid A. Levin , Boston University
Leonid Reyzin , Boston University
Lorenzo Orecchia , Boston University
Manuel Egele , Boston University
Margrit Betke , Boston University
Mark Crovella , Boston University
Péter Gács , Boston University
Ran Canetti , Boston University
Richard West , Boston University
Sharon Goldberg , Boston University
Stan Sclaroff , Boston University
Steven Homer , Boston University
Wayne Snyder , Boston University
Antonella Di Lillo , Brandeis University
Harry G. Mairson , Brandeis University
James A. Storer , Brandeis University
James Pustejovsky , Brandeis University
Jordan Pollack , Brandeis University
Liuba Shrira , Brandeis University
Lotus Goldberg , Brandeis University
Mitch Cherniack , Brandeis University
Nianwen Xue , Brandeis University
Olga Papaemmanouil , Brandeis University
Pengyu Hong , Brandeis University
Richard Alterman , Brandeis University
Rick Alterman , Brandeis University
Sophia A. Malamud , Brandeis University
Timothy J. Hickey , Brandeis University
Bill Barrett , Brigham Young University
Brent Adams , Brigham Young University
Bryan S. Morse , Brigham Young University
Christophe G. Giraud-Carrier , Brigham Young University
Cory Barker , Brigham Young University
Dan Ventura , Brigham Young University
Daniel Zappala , Brigham Young University
David Wingate , Brigham Young University
Eric G. Mercer , Brigham Young University
Eric K. Ringger , Brigham Young University
Eric Mercer , Brigham Young University
J. Kelly Flanagan , Brigham Young University
Jacob W. Crandall , Brigham Young University
Jacob William Crandall , Brigham Young University
Kenneth J. Rodham , Brigham Young University
Kent E. Seamons , Brigham Young University
Kevin D. Seppi , Brigham Young University
Mark J. Clement , Brigham Young University
Michael A. Goodrich , Brigham Young University
Michael D. Jones , Brigham Young University
Parris K. Egbert , Brigham Young University
Paul R. Roper , Brigham Young University
Quinn O. Snell , Brigham Young University
Quinn Snell , Brigham Young University
Robert P. Burton , Brigham Young University
Ryan Farrell , Brigham Young University
Scott N. Woodfield , Brigham Young University
Sean C. Warnick , Brigham Young University
Sean Warnick , Brigham Young University
Seth Holladay , Brigham Young University
Thomas W. Sederberg , Brigham Young University
Tony R. Martinez , Brigham Young University
William A. Barrett , Brigham Young University
Yiu-Kai Dennis Ng , Brigham Young University
Yiu-Kai Ng , Brigham Young University
Amy Greenwald , Brown University
Andries van Dam , Brown University
Andy van Dam , Brown University
Anna Lysyanskaya , Brown University
David H. Laidlaw , Brown University
Eli Upfal , Brown University
Eugene Charniak , Brown University
Franco P. Preparata , Brown University
George Konidaris , Brown University
Jeff Huang , Brown University
John E. Savage , Brown University
John F. Hughes , Brown University
Maurice Herlihy , Brown University
Michael L. Littman , Brown University
Paul Valiant , Brown University
Pedro F. Felzenszwalb , Brown University
Pedro Felipe Felzenszwalb , Brown University
Philip N. Klein , Brown University
Roberto Tamassia , Brown University
Rodrigo C. Fonseca , Brown University
Rodrigo Fonseca , Brown University
Seny Kamara , Brown University
Shriram Krishnamurthi , Brown University
Sorin Istrail , Brown University
Stan Zdonik , Brown University
Stanley B. Zdonik , Brown University
Stefanie Tellex , Brown University
Steven P. Reiss , Brown University
Theophilus Benson , Brown University
Thomas W. Doeppner Jr. , Brown University
Tim Kraska , Brown University
Ugur Çetintemel , Brown University
Vasileios P. Kemerlis , Brown University
Aiswarya Cyriac , CMI
B. Srivathsan , CMI
C. Aiswarya , CMI
Geevarghese Philip , CMI
K. Narayan Kumar , CMI
K. V. Subrahmanyam , CMI
M. Praveen , CMI
Madhavan Mukund , CMI
Partha Mukhopadhyay , CMI
Prajakta Nimbhorkar , CMI
S. P. Suresh , CMI
Samir Datta , CMI
Sourav Chakraborty 0001 , CMI
Abbe Mowshowitz , CUNY
Abdullah Uz Tansel , CUNY
Akira Kawaguchi , CUNY
Amotz Bar-Noy , CUNY
Amotz Barnoy , CUNY
Bilal Khan , CUNY
Bon K. Sy , CUNY
Brian Murphy , CUNY
Candido Cabo , CUNY
Changhe Yuan , CUNY
Chen Chao , CUNY
Danny Kopec , CUNY
Danyang Zhang , CUNY
Delaram Kahrobaei , CUNY
Devorah Kletenik , CUNY
Dina Sokol , CUNY
Douglas Troeger , CUNY
Felisa J. Vázquez-Abad , CUNY
Feng Gu , CUNY
Gabor T. Herman , CUNY
George Wolberg , CUNY
Ioannis Stamos , CUNY
Irina Gladkova , CUNY
Izidor Gertner , CUNY
Jianting Zhang , CUNY
Jie Wei , CUNY
Jizhong Xiao , CUNY
Joel David Hamkins , CUNY
Kaliappa Nadar Ravindran , CUNY
Kaliappa Ravindran , CUNY
Katherine St. John , CUNY
Lei Xie , CUNY
Leonid Gurvits , CUNY
Lev Manovich , CUNY
Linda Weiser Friedman , CUNY
Louis D'Alotto , CUNY
Louis Petingi , CUNY
M. Ümit Uyar , CUNY
Matthew Johnson , CUNY
Michael E. Kress , CUNY
Michael Grossberg , CUNY
Michael Mandel , CUNY
Myung J. Lee , CUNY
Myung Jong Lee , CUNY
Nelly Fazio , CUNY
Neng-Fa Zhou , CUNY
Olympia Hadjiliadis , CUNY
Paula A. Whitlock , CUNY
Peter Brass , CUNY
Peter Braß , CUNY
Ping Ji , CUNY
Raquel Benbunan-Fich , CUNY
Rivka Levitan , CUNY
Robert M. Haralick , CUNY
Robert Martin Haralick , CUNY
Rohit Parikh , CUNY
Rosario Gennaro , CUNY
Russell Miller , CUNY
Saad Mneimneh , CUNY
Sarah Zelikovitz , CUNY
Saul Aaron Kripke , CUNY
Saul Kripke , CUNY
Scott Dexter , CUNY
Sergei N. Artëmov , CUNY
Shuqun Zhang , CUNY
Shweta Jain , CUNY
Soon Ae Chun , CUNY
Spiridon Bakiras , CUNY
Subash Shankar , CUNY
Susan D. Epstein , CUNY
Susan Imberman , CUNY
Sven Dietrich , CUNY
T. Yung Kong , CUNY
Tat Yung Kong , CUNY
Theodore Brown , CUNY
Theodore Raphan , CUNY
Victor Pan , CUNY
Victor Y. Pan , CUNY
William E. Skeith III , CUNY
William G. Sakas , CUNY
Xiangdong Li , CUNY
Xiaowen Zhang , CUNY
Yedidyah Langsam , CUNY
Ying-li Tian , CUNY
Yumei Huo , CUNY
Zhanyang Zhang , CUNY
Zhigang Xiang , CUNY
Zhigang Zhu , CUNY
A. J. Jansen , CWI
Eric J. Pauwels , CWI
Fahrad Arbab , CWI
Frank S. de Boer , CWI
Han la Poutré , CWI
Hannes Mühleisen , CWI
Harry Buhrman , CWI
Ivan Herman , CWI
Iván Herman , CWI
Jack Jansen , CWI
Jan J. M. M. Rutten , CWI
Jan Rutten , CWI
Jan van Eijck , CWI
Joke Blom , CWI
Joke G. Blom , CWI
Joost Batenburg , CWI
Jop Briët , CWI
Jurgen J. Vinju , CWI
Laura Hollink , CWI
Lynda Hardman , CWI
Marc Stevens , CWI
Martin L. Kersten , CWI
Michael Kaisers , CWI
Paul Klint , CWI
Peter A. Boncz , CWI
Peter Grunwald , CWI
Peter Grünwald , CWI
Rob van der Mei , CWI
Robert D. van der Mei , CWI
Robert van Liere , CWI
Roeland M. H. Merks , CWI
Roeland Merks , CWI
Ronald Cramer , CWI
Ronald de Wolf , CWI
Sander M. Bohte , CWI
Serge Fehr , CWI
Stefan Manegold , CWI
Steven Pemberton , CWI
Tijs van der Storm , CWI
Adam Wierman , California Institute of Technology
Alain J. Martin , California Institute of Technology
Alan H. Barr , California Institute of Technology
Chris Umans , California Institute of Technology
Christopher Umans , California Institute of Technology
Erik Winfree , California Institute of Technology
Joel A. Tropp , California Institute of Technology
Leonard J. Schulman , California Institute of Technology
Mathieu Desbrun , California Institute of Technology
Peter Schröder , California Institute of Technology
Pietro Perona , California Institute of Technology
Steven H. Low , California Institute of Technology
Thomas Vidick , California Institute of Technology
Tracey Ho , California Institute of Technology
Venkat Chandrasekaran , California Institute of Technology
Yaser S. Abu-Mostafa , California Institute of Technology
Yisong Yue , California Institute of Technology
Anil Maheshwari , Carleton University
Anil Somayaji , Carleton University
B. John Oommen , Carleton University
David Mould , Carleton University
Doron Nussbaum , Carleton University
Douglas G. Howe , Carleton University
Dwight Deugo , Carleton University
Evangelos Kranakis , Carleton University
Frank Dehne , Carleton University
Frank K. H. A. Dehne , Carleton University
Jean-Pierre Corriveau , Carleton University
Jörg-Rüdiger Sack , Carleton University
Leopoldo E. Bertossi , Carleton University
Louis D. Nel , Carleton University
Mark Lanthier , Carleton University
Mengchi Liu , Carleton University
Michel Barbeau , Carleton University
Michiel H. M. Smid , Carleton University
Nicola Santoro , Carleton University
Oliver Matias van Kaick , Carleton University
Oliver van Kaick , Carleton University
Pat Morin , Carleton University
Paul C. van Oorschot , Carleton University
Prosenjit Bose , Carleton University
Robert Biddle , Carleton University
Sonia Chiasson , Carleton University
Tony White , Carleton University
Wilf R. LaLonde , Carleton University
Yuhong Guo , Carleton University
Aarti Singh , Carnegie Mellon University
Abhinav Gupta , Carnegie Mellon University
Alan W. Black , Carnegie Mellon University
Alessandro Acquisti , Carnegie Mellon University
Alex Waibel , Carnegie Mellon University
Alexander H. Waibel , Carnegie Mellon University
Alonzo Kelly , Carnegie Mellon University
Amy Ogan , Carnegie Mellon University
Andreas R. Pfenning , Carnegie Mellon University
Andrew Pavlo , Carnegie Mellon University
Andrew W. Moore 0001 , Carnegie Mellon University
André Platzer , Carnegie Mellon University
Andy Pavlo , Carnegie Mellon University
Aniket Kittur , Carnegie Mellon University
Anind Dey , Carnegie Mellon University
Anind K. Dey , Carnegie Mellon University
Anupam Datta , Carnegie Mellon University
Anupam Gupta , Carnegie Mellon University
Ariel D. Procaccia , Carnegie Mellon University
Avrim Blum , Carnegie Mellon University
Barnabás Póczos , Carnegie Mellon University
Bernhard Haeupler , Carnegie Mellon University
Bhiksha Raj , Carnegie Mellon University
Bhiksha Ramakrishnan , Carnegie Mellon University
Bill Scherlis , Carnegie Mellon University
Bogdan Vasilescu , Carnegie Mellon University
Brad A. Myers , Carnegie Mellon University
Brandon Lucia , Carnegie Mellon University
Bruce H. Krogh , Carnegie Mellon University
Bruno Sinopoli , Carnegie Mellon University
Bryan Parno , Carnegie Mellon University
Carl Kingsford , Carnegie Mellon University
Carolyn Penstein Rosé , Carnegie Mellon University
Chinmay Eishan Kulkarni , Carnegie Mellon University
Chinmay Kulkarni , Carnegie Mellon University
Chris Harrison , Carnegie Mellon University
Christian Kästner , Carnegie Mellon University
Christopher G. Atkeson , Carnegie Mellon University
Christopher James Langmead , Carnegie Mellon University
Christos Faloutsos , Carnegie Mellon University
Claire Le Goues , Carnegie Mellon University
Dabbala Rajagopal Reddy , Carnegie Mellon University
Dana S. Scott , Carnegie Mellon University
Daniel Dominic Kaplan Sleator , Carnegie Mellon University
Daniel Dominic Sleator , Carnegie Mellon University
Daniel P. Siewiorek , Carnegie Mellon University
Dave Andersen , Carnegie Mellon University
David Brumley , Carnegie Mellon University
David G. Andersen , Carnegie Mellon University
David Garlan , Carnegie Mellon University
David J. Mostow , Carnegie Mellon University
David R. O'Hallaron , Carnegie Mellon University
Deva Ramanan , Carnegie Mellon University
Diana Marculescu , Carnegie Mellon University
Douglas C. Sicker , Carnegie Mellon University
Drew Bagnell , Carnegie Mellon University
Edmund M. Clarke , Carnegie Mellon University
Eric Nyberg , Carnegie Mellon University
Eric P. Xing , Carnegie Mellon University
Eric Po Xing , Carnegie Mellon University
Farnam Jahanian , Carnegie Mellon University
Frank Pfenning , Carnegie Mellon University
Garth A. Gibson , Carnegie Mellon University
Garth Gibson , Carnegie Mellon University
Gary K. Fedder , Carnegie Mellon University
Gary L. Miller , Carnegie Mellon University
Geoff F. Kaufman , Carnegie Mellon University
Geoffrey J. Gordon , Carnegie Mellon University
Graham Neubig , Carnegie Mellon University
Greg Ganger , Carnegie Mellon University
Guy E. Blelloch , Carnegie Mellon University
Hartmut Geyer , Carnegie Mellon University
Howie Choset , Carnegie Mellon University
Illah R. Nourbakhsh , Carnegie Mellon University
Illah Reza Nourbakhsh , Carnegie Mellon University
J. Andrew Bagnell , Carnegie Mellon University
J. Zico Kolter , Carnegie Mellon University
Jack Mostow , Carnegie Mellon University
Jaime G. Carbonell , Carnegie Mellon University
James Andrew Bagnell , Carnegie Mellon University
James C. Hoe , Carnegie Mellon University
James D. Herbsleb , Carnegie Mellon University
James H. Morris , Carnegie Mellon University
James K. Baker , Carnegie Mellon University
James P. Callan , Carnegie Mellon University
Jamie Callan , Carnegie Mellon University
Jan Hoffmann 0002 , Carnegie Mellon University
Jason I. Hong , Carnegie Mellon University
Jean Yang , Carnegie Mellon University
Jeffrey P. Bigham , Carnegie Mellon University
Jeffrey Philip Bigham , Carnegie Mellon University
Jennifer Mankoff , Carnegie Mellon University
Jeremy Z. Kolter , Carnegie Mellon University
Jessica Hammer , Carnegie Mellon University
Jessica K. Hodgins , Carnegie Mellon University
Jian Ma , Carnegie Mellon University
Jodi Forlizzi , Carnegie Mellon University
Jodi L. Forlizzi , Carnegie Mellon University
John C. Stamper , Carnegie Mellon University
John Zimmerman , Carnegie Mellon University
Jonathan Aldrich , Carnegie Mellon University
Justine Cassell , Carnegie Mellon University
Karl Crary , Carnegie Mellon University
Kathleen M. Carley , Carnegie Mellon University
Kayvon Fatahalian , Carnegie Mellon University
Keenan Crane , Carnegie Mellon University
Kemal Oflazer , Carnegie Mellon University
Ken Koedinger , Carnegie Mellon University
Kenneth R. Koedinger , Carnegie Mellon University
Kiron K. Skinner , Carnegie Mellon University
Laura A. Dabbish , Carnegie Mellon University
Laura Dabbish , Carnegie Mellon University
Lenore Blum , Carnegie Mellon University
Lorrie Faith Cranor , Carnegie Mellon University
Louis-Philippe Morency , Carnegie Mellon University
Luis von Ahn , Carnegie Mellon University
Lujo Bauer , Carnegie Mellon University
M. Satyanarayanan , Carnegie Mellon University
Mahadev Satyanarayanan , Carnegie Mellon University
Manuel Blum , Carnegie Mellon University
Manuela M. Veloso , Carnegie Mellon University
Maria-Florina Balcan , Carnegie Mellon University
Maria-Florina Popa , Carnegie Mellon University
Martial Hebert , Carnegie Mellon University
Mary Shaw , Carnegie Mellon University
Matt Fredrikson , Carnegie Mellon University
Matthew Fredrikson , Carnegie Mellon University
Matthew T. Mason , Carnegie Mellon University
Michael A. Erdmann , Carnegie Mellon University
Michael I. Shamos , Carnegie Mellon University
Michael Ian Shamos , Carnegie Mellon University
Mor Harchol-Balter , Carnegie Mellon University
Nancy S. Pollard , Carnegie Mellon University
Niki Kittur , Carnegie Mellon University
Norman M. Sadeh , Carnegie Mellon University
Peter Steenkiste , Carnegie Mellon University
Phillip B. Gibbons , Carnegie Mellon University
Pradeep Ravikumar , Carnegie Mellon University
Priya Narasimhan , Carnegie Mellon University
Radu Marculescu , Carnegie Mellon University
Ragunathan Rajkumar , Carnegie Mellon University
Raj Rajkumar , Carnegie Mellon University
Raj Reddy , Carnegie Mellon University
Randal E. Bryant , Carnegie Mellon University
Red Whittaker , Carnegie Mellon University
Richard M. Stern , Carnegie Mellon University
Robert E. Kraut , Carnegie Mellon University
Robert Harper , Carnegie Mellon University
Robert Kraut , Carnegie Mellon University
Roger B. Dannenberg , Carnegie Mellon University
Ronald Rosenfeld , Carnegie Mellon University
Roni Rosenfeld , Carnegie Mellon University
Roy Maxion , Carnegie Mellon University
Ruslan Salakhutdinov , Carnegie Mellon University
Ryan O'Donnell , Carnegie Mellon University
Sara B. Kiesler , Carnegie Mellon University
Scott E. Hudson , Carnegie Mellon University
Seth Copen Goldstein , Carnegie Mellon University
Seyoung Kim , Carnegie Mellon University
Simon Lucey , Carnegie Mellon University
Srinivasa G. Narasimhan , Carnegie Mellon University
Srinivasan Seshan , Carnegie Mellon University
Stelian Coros , Carnegie Mellon University
Stephen Brookes , Carnegie Mellon University
Stephen D. Brookes , Carnegie Mellon University
Steven Rudich , Carnegie Mellon University
Subra Suresh , Carnegie Mellon University
Tai Sing Lee , Carnegie Mellon University
Takeo Kanade , Carnegie Mellon University
Taylor Berg-Kirkpatrick , Carnegie Mellon University
Todd C. Mowry , Carnegie Mellon University
Tom M. Mitchell , Carnegie Mellon University
Tom Michael Mitchell , Carnegie Mellon University
Travis D. Breaux , Carnegie Mellon University
Tuomas Sandholm , Carnegie Mellon University
Umut A. Acar , Carnegie Mellon University
Venkatesan Guruswami , Carnegie Mellon University
Vincent A. W. M. M. Aleven , Carnegie Mellon University
Vincent Aleven , Carnegie Mellon University
Vipul Goyal , Carnegie Mellon University
Virgil D. Gligor , Carnegie Mellon University
Virgil Gligor , Carnegie Mellon University
Vyas Sekar , Carnegie Mellon University
William L. Scherlis , Carnegie Mellon University
William W. Cohen , Carnegie Mellon University
William Whittaker , Carnegie Mellon University
Yiming Yang , Carnegie Mellon University
Yong-Lae Park , Carnegie Mellon University
Yuvraj Agarwal , Carnegie Mellon University
Ziv Bar-Joseph , Carnegie Mellon University
Ada Wai-Chee Fu , Chinese University of Hong Kong
Andrej Bogdanov , Chinese University of Hong Kong
Bei Yu , Chinese University of Hong Kong
Benjamin W. Wah , Chinese University of Hong Kong
Benjamin Wan-Sang Wah , Chinese University of Hong Kong
Chi-Wing Fu , Chinese University of Hong Kong
Eric Lo , Chinese University of Hong Kong
Evangeline F. Y. Young , Chinese University of Hong Kong
F. Y. Young , Chinese University of Hong Kong
Hanqiu Sun , Chinese University of Hong Kong
Ho-fung Leung , Chinese University of Hong Kong
Irwin King , Chinese University of Hong Kong
J. H. M. Lee , Chinese University of Hong Kong
James Cheng , Chinese University of Hong Kong
Jeffrey Xu Yu , Chinese University of Hong Kong
Jiaya Jia , Chinese University of Hong Kong
Jimmy Ho-Man Lee , Chinese University of Hong Kong
John C. S. Lui , Chinese University of Hong Kong
John Chi-Shing Lui , Chinese University of Hong Kong
Kevin Y. Yip , Chinese University of Hong Kong
Kin Hong Wong , Chinese University of Hong Kong
Kin-hong Wong , Chinese University of Hong Kong
Kwong-Sak Leung , Chinese University of Hong Kong
Lai-Wan Chan , Chinese University of Hong Kong
Laiwan Chan , Chinese University of Hong Kong
Lei Xu 0001 , Chinese University of Hong Kong
Leizhen Cai , Chinese University of Hong Kong
Man Hon Wong , Chinese University of Hong Kong
Michael R. Lyu , Chinese University of Hong Kong
Michael Rung-Tsong Lyu , Chinese University of Hong Kong
Patrick P. C. Lee , Chinese University of Hong Kong
Patrick Pak-Ching Lee , Chinese University of Hong Kong
Phillip Chi-Wing Fu , Chinese University of Hong Kong
Qiang Xu , Chinese University of Hong Kong
Shengyu Zhang , Chinese University of Hong Kong
Siu On Chan , Chinese University of Hong Kong
Siu-Hang Or , Chinese University of Hong Kong
Tak-Kei Lam , Chinese University of Hong Kong
Tien-Tsin Wong , Chinese University of Hong Kong
Xu Yu , Chinese University of Hong Kong
Yat Chiu Law , Chinese University of Hong Kong
Arthorn Luangsodsai , Chulalongkorn University
Chatchawit Aporntewan , Chulalongkorn University
Chidchanok Lursinsap , Chulalongkorn University
Dittaya Wanvarie , Chulalongkorn University
Jaruloj Eamsiri Chongstitvatana , Chulalongkorn University
Kitiporn Plaimas , Chulalongkorn University
Krung Sinapiromsaran , Chulalongkorn University
Nagul Cooharojananone , Chulalongkorn University
Pattarasinee Bhattarakosol , Chulalongkorn University
Peraphon Sophatsathit , Chulalongkorn University
Pornsiri Muenchaisri , Chulalongkorn University
Rajalida Lipikorn , Chulalongkorn University
Saranya Maneeroj , Chulalongkorn University
Somjai Boonsiri , Chulalongkorn University
Suchada Siripant , Chulalongkorn University
Suphakant Phimoltares , Chulalongkorn University
Alexander Herzog , Clemson University
Amy W. Apon , Clemson University
Andrew Robb , Clemson University
Andrew T. Duchowski , Clemson University
Bart P. Knijnenburg , Clemson University
Bart Piet Knijnenburg , Clemson University
Brian A. Malloy , Clemson University
Brian C. Dean , Clemson University
David Donar , Clemson University
Donald H. House , Clemson University
Eileen Kraemer , Clemson University
Eric Patterson , Clemson University
Feng Luo , Clemson University
Hongxin Hu , Clemson University
Ilya Safro , Clemson University
Jacob Sorber , Clemson University
James J. Martin , Clemson University
James P. Clements , Clemson University
James Wang , Clemson University
James Westall , Clemson University
Jerry Tessendorf , Clemson University
Jim Martin , Clemson University
John Mark Smotherman , Clemson University
John McGregor , Clemson University
Kelly Caine , Clemson University
Larry F. Hodges , Clemson University
Mark Smotherman , Clemson University
Murali Sitaraman , Clemson University
Pradip K. Srimani , Clemson University
Robert Geist , Clemson University
Rong Ge 0002 , Clemson University
Roy P. Pargas , Clemson University
Sabarish V. Babu , Clemson University
Sandra L. Mitchell , Clemson University
Sandra Mitchell Hedetniemi , Clemson University
Sekou L. Remy , Clemson University
Sekou Remy , Clemson University
Sophie Jörg , Clemson University
Victor B. Zordan , Clemson University
Wayne Goddard , Clemson University
Adwait Jog , College of William and Mary
Adwait Nadkarni , College of William and Mary
Andreas Stathopoulos , College of William and Mary
Bin Ren , College of William and Mary
Denys Poshyvanyk , College of William and Mary
Dmitry Evtyushkin , College of William and Mary
Evgenia Smirni , College of William and Mary
Gang Zhou , College of William and Mary
Peter Kemper , College of William and Mary
Phil Kearns , College of William and Mary
Pieter Peers , College of William and Mary
Qun Li , College of William and Mary
Robert Michael Lewis , College of William and Mary
Virginia Torczon , College of William and Mary
Weizhen Mao , College of William and Mary
Xiaojing Liao , College of William and Mary
Xu Liu , College of William and Mary
Zhenming Liu , College of William and Mary
A. P. Wim Böhm , Colorado State University
Asa Ben-Hur , Colorado State University
Bruce A. Draper , Colorado State University
Charles W. Anderson , Colorado State University
Chris Wilcox , Colorado State University
Christos Papadopoulos , Colorado State University
Daniel Massey , Colorado State University
Darrell Whitley , Colorado State University
Hamid Reza Chitsaz , Colorado State University
Indrajit Ray , Colorado State University
Indrakshi Ray , Colorado State University
J. Ross Beveridge , Colorado State University
Jaime Ruiz , Colorado State University
James M. Bieman , Colorado State University
L. Darrell Whitley , Colorado State University
Ross M. McConnell , Colorado State University
Sangmi Lee Pallickara , Colorado State University
Sanjay Rajopadhye , Colorado State University
Sanjay V. Rajopadhye , Colorado State University
Shrideep Pallickara , Colorado State University
Sudipto Ghosh , Colorado State University
Yashwant K. Malaiya , Colorado State University
Alexandr Andoni , Columbia University
Alfred V. Aho , Columbia University
Allison B. Lewko , Columbia University
Allison Bishop , Columbia University
Allison Bishop Lewko , Columbia University
Angelos D. Keromytis , Columbia University
Ansaf Salleb , Columbia University
Ansaf Salleb-Aouissi , Columbia University
Augustin Chaintreau , Columbia University
Changxi Zheng , Columbia University
Cliff Stein , Columbia University
Clifford Stein , Columbia University
Dan Rubenstein , Columbia University
Daniel J. Hsu , Columbia University
David M. Blei , Columbia University
Eitan Grinspun , Columbia University
Eugene Wu 0002 , Columbia University
Gail E. Kaiser , Columbia University
Henning Schulzrinne , Columbia University
Itsik Pe'er , Columbia University
Jason Nieh , Columbia University
John R. Kender , Columbia University
Julia Hirschberg , Columbia University
Junfeng Yang , Columbia University
Kathleen McKeown , Columbia University
Kathleen R. McKeown , Columbia University
Kenneth A. Ross , Columbia University
Luca P. Carloni , Columbia University
Luis Gravano , Columbia University
Martha A. Kim , Columbia University
Martha Mercaldi , Columbia University
Martha Mercaldi Kim , Columbia University
Michael Collins , Columbia University
Mihalis Yannakakis , Columbia University
Peter K. Allen , Columbia University
Peter N. Belhumeur , Columbia University
Rocco A. Servedio , Columbia University
Roxana Geambasu , Columbia University
Salvatore J. Stolfo , Columbia University
Shih-Fu Chang , Columbia University
Shree K. Nayar , Columbia University
Simha Sethumadhavan , Columbia University
Stephen A. Edwards , Columbia University
Steve Bellovin , Columbia University
Steven Feiner , Columbia University
Steven K. Feiner , Columbia University
Steven M. Bellovin , Columbia University
Steven M. Nowick , Columbia University
Suman Jana , Columbia University
Tal Malkin , Columbia University
Tony Jebara , Columbia University
Vishal Misra , Columbia University
Vladimir Vapnik , Columbia University
Xi Chen , Columbia University
Yaniv Erlich , Columbia University
Yechiam Yemini , Columbia University
Adam Krzyzak , Concordia University
Aiman Hanna , Concordia University
Bipin C. Desai , Concordia University
Brigitte Jaumard , Concordia University
Charalambos Poullis , Concordia University
Ching Yee Suen , Concordia University
Constantinos Constantinides , Concordia University
David K. Probst , Concordia University
Dhrubajyoti Goswami , Concordia University
Emad Shihab , Concordia University
Eusebius J. Doedel , Concordia University
Greg Butler , Concordia University
Gregory Butler , Concordia University
Gösta Grahne , Concordia University
Hovhannes Harutyunyan , Concordia University
Javad Sadri , Concordia University
Joey Paquet , Concordia University
Juergen Rilling , Concordia University
Lata Narayanan , Concordia University
Leila Kosseim , Concordia University
Marta Kersten-Oertel , Concordia University
Mohamed Taleb , Concordia University
Nancy Acemian , Concordia University
Nematollaah Shiri , Concordia University
Nikolaos Tsantalis , Concordia University
Nora Houari , Concordia University
Olga Ormandjieva , Concordia University
Peter C. Rigby , Concordia University
R. Jayakumar , Concordia University
Rajagopalan Jayakumar , Concordia University
René Witte , Concordia University
Sabine Bergler , Concordia University
Stan Klasa , Concordia University
Sudhir Mudur , Concordia University
Terry Fancott , Concordia University
Thomas G. Fevens , Concordia University
Tiberiu Popa , Concordia University
Tien D. Bui , Concordia University
Tien Dai Bui , Concordia University
Todd Eavis , Concordia University
Tristan Glatard , Concordia University
Volker Haarslev , Concordia University
Weiyi Shang , Concordia University
Yuhong Yan , Concordia University
Adrian Sampson , Cornell University
Alon Keinan , Cornell University
Amir Salman Avestimehr , Cornell University
Andrew C. Myers , Cornell University
Andrew Gordon Wilson , Cornell University
Anil Damle , Cornell University
Ari Juels , Cornell University
Arpita Ghosh , Cornell University
Bart Selman , Cornell University
Carla P. Gomes , Cornell University
Charles F. Van Loan , Cornell University
Charles Van Loan , Cornell University
Christina Delimitrou , Cornell University
Christopher Batten , Cornell University
Claire Cardie , Cornell University
Cristian Danescu-Niculescu-Mizil , Cornell University
Dan Cosley , Cornell University
Dan Huttenlocher , Cornell University
Daniel P. Huttenlocher , Cornell University
David Bindel , Cornell University
David H. Albonesi , Cornell University
David M. Mimno , Cornell University
David Mimno , Cornell University
David P. Williamson , Cornell University
David Shmoys , Cornell University
David Steurer , Cornell University
Deborah Estrin , Cornell University
Dexter Campbell Kozen , Cornell University
Dexter Kozen , Cornell University
Donald P. Greenberg , Cornell University
Elaine Runting Shi , Cornell University
Elaine Shi , Cornell University
Emin Gün Sirer , Cornell University
Erik Andersen , Cornell University
François Guimbretière , Cornell University
Fred B. Schneider , Cornell University
G. Edward Suh , Cornell University
Greg Morrisett , Cornell University
Hadas Kress-Gazit , Cornell University
Hakim Weatherspoon , Cornell University
Haym Hirsh , Cornell University
Immanuel Trummer , Cornell University
J. Gregory Morrisett , Cornell University
J. Nathan Foster , Cornell University
Jayadev Acharya , Cornell University
John E. Hopcroft , Cornell University
Jon M. Kleinberg , Cornell University
Joseph Y. Halpern , Cornell University
José F. Martínez , Cornell University
Karthik Sridharan , Cornell University
Kavita Bala , Cornell University
Ken Birman , Cornell University
Kenneth P. Birman , Cornell University
Kilian Q. Weinberger , Cornell University
Kirstin Peterson , Cornell University
Lillian Lee , Cornell University
Lorenzo Alvisi , Cornell University
Malte F. Jung , Cornell University
Malte Jung , Cornell University
Mor Naaman , Cornell University
Nate Foster , Cornell University
Nicola Dell , Cornell University
Nicola Lee Dell , Cornell University
Noah Snavely , Cornell University
Phoebe Sengers , Cornell University
Rachit Agarwal 0001 , Cornell University
Rafael Pass , Cornell University
Ramin Zabih , Cornell University
Robert D. Kleinberg , Cornell University
Robert Kleinberg , Cornell University
Robert L. Constable , Cornell University
Ron Brachman , Cornell University
Ronald J. Brachman , Cornell University
Ross A. Knepper , Cornell University
Ross Tate , Cornell University
Salman Avestimehr , Cornell University
Serge J. Belongie , Cornell University
Siddhartha Banerjee , Cornell University
Stephen R. Marschner , Cornell University
Steve Marschner , Cornell University
Tanzeem Choudhury , Cornell University
Thomas Ristenpart , Cornell University
Thorsten Joachims , Cornell University
Tsu-Han Chen , Cornell University
Tsuhan Chen , Cornell University
Vitaly Shmatikov , Cornell University
Yoav Artzi , Cornell University
Zhiru Zhang , Cornell University
Éva Tardos , Cornell University
Aditya Tatu , DAIICT
Amit Sengupta , DAIICT
Anish Mathuria , DAIICT
Asim Banerjee , DAIICT
Biswajit Mishra , DAIICT
Deepak K. Ghodgaonkar , DAIICT
Dipankar Nagchoudhuri , DAIICT
Gagan Garg , DAIICT
Hemant A. Patil , DAIICT
Jaideep Mulherkar , DAIICT
Kalyan Sasidhar , DAIICT
Laxminarayana S. Pillutla , DAIICT
Manik Lal Das , DAIICT
Manish Narwaria , DAIICT
Manjunath V. Joshi , DAIICT
Minal Bhise , DAIICT
Mukesh Tiwari , DAIICT
Naresh Jotwani , DAIICT
Pokhar Mal Jat , DAIICT
Prasenjit Majumder , DAIICT
Rahul Dubey , DAIICT
Rahul Muthu , DAIICT
Rajendra Mitharwal , DAIICT
Rajib Lochan Das , DAIICT
Ranendu Ghosh , DAIICT
Rutu Parekh , DAIICT
Sanjay Srivastava , DAIICT
Sanjeev Gupta , DAIICT
Saurabh Tiwari , DAIICT
Sourish Dasgupta , DAIICT
Suman K. Mitra , DAIICT
Yash Vasavada , DAIICT
Aasa Feragen , DIKU
Andrzej Filinski , DIKU
Christian Igel , DIKU
Christian Wulff-Nilsen , DIKU
Christina Lioma , DIKU
Cosmin E. Oancea , DIKU
Cosmin Eugen Oancea , DIKU
Erik Frøkjær , DIKU
Finn Kensing , DIKU
François Lauze , DIKU
Fritz Henglein , DIKU
Jakob Grue Simonsen , DIKU
Jean-Yves Moyen , DIKU
Jon Sporring , DIKU
Jorgen P. Bansler , DIKU
Jyrki Katajainen , DIKU
Jørgen P. Bansler , DIKU
Kasper Hornbæk , DIKU
Katarzyna Wac , DIKU
Ken Friis Larsen , DIKU
Kenny Erleben , DIKU
Kim Steenstrup Pedersen , DIKU
Klaus Marius Hansen , DIKU
Knud Henriksen , DIKU
Lauge Sørensen , DIKU
Mads Nielsen , DIKU
Marleen de Bruijne , DIKU
Martin Elsman , DIKU
Martin Lillholm , DIKU
Matthew G. Liptrot , DIKU
Mikkel Abrahamsen , DIKU
Mikkel R. Jakobsen , DIKU
Mikkel Rønne Jakobsen , DIKU
Mikkel Thorup , DIKU
Naja L. Holten Møller , DIKU
Pawel Winter , DIKU
Pernille Bjørn , DIKU
Robert Glück , DIKU
Sami S. Brandt , DIKU
Sami Sebastian Brandt , DIKU
Sebastian Boring , DIKU
Stefan Horst Sommer , DIKU
Stephen Alstrup , DIKU
Sune Darkner , DIKU
Søren Ingvor Olsen , DIKU
Tariq Andersen , DIKU
Tariq O. Andersen , DIKU
Tijs Slaats , DIKU
Torben Æ. Mogensen , DIKU
Torben Ægidius Mogensen , DIKU
Yevgeny Seldin , DIKU
Yvonne J. F. M. Jansen , DIKU
Yvonne Jansen , DIKU
Amit Chakrabarti , Dartmouth College
Andrew T. Campbell , Dartmouth College
Chris Bailey-Kellogg , Dartmouth College
Christopher Bailey-Kellogg , Dartmouth College
Daniel N. Rockmore , Dartmouth College
David Kotz , Dartmouth College
Deeparnab Chakrabarty , Dartmouth College
Devin J. Balkcom , Dartmouth College
Emily Whiting , Dartmouth College
Gevorg Grigoryan , Dartmouth College
Hany Farid , Dartmouth College
Lorenzo Torresani , Dartmouth College
Lorie Loeb , Dartmouth College
Michael A. Casey , Dartmouth College
Peter M. Winkler , Dartmouth College
Peter Winkler , Dartmouth College
Prasad Jayanti , Dartmouth College
Qiang Liu , Dartmouth College
Robert L. (Scot) Drysdale III , Dartmouth College
Robert L. Drysdale III , Dartmouth College
Robert L. Scot Drysdale , Dartmouth College
Sean W. Smith , Dartmouth College
Sergey Bratus , Dartmouth College
Thomas H. Cormen , Dartmouth College
Wojciech Jarosz , Dartmouth College
Xia Zhou , Dartmouth College
Xing-Dong Yang , Dartmouth College
Ali Shokoufandeh , Drexel University
Bruce W. Char , Drexel University
Christopher W. Geib , Drexel University
Colin S. Gordon , Drexel University
Dario D. Salvucci , Drexel University
David E. Breen , Drexel University
Erin Solovey , Drexel University
Erin Treacy Solovey , Drexel University
Geoffrey Mainland , Drexel University
Jeffrey L. Popyack , Drexel University
Jeffrey Popyack , Drexel University
Jeremy Johnson , Drexel University
Julia Stoyanovich , Drexel University
Ko Nishino , Drexel University
M. Brian Blake , Drexel University
Rachel Greenstadt , Drexel University
Santi Ontañón , Drexel University
Santi Ontañón Villar , Drexel University
Santiago Ontañón , Drexel University
Spiros Mancoridis , Drexel University
Vasilis Gkatzelis , Drexel University
William C. Regli , Drexel University
Yuanfang Cai , Drexel University
A. Robert Calderbank , Duke University
Alexander J. Hartemink , Duke University
Alvin R. Lebeck , Duke University
Ashwin Machanavajjhala , Duke University
Bruce M. Maggs , Duke University
Bruce MacDowell Maggs , Duke University
Bruce Randall Donald , Duke University
Carlo Tomasi , Duke University
Debmalya Panigrahi , Duke University
Jeffrey S. Chase , Duke University
John H. Reif , Duke University
Jun Yang , Duke University
Kamesh Munagala , Duke University
Landon P. Cox , Duke University
M. V. N. Ashwin Kumar , Duke University
Pankaj K. Agarwal , Duke University
Pankaj Kumar Agarwal , Duke University
Ronald Parr , Duke University
Rong Ge 0001 , Duke University
Shivnath Babu , Duke University
Sudeepa Roy , Duke University
Vincent Conitzer , Duke University
Xiaobai Sun , Duke University
Xiaowei Yang , Duke University
Ailamaki Natassa , EPFL
Alain Wegmann , EPFL
Amin Shokrollahi , EPFL
Anastasia Ailamaki , EPFL
Anastassia Ailamaki , EPFL
Arjen K. Lenstra , EPFL
Babak Falsafi , EPFL
Bernard M. E. Moret , EPFL
Bixio Rimoldi , EPFL
Boi Faltings , EPFL
Bryan Ford , EPFL
Christoph Koch 0001 , EPFL
Edouard Bugnion , EPFL
Eduardo del Castillo-Sánchez , EPFL
Emre Telatar , EPFL
George Candea , EPFL
Giovanni De Micheli , EPFL
I. Emre Telatar , EPFL
James R. Larus , EPFL
Jean-Pierre Hubaux , EPFL
Jean-Yves Le Boudec , EPFL
Jeffrey Huang , EPFL
Jeffrey T.-J. Huang , EPFL
Jim R. Larus , EPFL
Joseph Sifakis , EPFL
Karl Aberer , EPFL
Katerina J. Argyraki , EPFL
Marcel Salathé , EPFL
Mark Pauly , EPFL
Markus Pauly , EPFL
Martin Jaggi , EPFL
Martin Odersky , EPFL
Martin Vetterli , EPFL
Matthias Grossglauser , EPFL
Michael C. Gastpar , EPFL
Michael Gastpar , EPFL
Michael Kapralov , EPFL
Mikhail Kapralov , EPFL
Mohammad Amin Shokrollahi , EPFL
Nisheeth K. Vishnoi , EPFL
Ola Svensson , EPFL
Paolo Ienne , EPFL
Pascal Fua , EPFL
Patrick Thiran , EPFL
Pierre Dillenbourg , EPFL
Rachid Guerraoui , EPFL
Roger D. Hersch , EPFL
Roger David Hersch , EPFL
Rüdiger L. Urbanke , EPFL
Sabine Süsstrunk , EPFL
Serge Vaudenay , EPFL
Viktor Kuncak , EPFL
Wenzel Jakob , EPFL
Willy Zwaenepoel , EPFL
Wulfram Gerstner , EPFL
Adrian Perrig , ETH Zurich
Andreas Krause 0001 , ETH Zurich
Angelika Steger , ETH Zurich
Ankit Singla , ETH Zurich
Bernd Gärtner , ETH Zurich
Ce Zhang , ETH Zurich
David A. Basin , ETH Zurich
Donald Kossmann , ETH Zurich
Emo Welzl , ETH Zurich
Friedmann Mattern , ETH Zurich
Gunnar Rätsch , ETH Zurich
Gustavo Alonso , ETH Zurich
Joachim M. Buhmann , ETH Zurich
Juraj Hromkovic , ETH Zurich
Marc Pollefeys , ETH Zurich
Markus H. Gross , ETH Zurich
Markus Püschel , ETH Zurich
Martin T. Vechev , ETH Zurich
Mohsen Ghaffari , ETH Zurich
Moira C. Norrie , ETH Zurich
Olga Sorkine , ETH Zurich
Olga Sorkine-Hornung , ETH Zurich
Onur Mutlu , ETH Zurich
Otmar Hilliges , ETH Zurich
Peter Arbenz , ETH Zurich
Peter Müller 0001 , ETH Zurich
Peter Widmayer , ETH Zurich
Srdjan Capkun , ETH Zurich
Thomas Hofmann , ETH Zurich
Thomas Holenstein , ETH Zurich
Thomas R. Gross , ETH Zurich
Timothy Roscoe , ETH Zurich
Torsten Hoefler , ETH Zurich
Torsten Höfler , ETH Zurich
Ueli M. Maurer , ETH Zurich
Ueli Maurer , ETH Zurich
Albert Cohen 0001 , Ecole Normale Superieure
Alexandre d'Aspremont , Ecole Normale Superieure
Ana Busic , Ecole Normale Superieure
Anne Bouillard , Ecole Normale Superieure
Bartek Blaszczyszyn , Ecole Normale Superieure
Bartlomiej Blaszczyszyn , Ecole Normale Superieure
Cezara Dragoi , Ecole Normale Superieure
Claire Kenyon-Mathieu , Ecole Normale Superieure
Claire Mathieu , Ecole Normale Superieure
Céline Chevalier , Ecole Normale Superieure
Damien Vergnaud , Ecole Normale Superieure
David Naccache , Ecole Normale Superieure
David Pointcheval , Ecole Normale Superieure
Deh Cac Can , Ecole Normale Superieure
Duong Hieu Phan , Ecole Normale Superieure
Francesco Zappa Nardelli , Ecole Normale Superieure
Francis R. Bach , Ecole Normale Superieure
Francois Berenger , Ecole Normale Superieure
François Baccelli , Ecole Normale Superieure
Georg Fuchsbauer , Ecole Normale Superieure
Gilles Wainrib , Ecole Normale Superieure
Hoeteck Wee , Ecole Normale Superieure
Ivan Laptev , Ecole Normale Superieure
Jacques Stern , Ecole Normale Superieure
Jean Ponce , Ecole Normale Superieure
Jean Vuillemin , Ecole Normale Superieure
Josef Sivic , Ecole Normale Superieure
Jérôme Feret , Ecole Normale Superieure
Marc Lelarge , Ecole Normale Superieure
Marc Pouzet , Ecole Normale Superieure
Michel Abdalla , Ecole Normale Superieure
Phong Nguyen , Ecole Normale Superieure
Stéphane Mallat , Ecole Normale Superieure
Timothy Bourke , Ecole Normale Superieure
Vincent Danos , Ecole Normale Superieure
Xavier Rival , Ecole Normale Superieure
Zhen Zhang , Ecole Normale Superieure
Zhentao Li , Ecole Normale Superieure
Éric Colin de Verdière , Ecole Normale Superieure
Alain Finkel , Ecole Normale Superieure de Cachan
Benedikt Bollig , Ecole Normale Superieure de Cachan
Claudine Picaronny , Ecole Normale Superieure de Cachan
David Baelde , Ecole Normale Superieure de Cachan
Dietmar Berwanger , Ecole Normale Superieure de Cachan
Frédéric Blanqui , Ecole Normale Superieure de Cachan
Gilles Dowek , Ecole Normale Superieure de Cachan
Hubert Comon , Ecole Normale Superieure de Cachan
Hubert Comon-Lundh , Ecole Normale Superieure de Cachan
Jean Goubault , Ecole Normale Superieure de Cachan
Jean Goubault-Larrecq , Ecole Normale Superieure de Cachan
Laurent Doyen 0001 , Ecole Normale Superieure de Cachan
Laurent Fribourg , Ecole Normale Superieure de Cachan
Luc Segoufin , Ecole Normale Superieure de Cachan
Michel Bidoit , Ecole Normale Superieure de Cachan
Nicolas Markey , Ecole Normale Superieure de Cachan
Patricia Bouyer , Ecole Normale Superieure de Cachan
Patricia Bouyer-Decitre , Ecole Normale Superieure de Cachan
Paul Gastin , Ecole Normale Superieure de Cachan
Philippe Schnoebelen , Ecole Normale Superieure de Cachan
Serge Abiteboul , Ecole Normale Superieure de Cachan
Serge Haddad , Ecole Normale Superieure de Cachan
Stefan Göller , Ecole Normale Superieure de Cachan
Stefan Haar , Ecole Normale Superieure de Cachan
Stefan Schwoon , Ecole Normale Superieure de Cachan
Stéphane Demri , Ecole Normale Superieure de Cachan
Stéphanie Delaune , Ecole Normale Superieure de Cachan
Sylvain Schmitz , Ecole Normale Superieure de Cachan
Thomas Chatain , Ecole Normale Superieure de Cachan
Étienne Lozes , Ecole Normale Superieure de Cachan
Adrien Basso-Blandin , Ecole Normale Superieure de Lyon
Alain Darte , Ecole Normale Superieure de Lyon
Anne Benoit , Ecole Normale Superieure de Lyon
Anthony Busson , Ecole Normale Superieure de Lyon
Anupam Das , Ecole Normale Superieure de Lyon
Arnaud Lefray , Ecole Normale Superieure de Lyon
Benoît Libert , Ecole Normale Superieure de Lyon
Bora Uçar , Ecole Normale Superieure de Lyon
Bruno Salvy , Ecole Normale Superieure de Lyon
Christian Pérez , Ecole Normale Superieure de Lyon
Christophe Alias , Ecole Normale Superieure de Lyon
Christophe Crespelle , Ecole Normale Superieure de Lyon
Claude-Pierre Jeannerod , Ecole Normale Superieure de Lyon
Clément Pernet , Ecole Normale Superieure de Lyon
Colin Riba , Ecole Normale Superieure de Lyon
Damien Stehlé , Ecole Normale Superieure de Lyon
Daniel Hirschkoff , Ecole Normale Superieure de Lyon
Denis Kuperberg , Ecole Normale Superieure de Lyon
Eddy Caron , Ecole Normale Superieure de Lyon
Emmanuel Beffara , Ecole Normale Superieure de Lyon
Eric Fleury , Ecole Normale Superieure de Lyon
Eric Thierry , Ecole Normale Superieure de Lyon
Fabien Laguillaumie , Ecole Normale Superieure de Lyon
Filippo Bonchi , Ecole Normale Superieure de Lyon
Frederic Desprez , Ecole Normale Superieure de Lyon
Frédéric Desprez , Ecole Normale Superieure de Lyon
Frédéric Prost , Ecole Normale Superieure de Lyon
Frédéric Suter , Ecole Normale Superieure de Lyon
Gilles Fedak , Ecole Normale Superieure de Lyon
Gilles Villard , Ecole Normale Superieure de Lyon
Guillaume Hanrot , Ecole Normale Superieure de Lyon
Hadrien Hours , Ecole Normale Superieure de Lyon
Hélène Coullon , Ecole Normale Superieure de Lyon
Jean-Bernard Stefani , Ecole Normale Superieure de Lyon
Jean-Christophe Mignot , Ecole Normale Superieure de Lyon
Jean-Michel Muller , Ecole Normale Superieure de Lyon
Jean-Patrick Gelas , Ecole Normale Superieure de Lyon
Jean-Yves L'Excellent , Ecole Normale Superieure de Lyon
Jinming Wen , Ecole Normale Superieure de Lyon
Jurriaan Rot , Ecole Normale Superieure de Lyon
Laure Daviaud , Ecole Normale Superieure de Lyon
Laure Gonnord , Ecole Normale Superieure de Lyon
Laurent Lefèvre , Ecole Normale Superieure de Lyon
Laurent Thévenoux , Ecole Normale Superieure de Lyon
Lionel Morel , Ecole Normale Superieure de Lyon
Lionel Robert Morel , Ecole Normale Superieure de Lyon
Loris Marchal , Ecole Normale Superieure de Lyon
Marie Durand , Ecole Normale Superieure de Lyon
Matias David Lee , Ecole Normale Superieure de Lyon
Matteo Mio , Ecole Normale Superieure de Lyon
Matthieu Imbert , Ecole Normale Superieure de Lyon
Michaël Rao , Ecole Normale Superieure de Lyon
Márton Karsai , Ecole Normale Superieure de Lyon
Natacha Portier , Ecole Normale Superieure de Lyon
Nathalie Revol , Ecole Normale Superieure de Lyon
Nicolas Brisebarre , Ecole Normale Superieure de Lyon
Nicolas Louvet , Ecole Normale Superieure de Lyon
Nicolas Trotignon , Ecole Normale Superieure de Lyon
Olga Kupriianova , Ecole Normale Superieure de Lyon
Olivier Glück , Ecole Normale Superieure de Lyon
Olivier Laurent , Ecole Normale Superieure de Lyon
Omar Fawzi , Ecole Normale Superieure de Lyon
Paola Boito , Ecole Normale Superieure de Lyon
Pascal Koiran , Ecole Normale Superieure de Lyon
Patrick Baillot , Ecole Normale Superieure de Lyon
Patrick Gros , Ecole Normale Superieure de Lyon
Paul Feautrier , Ecole Normale Superieure de Lyon
Paulo Goncalves , Ecole Normale Superieure de Lyon
Philippe Nain , Ecole Normale Superieure de Lyon
Pierre Clairambault , Ecole Normale Superieure de Lyon
Pierre Lescanne , Ecole Normale Superieure de Lyon
Russ Harmer , Ecole Normale Superieure de Lyon
Russell Harmer , Ecole Normale Superieure de Lyon
S. A. Puzynina , Ecole Normale Superieure de Lyon
Sanjay Bhattacherjee , Ecole Normale Superieure de Lyon
Serge Torres , Ecole Normale Superieure de Lyon
Shi Bai , Ecole Normale Superieure de Lyon
Simon Delamare , Ecole Normale Superieure de Lyon
Stéphan Thomassé , Ecole Normale Superieure de Lyon
Svetlana Puzynina , Ecole Normale Superieure de Lyon
Tereza Klimosova , Ecole Normale Superieure de Lyon
Theo Mary , Ecole Normale Superieure de Lyon
Thierry Gautier , Ecole Normale Superieure de Lyon
Thomas Begin , Ecole Normale Superieure de Lyon
Tomofumi Yuki , Ecole Normale Superieure de Lyon
Vincent Lefèvre , Ecole Normale Superieure de Lyon
Waruna Ranasinghe , Ecole Normale Superieure de Lyon
Weiqiang Wen , Ecole Normale Superieure de Lyon
Yongjun Liao , Ecole Normale Superieure de Lyon
Yves Caniou , Ecole Normale Superieure de Lyon
Yves Robert , Ecole Normale Superieure de Lyon
Yves-Stan Le Cornec , Ecole Normale Superieure de Lyon
Alessandro Veneziani , Emory University
Andrew R. Post , Emory University
Avani Wildani , Emory University
Davide Fossati , Emory University
Dwight Duffus , Emory University
Eugene Agichtein , Emory University
Gari D. Clifford , Emory University
Hao Huang , Emory University
James G. Nagy , Emory University
James J. Lu , Emory University
Jinho D. Choi , Emory University
Joyce C. Ho , Emory University
Lars Ruthotto , Emory University
Lee A. D. Cooper , Emory University
Li Xiong 0001 , Emory University
Michelangelo Grigni , Emory University
Michele Benzi , Emory University
Ronald J. Gould , Emory University
Shamim Nemati , Emory University
Shun Yan Cheung , Emory University
Vaidy S. Sunderam , Emory University
Vojtech Rödl , Emory University
Ymir Vigfusson , Emory University
Zhaohui S. Qin , Emory University
Adrian Nistor , Florida State University
An-I Andy Wang , Florida State University
An-I Wang , Florida State University
Ashok Srinivasan , Florida State University
Daniel Schwartz , Florida State University
David B. Whalley , Florida State University
Gary Tyson , Florida State University
Jie Yang 0003 , Florida State University
Lois Wright Hawkes , Florida State University
Michael Mascagni , Florida State University
Mike Burmester , Florida State University
Peixiang Zhao , Florida State University
Piyush Kumar , Florida State University
Robert A. van Engelen , Florida State University
Robert van Engelen , Florida State University
Sonia Haiduc , Florida State University
Sudhir Aggarwal , Florida State University
Weikuan Yu , Florida State University
Xin Yuan , Florida State University
Xiuwen Liu , Florida State University
Zhenghao Zhang , Florida State University
Zhenhai Duan , Florida State University
Zhi Wang , Florida State University
A. Jefferson Offutt , George Mason University
Alexander Brodsky , George Mason University
Amarda Shehu , George Mason University
Amihai Motro , George Mason University
Angelos Stavrou , George Mason University
Arun K. Sood , George Mason University
Arun Sood , George Mason University
Carlotta Domeniconi , George Mason University
Dana Richards , George Mason University
Dana S. Richards , George Mason University
Daniel A. Menascé , George Mason University
Daniel Barbará , George Mason University
Duminda Wijesekera , George Mason University
Elizabeth L. White , George Mason University
Fei Li , George Mason University
Foteini Baldimtsi , George Mason University
Gheorghe Tecuci , George Mason University
Hakan Aydin , George Mason University
Harry Wechsler , George Mason University
Hassan Gomaa , George Mason University
Houman Homayoun , George Mason University
Huzefa Rangwala , George Mason University
J. Mark Pullen , George Mason University
Jan M. Allbeck , George Mason University
Jana Kosecka , George Mason University
Jana Kosecká , George Mason University
Jeff Offutt , George Mason University
Jessica Lin 0001 , George Mason University
Jim X. Chen , George Mason University
John Mark Pullen , George Mason University
Jonathan Bell , George Mason University
Jyh-Ming Lien , George Mason University
Kai Zeng , George Mason University
Kenneth A. De Jong , George Mason University
Larry Kerschberg , George Mason University
Parth H. Pathak , George Mason University
Paul Ammann , George Mason University
Pearl Y. Wang , George Mason University
Qi Wei , George Mason University
Richard H. Carver , George Mason University
Robert Simon , George Mason University
S. Dov Gordon , George Mason University
Sanjeev Setia , George Mason University
Sean Luke , George Mason University
Song Min Kim , George Mason University
Songqing Chen , George Mason University
Thomas D. LaToza , George Mason University
Xinyuan Wang , George Mason University
Yotam I. Gingold , George Mason University
Zoran Duric , George Mason University
Abdou S. Youssef , George Washington University
Abdou Youssef , George Washington University
Bhagirath Narahari , George Washington University
Claire Monteleoni , George Washington University
Evan Drumwright , George Washington University
Evan M. Drumwright , George Washington University
Gabriel Parmer , George Washington University
Hyeong-Ah Choi , George Washington University
James K. Hahn , George Washington University
James Kwangjune Hahn , George Washington University
Mona T. Diab , George Washington University
Nan Zhang 0004 , George Washington University
Poorvi L. Vora , George Washington University
Rachelle S. Heller , George Washington University
Rahul Simha , George Washington University
Robert Pless , George Washington University
Shmuel Rotenstreich , George Washington University
Timothy Wood , George Washington University
Xiuzhen Cheng , George Washington University
Adam O'Neill , Georgetown University
Bala Kalyanasundaram , Georgetown University
Calvin C. Newport , Georgetown University
Calvin Newport , Georgetown University
Clay Shields , Georgetown University
Der-Chen Chang , Georgetown University
Evan Barba , Georgetown University
Grace Hui Yang , Georgetown University
Hui Yang 0001 , Georgetown University
J. Montgomery , Georgetown University
Jeremy T. Fineman , Georgetown University
Justin Thaler , Georgetown University
Lisa Singh , Georgetown University
Mahe Velauthapillai , Georgetown University
Mahendran Velauthapillai , Georgetown University
Marcus A. Maloof , Georgetown University
Micah Sherr , Georgetown University
Nathan Schneider , Georgetown University
Nazli Goharian , Georgetown University
Ophir Frieder , Georgetown University
Richard Squier , Georgetown University
Wenchao Zhou , Georgetown University
Aaron Bobick , Georgia Institute of Technology
Aaron F. Bobick , Georgia Institute of Technology
Ada Gavrilovska , Georgia Institute of Technology
Alessandro Orso , Georgia Institute of Technology
Alex Endert , Georgia Institute of Technology
Alexander Endert , Georgia Institute of Technology
Alexander G. Gray , Georgia Institute of Technology
Alexandra Boldyreva , Georgia Institute of Technology
Amy Bruckman , Georgia Institute of Technology
Amy S. Bruckman , Georgia Institute of Technology
Andrea Lockerd , Georgia Institute of Technology
Andrea Lockerd Thomaz , Georgia Institute of Technology
Andrea Thomaz , Georgia Institute of Technology
Annie I. Antón , Georgia Institute of Technology
Ashok K. Goel , Georgia Institute of Technology
Beki Grinter , Georgia Institute of Technology
Betsy James DiSalvo , Georgia Institute of Technology
Bistra Dilkina , Georgia Institute of Technology
Bistra N. Dilkina , Georgia Institute of Technology
Blair MacIntyre , Georgia Institute of Technology
Bruce N. Walker , Georgia Institute of Technology
Byron Boots , Georgia Institute of Technology
C. Karen Liu , Georgia Institute of Technology
Calton Pu , Georgia Institute of Technology
Charles L. Isbell , Georgia Institute of Technology
Charles Lee Isbell Jr. , Georgia Institute of Technology
Charles M. Eastman , Georgia Institute of Technology
Colin Potts , Georgia Institute of Technology
Concettina Guerra , Georgia Institute of Technology
Constantine Dovrolis , Georgia Institute of Technology
Constantinos Dovrolis , Georgia Institute of Technology
Dana Randall , Georgia Institute of Technology
David A. Bader , Georgia Institute of Technology
Devi Parikh , Georgia Institute of Technology
Duen Horng (Polo) Chau , Georgia Institute of Technology
Duen Horng Chau , Georgia Institute of Technology
Edmond Chow , Georgia Institute of Technology
Edward Omiecinski , Georgia Institute of Technology
Elizabeth D. Mynatt , Georgia Institute of Technology
Ellen W. Zegura , Georgia Institute of Technology
Ellen Yi-Luen Do , Georgia Institute of Technology
Eric Gilbert , Georgia Institute of Technology
Eric Vigoda , Georgia Institute of Technology
Frank Dellaert , Georgia Institute of Technology
Greg Turk , Georgia Institute of Technology
Gregory D. Abowd , Georgia Institute of Technology
H. Venkateswaran , Georgia Institute of Technology
Hadi Esmaeilzadeh , Georgia Institute of Technology
Haesun Park , Georgia Institute of Technology
Henrik Christensen , Georgia Institute of Technology
Hongyuan Zha , Georgia Institute of Technology
Hyesoon Kim , Georgia Institute of Technology
Irfan A. Essa , Georgia Institute of Technology
Jack Poulson , Georgia Institute of Technology
Jacob Eisenstein , Georgia Institute of Technology
James D. Foley , Georgia Institute of Technology
James Hays , Georgia Institute of Technology
James M. Rehg , Georgia Institute of Technology
James Matthew Rehg , Georgia Institute of Technology
Janet L. Kolodner , Georgia Institute of Technology
Jarek Rossignac , Georgia Institute of Technology
Jaroslaw R. Rossignac , Georgia Institute of Technology
Jimeng Sun , Georgia Institute of Technology
John T. Stasko , Georgia Institute of Technology
Jun Xu , Georgia Institute of Technology
Keith Edwards , Georgia Institute of Technology
Lance Fortnow , Georgia Institute of Technology
Lauren Wilcox , Georgia Institute of Technology
Le Song , Georgia Institute of Technology
Leo Mark , Georgia Institute of Technology
Ling Liu , Georgia Institute of Technology
Mark Guzdial , Georgia Institute of Technology
Mark J. Guzdial , Georgia Institute of Technology
Mark O. Riedl , Georgia Institute of Technology
Mark Owen Riedl , Georgia Institute of Technology
Mark Riedl , Georgia Institute of Technology
Melody M. Moore , Georgia Institute of Technology
Melody Moore Jackson , Georgia Institute of Technology
Merrick L. Furst , Georgia Institute of Technology
Michael L. Best , Georgia Institute of Technology
Milena Mihail , Georgia Institute of Technology
Milos Prvulovic , Georgia Institute of Technology
Mostafa H. Ammar , Georgia Institute of Technology
Munmun De Choudhury , Georgia Institute of Technology
Mustaque Ahamad , Georgia Institute of Technology
Nancy J. Nersessian , Georgia Institute of Technology
Prasad Tetali , Georgia Institute of Technology
Rahul C. Basole , Georgia Institute of Technology
Rebecca E. Grinter , Georgia Institute of Technology
Rich Vuduc , Georgia Institute of Technology
Richard A. DeMillo , Georgia Institute of Technology
Richard Fujimoto , Georgia Institute of Technology
Richard J. Lipton , Georgia Institute of Technology
Richard Jay Lipton , Georgia Institute of Technology
Richard M. Fujimoto , Georgia Institute of Technology
Richard Peng , Georgia Institute of Technology
Richard W. Vuduc , Georgia Institute of Technology
Ronald C. Arkin , Georgia Institute of Technology
Santosh Pande , Georgia Institute of Technology
Santosh Srinivas Vempala , Georgia Institute of Technology
Santosh Vempala , Georgia Institute of Technology
Sasha Boldyreva , Georgia Institute of Technology
Seymour E. Goodman , Georgia Institute of Technology
Shamkant B. Navathe , Georgia Institute of Technology
Sonia Chernova , Georgia Institute of Technology
Srinivas Aluru , Georgia Institute of Technology
T. E. Starner , Georgia Institute of Technology
Taesoo Kim , Georgia Institute of Technology
Thad E. Starner , Georgia Institute of Technology
Thad Starner , Georgia Institute of Technology
Thomas M. Conte , Georgia Institute of Technology
Tucker Balch , Georgia Institute of Technology
Tucker R. Balch , Georgia Institute of Technology
Umakishore Ramachandran , Georgia Institute of Technology
Vijay V. Vazirani , Georgia Institute of Technology
Wenke Lee , Georgia Institute of Technology
William R. Harris , Georgia Institute of Technology
Zvi Galil , Georgia Institute of Technology
Ümit V. Çatalyürek , Georgia Institute of Technology
Alexander M. Rush , Harvard University
Barbara J. Grosz , Harvard University
Boaz Barak , Harvard University
David C. Parkes , Harvard University
David Cox , Harvard University
David M. Brooks , Harvard University
Eddie Kohler , Harvard University
Finale Doshi , Harvard University
Finale Doshi-Velez , Harvard University
H. T. Kung , Harvard University
Hanspeter Pfister , Harvard University
Harry R. Lewis , Harvard University
James W. Mickens , Harvard University
Jelani Nelson , Harvard University
Jim Waldo , Harvard University
Jonathan Zittrain , Harvard University
Krzysztof Gajos , Harvard University
Krzysztof Z. Gajos , Harvard University
Leslie G. Valiant , Harvard University
Madhu Sudan , Harvard University
Margo I. Seltzer , Harvard University
Margo Seltzer , Harvard University
Michael D. Smith , Harvard University
Michael M. Mitzenmacher , Harvard University
Michael Mitzenmacher , Harvard University
Michael O. Rabin , Harvard University
Michael Oser Rabin , Harvard University
Radhika Nagpal , Harvard University
Salil P. Vadhan , Harvard University
Scott Kuindersma , Harvard University
Stephen Chong , Harvard University
Steven J. Gortler , Harvard University
Stratos Idreos , Harvard University
Stuart M. Shieber , Harvard University
Yaron Singer , Harvard University
Yiling Chen , Harvard University
Alex Samorodnitsky , Hebrew University of Jerusalem
Ami Wiesel , Hebrew University of Jerusalem
Amit Zoran , Hebrew University of Jerusalem
Amnon Shashua , Hebrew University of Jerusalem
Ari Rappoport , Hebrew University of Jerusalem
Aviv Zohar , Hebrew University of Jerusalem
Dafna Shahaf , Hebrew University of Jerusalem
Dani Lischinski , Hebrew University of Jerusalem
Danny Dolev , Hebrew University of Jerusalem
Daphna Weinshall , Hebrew University of Jerusalem
David Hay , Hebrew University of Jerusalem
Dina Duhovny , Hebrew University of Jerusalem
Dina Schneidman-Duhovny , Hebrew University of Jerusalem
Dorit Aharonov , Hebrew University of Jerusalem
Dror G. Feitelson , Hebrew University of Jerusalem
Gil Segev , Hebrew University of Jerusalem
Guy Kindler , Hebrew University of Jerusalem
Jeffrey S. Rosenschein , Hebrew University of Jerusalem
Katrina Ligett , Hebrew University of Jerusalem
Leo Joskowicz , Hebrew University of Jerusalem
Matan Gavish , Hebrew University of Jerusalem
Michael Ben-Or , Hebrew University of Jerusalem
Michael Schapira , Hebrew University of Jerusalem
Michael Werman , Hebrew University of Jerusalem
Naftali Tishby , Hebrew University of Jerusalem
Nathan Linial , Hebrew University of Jerusalem
Nati Linial , Hebrew University of Jerusalem
Nir Friedman , Hebrew University of Jerusalem
Noam Nisan , Hebrew University of Jerusalem
Oded Schwartz , Hebrew University of Jerusalem
Omri Abend , Hebrew University of Jerusalem
Orna Kupferman , Hebrew University of Jerusalem
Raanan Fattal , Hebrew University of Jerusalem
Sara Cohen , Hebrew University of Jerusalem
Sara Shurin , Hebrew University of Jerusalem
Shai Shalev-Shwartz , Hebrew University of Jerusalem
Shmuel Peleg , Hebrew University of Jerusalem
Tommy Kaplan , Hebrew University of Jerusalem
Yair Bartal , Hebrew University of Jerusalem
Yair Weiss , Hebrew University of Jerusalem
Yehoshua Sagiv , Hebrew University of Jerusalem
Yuval Kochman , Hebrew University of Jerusalem
Yuval Rabani , Hebrew University of Jerusalem
Albert C. S. Chung , Hong Kong University of Science and Technology
Andrew B. Horner , Hong Kong University of Science and Technology
Bo Li 0001 , Hong Kong University of Science and Technology
Brahim Bensaou , Hong Kong University of Science and Technology
Brian Kan-Wing Mak , Hong Kong University of Science and Technology
Brian Mak , Hong Kong University of Science and Technology
Charles Zhang , Hong Kong University of Science and Technology
Chi-Keung Tang , Hong Kong University of Science and Technology
Chiew-Lan Tai , Hong Kong University of Science and Technology
Cunsheng Ding , Hong Kong University of Science and Technology
David Rossiter , Hong Kong University of Science and Technology
Dekai Wu , Hong Kong University of Science and Technology
Derick Wood , Hong Kong University of Science and Technology
Dik Lun Lee , Hong Kong University of Science and Technology
Dimitris Papadias , Hong Kong University of Science and Technology
Dimitris Papadopoulos , Hong Kong University of Science and Technology
Dit-Yan Yeung , Hong Kong University of Science and Technology
Fangzhen Lin , Hong Kong University of Science and Technology
Frederick H. Lochovsky , Hong Kong University of Science and Technology
Helen C. Shen , Hong Kong University of Science and Technology
Huamin Qu , Hong Kong University of Science and Technology
James T. Kwok , Hong Kong University of Science and Technology
James Tin-Yau Kwok , Hong Kong University of Science and Technology
Jogesh K. Muppala , Hong Kong University of Science and Technology
K. T. Tim Cheng , Hong Kong University of Science and Technology
Kai Chen 0005 , Hong Kong University of Science and Technology
Kaiyu Hang , Hong Kong University of Science and Technology
Ke Yi , Hong Kong University of Science and Technology
Kenneth Wai-Ting Leung , Hong Kong University of Science and Technology
Kwang-Ting Cheng , Hong Kong University of Science and Technology
Lei Chen 0002 , Hong Kong University of Science and Technology
Lionel M. Ni , Hong Kong University of Science and Technology
Lionel Ming-shuan Ni , Hong Kong University of Science and Technology
Long Quan , Hong Kong University of Science and Technology
Ming Liu , Hong Kong University of Science and Technology
Mordecai J. Golin , Hong Kong University of Science and Technology
Mounir Hamdi , Hong Kong University of Science and Technology
Nevin L. Zhang , Hong Kong University of Science and Technology
Nevin Lianwen Zhang , Hong Kong University of Science and Technology
Ngok Lam , Hong Kong University of Science and Technology
Pan Hui , Hong Kong University of Science and Technology
Pedro V. Sander , Hong Kong University of Science and Technology
Qiang Yang 0001 , Hong Kong University of Science and Technology
Qiong Luo , Hong Kong University of Science and Technology
Raymond Chi-Wing Wong , Hong Kong University of Science and Technology
Roland T. Chin , Hong Kong University of Science and Technology
S. C. Cheung , Hong Kong University of Science and Technology
S.-H. Gary Chan , Hong Kong University of Science and Technology
Shing-Chi Cheung , Hong Kong University of Science and Technology
Shueng-Han Gary Chan , Hong Kong University of Science and Technology
Siu-Wing Cheng , Hong Kong University of Science and Technology
Sunghun Kim 0001 , Hong Kong University of Science and Technology
Sunil Arya , Hong Kong University of Science and Technology
Ting-Chuen Pong , Hong Kong University of Science and Technology
Tony F. Chan , Hong Kong University of Science and Technology
Vincent Y. Shen , Hong Kong University of Science and Technology
Vincent Yun Shen , Hong Kong University of Science and Technology
Wei Wang 0030 , Hong Kong University of Science and Technology
Wilfred Ng , Hong Kong University of Science and Technology
Xiaojuan Ma , Hong Kong University of Science and Technology
Xin Li 0028 , Hong Kong University of Science and Technology
Yangqiu Song , Hong Kong University of Science and Technology
Amit Chattopadhyay , IIIT Bangalore
Amit Prakash , IIIT Bangalore
Ashish Choudhary , IIIT Bangalore
Ashish Choudhury , IIIT Bangalore
Balaji Parthasarathy , IIIT Bangalore
Chandrashekar Ramanathan , IIIT Bangalore
Chetan D. Parikh , IIIT Bangalore
Debabrata Das , IIIT Bangalore
Dinesh Babu J. , IIIT Bangalore
Dinesh Babu Jayagopi , IIIT Bangalore
G. N. Srinivasa Prasanna , IIIT Bangalore
G. Srinivasaraghavan , IIIT Bangalore
Gopalakrishnan Srinivasaraghavan , IIIT Bangalore
Janaki Srinivasan , IIIT Bangalore
JayPrakash Lalchandani , IIIT Bangalore
Jaya Sreevalsan Nair , IIIT Bangalore
Jyotsna Bapat , IIIT Bangalore
K. V. Dinesha , IIIT Bangalore
Madhav Rao , IIIT Bangalore
Manish Gupta 0001 , IIIT Bangalore
Neelam Sinha , IIIT Bangalore
Pradeesha Ashok , IIIT Bangalore
Preeti Mudliar , IIIT Bangalore
Sachit Rao , IIIT Bangalore
Shrisha Rao , IIIT Bangalore
Srinath R. Naidu , IIIT Bangalore
Srinath Srinivasa , IIIT Bangalore
Subhajit Sen , IIIT Bangalore
Sujit Kumar Chakrabarti , IIIT Bangalore
T. K. Srikanth , IIIT Bangalore
Tricha Anjali , IIIT Bangalore
V. N. Muralidhara , IIIT Bangalore
V. Ramasubramanian , IIIT Bangalore
V. Sridhar , IIIT Bangalore
A. V. Subramanyam , IIIT Delhi
Amarjeet Singh 0001 , IIIT Delhi
Arun Balaji Buduru , IIIT Delhi
Chetan Arora 0001 , IIIT Delhi
Debajyoti Bera , IIIT Delhi
Debarka Sengupta , IIIT Delhi
Donghoon Chang , IIIT Delhi
Mayank Vatsa , IIIT Delhi
Mukulika Maity , IIIT Delhi
Ojaswa Sharma , IIIT Delhi
Pankaj Jalote , IIIT Delhi
Ponnurangam Kumaraguru , IIIT Delhi
Pushpendra Singh , IIIT Delhi
Rahul Purandare , IIIT Delhi
Rajiv Raman , IIIT Delhi
Rajiv Ratn Shah , IIIT Delhi
Richa Singh , IIIT Delhi
Saket Anand , IIIT Delhi
Sambuddho Chakravarty , IIIT Delhi
Tanmoy Chakraborty 0002 , IIIT Delhi
Vikram Goyal , IIIT Delhi
Vinayak Naik , IIIT Delhi
Vinayak S. Naik , IIIT Delhi
Vivek Kumar 0001 , IIIT Delhi
Abhishek Sarkar , IIIT Hyderabad
Anil Kumar Vuppala , IIIT Hyderabad
Anoop M. Namboodiri , IIIT Hyderabad
Ashok Kumar Das , IIIT Hyderabad
Avinash Sharma , IIIT Hyderabad
C. V. Jawahar , IIIT Hyderabad
Dipti Misra Sharma , IIIT Hyderabad
Garimella Rama Murthy , IIIT Hyderabad
Girish Varma , IIIT Hyderabad
Govindarajulu Regeti , IIIT Hyderabad
Jayanthi Sivaswamy , IIIT Hyderabad
K. Madhava Krishna , IIIT Hyderabad
K. S. Rajan , IIIT Hyderabad
K. Srinathan , IIIT Hyderabad
Kalluri R. Sarma , IIIT Hyderabad
Kamalakar Karlapalem , IIIT Hyderabad
Kannan Srinathan , IIIT Hyderabad
Kavita Vemuri , IIIT Hyderabad
Kishore Kothapalli , IIIT Hyderabad
Kishore Prahallad , IIIT Hyderabad
Krishnan Prasad , IIIT Hyderabad
Manish Shrivastava , IIIT Hyderabad
Moumita Patra , IIIT Hyderabad
Naresh Manwani , IIIT Hyderabad
Nita Parekh , IIIT Hyderabad
P. J. Narayanan , IIIT Hyderabad
P. Krishna Reddy , IIIT Hyderabad
P. Ubaidulla , IIIT Hyderabad
Pawan Kumar , IIIT Hyderabad
Polepalli Krishna Reddy , IIIT Hyderabad
Praveen Paruchuri , IIIT Hyderabad
Priyanka Srivastava , IIIT Hyderabad
R. K. Bagga , IIIT Hyderabad
Radhika Mamidi , IIIT Hyderabad
Raghu Reddy , IIIT Hyderabad
Rajeev Sangal , IIIT Hyderabad
Raju S. Bapi , IIIT Hyderabad
Rama Murthy Garimella , IIIT Hyderabad
Ramanathan Subramanian , IIIT Hyderabad
Rambabu Kalla , IIIT Hyderabad
Ramesh Loganathan , IIIT Hyderabad
S. Bapi Raju , IIIT Hyderabad
S. Prahallad Kishore , IIIT Hyderabad
Sachin Chaudhari , IIIT Hyderabad
Sanjay Rawat 0001 , IIIT Hyderabad
Saswata Shannigrahi , IIIT Hyderabad
Shatrunjay Rawat , IIIT Hyderabad
Soma Paul , IIIT Hyderabad
Subramanian Ramanathan , IIIT Hyderabad
Sujit Gujar , IIIT Hyderabad
Suresh Purini , IIIT Hyderabad
Suryakanth V. Gangashetty , IIIT Hyderabad
Syed Azeemuddin , IIIT Hyderabad
Vasudeva Varma , IIIT Hyderabad
Venkatesh Choppella , IIIT Hyderabad
Vikram Pudi , IIIT Hyderabad
Vineet Gandhi , IIIT Hyderabad
Vishal Garg , IIIT Hyderabad
Y. Raghu Reddy , IIIT Hyderabad
Aditya Kanade , IISc Bangalore
Ambedkar Dukkipati , IISc Bangalore
Anand Louis , IISc Bangalore
Arnab Bhattacharyya , IISc Bangalore
Arpita Patra , IISc Bangalore
Bhavana Kanukurthi , IISc Bangalore
Chandan Saha 0001 , IISc Bangalore
Chiranjib Bhattacharyya , IISc Bangalore
Chiru Bhattacharyya , IISc Bangalore
Deepak D'Souza , IISc Bangalore
Dilip P. Patil , IISc Bangalore
Jayant R. Haritsa , IISc Bangalore
K. Gopinath , IISc Bangalore
Kanchi Gopinath , IISc Bangalore
L. Sunil Chandran , IISc Bangalore
M. Narasimha Murty , IISc Bangalore
Matthew J. Thazhuthaveetil , IISc Bangalore
Matthew Thazhuthaveetil , IISc Bangalore
Murali Krishna Ramanathan , IISc Bangalore
Musti Narasimha Murty , IISc Bangalore
N. Viswanadham , IISc Bangalore
P. Vijay Kumar , IISc Bangalore
Partha P. Talukdar , IISc Bangalore
Partha Pratim Talukdar , IISc Bangalore
R. Govindarajan , IISc Bangalore
R.C. Hansdah , IISc Bangalore
Raghavan Komondoor , IISc Bangalore
Ramaswamy Govindarajan , IISc Bangalore
Ramesh Hariharan , IISc Bangalore
Sanjit Chatterjee , IISc Bangalore
Sathish Govindarajan , IISc Bangalore
Shalabh Bhatnagar , IISc Bangalore
Shirish K. Shevade , IISc Bangalore
Siddharth Barman , IISc Bangalore
Uday Bondhugula , IISc Bangalore
V. Susheela Devi , IISc Bangalore
Vijay Natarajan , IISc Bangalore
Y. Narahari , IISc Bangalore
Y.N. Srikant , IISc Bangalore
Yadati Narahari , IISc Bangalore
Debi Prosad Dogra, IIT Bhubaneswar
Sudipta Saha, IIT Bhubaneswar
Abhiram G. Ranade , IIT Bombay
Abhiram Ranade , IIT Bombay
Ajit A. Diwan , IIT Bombay
Ajit Arvind Diwan , IIT Bombay
Ajit Rajwade , IIT Bombay
Amitabha Sanyal , IIT Bombay
Ashutosh Trivedi , IIT Bombay
Bernard L. Menezes , IIT Bombay
Bernard Menezes , IIT Bombay
Bharat Adsul , IIT Bombay
Bhaskaran Raman , IIT Bombay
Deepak B. Phatak , IIT Bombay
Dhananjay M. Dhamdhere , IIT Bombay
G. Sivakumar , IIT Bombay
Ganesh Ramakrishnan , IIT Bombay
J. Saketha Nath , IIT Bombay
Jagarlapudi Saketha Nath , IIT Bombay
Kameswari Chebrolu , IIT Bombay
Kavi Arya , IIT Bombay
Krithi Ramamritham , IIT Bombay
Manoj M. Prabhakaran , IIT Bombay
Manoj Prabhakaran , IIT Bombay
Milind A. Sohoni , IIT Bombay
Mythili Vutukuru , IIT Bombay
Nandlal L. Sarda , IIT Bombay
Nutan Limaye , IIT Bombay
Om P. Damani , IIT Bombay
Parag Chaudhuri , IIT Bombay
Preethi Jyothi , IIT Bombay
Puru Kulkarni , IIT Bombay
Purushottam Kulkarni , IIT Bombay
Pushpak Bhattacharya , IIT Bombay
Rushikesh Joshi , IIT Bombay
Rushikesh K. Joshi , IIT Bombay
S. Akshay , IIT Bombay
S. Sudarshan 0001 , IIT Bombay
Shankara Narayanan Krishna , IIT Bombay
Sharat Chandran , IIT Bombay
Shivaram Kalyanakrishnan , IIT Bombay
Siddhartha Chaudhuri , IIT Bombay
Soumen Chakrabarti , IIT Bombay
Sridhar Iyer , IIT Bombay
Sundar Vishwanathan , IIT Bombay
Sunita Sarawagi , IIT Bombay
Supratik Chakraborty , IIT Bombay
Supratim Biswas , IIT Bombay
Suyash P. Awate , IIT Bombay
Uday P. Khedker , IIT Bombay
Umesh Bellur , IIT Bombay
Varsha Apte , IIT Bombay
Aaditeshwar Seth , IIT Delhi
Amit Kumar 0001 , IIT Delhi
Amitabha Bagchi , IIT Delhi
Anshul Kumar , IIT Delhi
Huzur Saran , IIT Delhi
Kolin Paul , IIT Delhi
M. Balakrishnan , IIT Delhi
Mausam , IIT Delhi
Maya Ramanath , IIT Delhi
Naveen Garg , IIT Delhi
Parag Singla , IIT Delhi
Preeti Ranjan Panda , IIT Delhi
Prem K. Kalra , IIT Delhi
Prem Kumar Kalra , IIT Delhi
Ragesh Jaiswal , IIT Delhi
Rahul Garg , IIT Delhi
S. Arun-Kumar , IIT Delhi
Sandeep Sen , IIT Delhi
Sanjiva Prasad , IIT Delhi
Saroj Kaushik , IIT Delhi
Sayan Ranu , IIT Delhi
Smruti R. Sarangi , IIT Delhi
Smruti Sarangi , IIT Delhi
Sorav Bansal , IIT Delhi
Subhashis Banerjee , IIT Delhi
Subodh Kumar , IIT Delhi
Subodh Sharma , IIT Delhi
Subodh Vishnu Sharma , IIT Delhi
Vinay J. Ribeiro , IIT Delhi
Anirban Dasgupta 0001 , IIT Gandhinagar
Bireswar Das , IIT Gandhinagar
Dinesh Garg , IIT Gandhinagar
Krishna P. Miyapuram , IIT Gandhinagar
Manoj Gupta , IIT Gandhinagar
Manu Awasthi , IIT Gandhinagar
Neeldhara Misra , IIT Gandhinagar
Shanmuganathan Raman , IIT Gandhinagar
Souradyuti Paul , IIT Gandhinagar
Amit Awekar , IIT Guwahati
Arijit Sur , IIT Guwahati
Arnab Sarkar , IIT Guwahati
Aryabartta Sahu , IIT Guwahati
Ashish Anand , IIT Guwahati
Benny George Kenkireth , IIT Guwahati
Chandan Karfa , IIT Guwahati
Deepanjan Kesh , IIT Guwahati
Diganta Goswami , IIT Guwahati
Gautam Barua , IIT Guwahati
Hemangee K. Kapoor , IIT Guwahati
Jatindra Kumar Deka , IIT Guwahati
John Jose , IIT Guwahati
Pinaki Mitra , IIT Guwahati
Pradip K. Das , IIT Guwahati
Purandar Bhaduri , IIT Guwahati
Rajasekhar Inkulu , IIT Guwahati
Rashmi Dutta Baruah , IIT Guwahati
S. V. Rao , IIT Guwahati
Sajith Gopalan , IIT Guwahati
Samit Bhattacharya , IIT Guwahati
Sanasam Ranbir Singh , IIT Guwahati
Santosh Biswas , IIT Guwahati
Shivashankar B. Nair , IIT Guwahati
Sukumar Nandi , IIT Guwahati
Sushanta Karmakar , IIT Guwahati
T. Venkatesh , IIT Guwahati
V. Vijaya Saradhi , IIT Guwahati
A. Antony Franklin , IIT Hyderabad
Bheemarjuna Reddy Tamma , IIT Hyderabad
C. Krishna Mohan , IIT Hyderabad
Ch. Sobhan Babu , IIT Hyderabad
Chalavadi Krishna Mohan , IIT Hyderabad
Kotaro Kataoka , IIT Hyderabad
M. V. Panduranga Rao , IIT Hyderabad
Manish Singh , IIT Hyderabad
Manohar Kaul , IIT Hyderabad
Manu Kaul , IIT Hyderabad
Maunendra Sankar Desarkar , IIT Hyderabad
N. R. Aravind , IIT Hyderabad
P. K. Srijith , IIT Hyderabad
Ramakrishna Upadrasta , IIT Hyderabad
Sathya Peri , IIT Hyderabad
Saurabh Joshi 0001 , IIT Hyderabad
Sparsh Mittal , IIT Hyderabad
Subrahmanyam Kalyanasundaram , IIT Hyderabad
Tamma Bheemarjuna Reddy , IIT Hyderabad
U. Ramakrishna , IIT Hyderabad
Vineeth N Balasubramanian , IIT Hyderabad
Vineeth N. Balasubramanian , IIT Hyderabad
Vineeth Nallure Balasubramanian , IIT Hyderabad
Venkataramana Badarla, IIT Jodhpur
Anil Shukla, IIT Jodhpur
Aritra Banik, IIT Jodhpur
Chiranjoy Chattopadhyay, IIT Jodhpur
Gaurav Harit , IIT Jodhpur
Manas Khatua, IIT Jodhpur
Ajai Jain , IIT Kanpur
Amey Karkare , IIT Kanpur
Amitabha Mukerjee , IIT Kanpur
Anil Seth , IIT Kanpur
Arnab Bhattacharya 0001 , IIT Kanpur
Dheeraj Sanghi , IIT Kanpur
Gaurav Sharma 0004 , IIT Kanpur
Harish Karnick , IIT Kanpur
Indranil Saha , IIT Kanpur
Mainak Chaudhuri , IIT Kanpur
Manindra Agrawal , IIT Kanpur
Medha Atre , IIT Kanpur
Nisheeth Srivastava , IIT Kanpur
Nitin Saxena , IIT Kanpur
Phalguni Gupta , IIT Kanpur
Piyush P Kurur , IIT Kanpur
Piyush Rai , IIT Kanpur
Purushottam Kar , IIT Kanpur
Raghunath Tewari , IIT Kanpur
Rajat Mittal , IIT Kanpur
Rajat Moona , IIT Kanpur
Ratan K. Ghosh , IIT Kanpur
Sandeep K. Shukla , IIT Kanpur
Sandeep Kumar Shukla , IIT Kanpur
Sanjeev Saxena , IIT Kanpur
Satyadev Nandakumar , IIT Kanpur
Shashank K. Mehta , IIT Kanpur
Somenath Biswas , IIT Kanpur
Subhajit Roy , IIT Kanpur
Sumit Ganguly , IIT Kanpur
Sunil Easaw Simon , IIT Kanpur
Sunil Simon , IIT Kanpur
Surender Baswana , IIT Kanpur
T. V. Prabhakar , IIT Kanpur
Vinay P. Namboodiri , IIT Kanpur
Abhijit Das , IIT Kharagpur
Ajit Pal , IIT Kharagpur
Animesh Mukherjee , IIT Kharagpur
Anupam Basu , IIT Kharagpur
Arobinda Gupta , IIT Kharagpur
Bivas Mitra , IIT Kharagpur
Chitta Mandal , IIT Kharagpur
Chittaranjan A. Mandal , IIT Kharagpur
Chittaranjan Mandal , IIT Kharagpur
Debasis Samanta , IIT Kharagpur
Debdeep Mukhopadhyay , IIT Kharagpur
Dipankar Sarkar , IIT Kharagpur
Dipanwita Roy Chowdhury , IIT Kharagpur
Indranil Sengupta 0001 , IIT Kharagpur
Jayanta Mukherjee 0001 , IIT Kharagpur
Jayanta Mukhopadhyay , IIT Kharagpur
K. Sreenivas Rao , IIT Kharagpur
K. Sreenivasa Rao , IIT Kharagpur
Krothapalli S. Rao , IIT Kharagpur
Krothapalli Sreenivasa Rao , IIT Kharagpur
Niloy Ganguly , IIT Kharagpur
P. P. Chakrabarti , IIT Kharagpur
Pabitra Mitra , IIT Kharagpur
Pallab Dasgupta , IIT Kharagpur
Partha Bhowmick , IIT Kharagpur
Partha Pratim Chakrabarti , IIT Kharagpur
Partha Pratim Das , IIT Kharagpur
Pawan Goyal , IIT Kharagpur
Pralay Mitra , IIT Kharagpur
Rajat Subhra Chakraborty , IIT Kharagpur
Rajeev Kumar , IIT Kharagpur
Rajib Mall , IIT Kharagpur
Rao Sreenivasa Krothapalli , IIT Kharagpur
Rogers Mathew , IIT Kharagpur
Sandip Chakraborty , IIT Kharagpur
Shamik Sural , IIT Kharagpur
Soumya K. Ghosh , IIT Kharagpur
Soumya Kanti Ghosh 0001 , IIT Kharagpur
Soumyajit Dey , IIT Kharagpur
Sourangshu Bhattacharya , IIT Kharagpur
Sudebkumar Prasant Pal , IIT Kharagpur
Sudeshna Sarkar , IIT Kharagpur
Sudip Mishra , IIT Kharagpur
Sujoy Ghose , IIT Kharagpur
Anurag Mittal , IIT Madras
Aritra Hazra , IIT Madras
B. V. Raghavendra Rao , IIT Madras
Balaraman Ravindran , IIT Madras
C. Chandra Sekhar , IIT Madras
C. Pandu Rangan , IIT Madras
C. Siva Ram Murthy , IIT Madras
Chandrasekaran Pandu Rangan , IIT Madras
Chebiyyam Siva Ram Murthy , IIT Madras
Chellu Chandra Sekhar , IIT Madras
Chester Rebeiro , IIT Madras
D. Janaki Ram , IIT Madras
D. Janakiram , IIT Madras
Deepak Khemani , IIT Madras
Dharanipragada Janakiram , IIT Madras
Hema A. Murthy , IIT Madras
Janakiram Dharanipragada , IIT Madras
Jayalal Sarma , IIT Madras
John Augustine , IIT Madras
Krishna M. Sivalingam , IIT Madras
Madhu Mutyam , IIT Madras
Meghana Nasre , IIT Madras
Mitesh M. Khapra , IIT Madras
N. S. Narayanaswamy , IIT Madras
P. Sreenivasa Kumar , IIT Madras
Prashanth L. A. , IIT Madras
Prashanth Lakshmanrao Ananthapadmanabharao , IIT Madras
Rajsekar Manokaran , IIT Madras
Rupesh Nasre , IIT Madras
Shweta Agrawal , IIT Madras
Sukhendu Das , IIT Madras
Sutanu Chakraborti , IIT Madras
Timothy A. Gonsalves , IIT Madras
V. Kamakoti , IIT Madras
V. Krishna Nandivada , IIT Madras
<<<<<<< HEAD
Aditya Nigam, IIT Mandi
Anil Kumar Sao, IIT Mandi
Aroor Dinesh Dileep, IIT Mandi
Padmanabhan Rajan, IIT Mandi
Renu M. Rameshan, IIT Mandi
Samar Agnihotri, IIT Mandi
Satyajit Thakor, IIT Mandi
Siddhartha Sarma, IIT Mandi
Srikant Srinivasan, IIT Mandi
Sriram Kailasam, IIT Mandi
Subashish Datta, IIT Mandi
Timothy A. Gonsalves , IIT Mandi
Tushar Jain, IIT Mandi
Varun Dutt, IIT Mandi
=======
Pushpak Bhattacharyya, IIT Patna
Abyayananda Maiti , IIT Patna
Arijit Mondal, IIT Patna
Ashok Singh Sairam, IIT Patna
Asif Ekbal, IIT Patna
Jimson Mathew, IIT Patna
Joydeep Chandra, IIT Patna
Rajiv Misra, IIT Patna
Raju Halder, IIT Patna
Samrat Mondal , IIT Patna
Somanath Tripathy, IIT Patna
Sourav Kumar Dandapat, IIT Patna
Sriparna Saha 0001, IIT Patna
Suman Kumar Maji , IIT Patna
>>>>>>> ad31d7a8
Balasubramanian Raman , IIT Roorkee
Biplab Banerjee , IIT Roorkee
Dhaval Patel , IIT Roorkee
Durga Toshniwal , IIT Roorkee
Manoj Misra , IIT Roorkee
P. Sateesh Kumar , IIT Roorkee
Partha Pratim Roy , IIT Roorkee
Rajdeep Niyogi , IIT Roorkee
Raman Balasubramanian , IIT Roorkee
Ranita Biswas , IIT Roorkee
Sandeep Kumar , IIT Roorkee
Subhankar Mishra , IIT Roorkee
Sudip Roy 0001 , IIT Roorkee
Sugata Gangopadhyay , IIT Roorkee
Vaskar Raychoudhury , IIT Roorkee
Aleksandar Nanevski , IMDEA Software Institute
Alessandra Gorla , IMDEA Software Institute
Alexey Gotsman , IMDEA Software Institute
Benedikt Schmidt , IMDEA Software Institute
Boris Köpf , IMDEA Software Institute
Carmela Troncoso , IMDEA Software Institute
César Sánchez , IMDEA Software Institute
Dario Fiore , IMDEA Software Institute
Gilles Barthe , IMDEA Software Institute
José F. Morales , IMDEA Software Institute
Juan Caballero , IMDEA Software Institute
Manuel Carro , IMDEA Software Institute
Manuel V. Hermenegildo , IMDEA Software Institute
Pedro López-García 0001 , IMDEA Software Institute
Pierre Ganty , IMDEA Software Institute
Anna Kicheva , IST Austria
Beatriz Vicoso , IST Austria
Bernd Bickel , IST Austria
Björn Hof , IST Austria
Calin C. Guet , IST Austria
Carl-Philipp Heisenberg , IST Austria
Caroline Uhler , IST Austria
Chris Wojtan , IST Austria
Christoph H. Lampert , IST Austria
Christopher Wojtan , IST Austria
Dan Alistarh , IST Austria
Daria Siekhaus , IST Austria
Eva Benkova , IST Austria
Gaia Novarino , IST Austria
Gasper Tkacik , IST Austria
Georg Danzl , IST Austria
Georgios Katsaros , IST Austria
Harald Janovjak , IST Austria
Herbert Edelsbrunner , IST Austria
Jan Maas , IST Austria
Jiri Friml , IST Austria
Johannes Fink , IST Austria
Jonathan P. Bollback , IST Austria
Jozsef Csicsvari , IST Austria
Julian Fischer , IST Austria
Krishnendu Chatterjee , IST Austria
Krzysztof Pietrzak , IST Austria
Laszlo Erdös , IST Austria
Leonid Sazanov , IST Austria
Maksim Serbyn , IST Austria
Martin Loose , IST Austria
Maximilian Jösch , IST Austria
Michael Sixt , IST Austria
Mikhail Lemeshko , IST Austria
Nick Barton , IST Austria
Peter Jonas , IST Austria
Peter Krogstrup , IST Austria
Robert Seiringer , IST Austria
Ryuichi Shigemoto , IST Austria
Sandra Siegert , IST Austria
Simon Hippenmeyer , IST Austria
Sylvia Cremer , IST Austria
Tamas Hausel , IST Austria
Thomas A. Henzinger , IST Austria
Tobias Bollenbach , IST Austria
Uli Wagner , IST Austria
Vladimir Kolmogorov , IST Austria
Alessandro Bruni , IT University of Copenhagen
Andres Faina , IT University of Copenhagen
Andrzej Wasowski , IT University of Copenhagen
Björn Thór Jónsson , IT University of Copenhagen
Carsten Schürmann , IT University of Copenhagen
Claus Brabrand , IT University of Copenhagen
Dan Witzner Hansen , IT University of Copenhagen
Jes Frellsen , IT University of Copenhagen
Jesper Bengtson , IT University of Copenhagen
Kasper Støy , IT University of Copenhagen
Marco Carbone , IT University of Copenhagen
Natalie Schluter , IT University of Copenhagen
Paolo Tell , IT University of Copenhagen
Patrick Bahr , IT University of Copenhagen
Peter Sestoft , IT University of Copenhagen
Philippe Bonnet , IT University of Copenhagen
Rasmus Ejlers Møgelberg , IT University of Copenhagen
Rasmus Pagh , IT University of Copenhagen
Riko Jacob , IT University of Copenhagen
Rune Møller Jensen , IT University of Copenhagen
Søren Debois , IT University of Copenhagen
Søren Lauesen , IT University of Copenhagen
Thomas Hildebrandt , IT University of Copenhagen
Thore Husfeldt , IT University of Copenhagen
Troels Bjerre Lund , IT University of Copenhagen
Troels Bjerre Sørensen , IT University of Copenhagen
Yvonne Dittrich , IT University of Copenhagen
Zeljko Agic , IT University of Copenhagen
A. Aldo Faisal , Imperial College London
A. J. Field , Imperial College London
Abbas Edalat , Imperial College London
Abhijeet Ghosh , Imperial College London
Alastair F. Donaldson , Imperial College London
Aldo A. Faisal , Imperial College London
Aldo Faisal , Imperial College London
Alessandra Russo , Imperial College London
Alessio Lomuscio , Imperial College London
Alessio R. Lomuscio , Imperial College London
Andrew J. Davison , Imperial College London
Anthony J. Field , Imperial College London
Antonio Filieri , Imperial College London
Ben Glocker , Imperial College London
Benjamin Livshits , Imperial College London
Benjamin M. Glocker , Imperial College London
Bernhard Kainz , Imperial College London
Berç Rustem , Imperial College London
Chris Hankin , Imperial College London
Cristian Cadar , Imperial College London
Cristiano Calcagno , Imperial College London
Daniel Rueckert , Imperial College London
Duncan Fyfe Gillies , Imperial College London
Duncan Gillies , Imperial College London
Emil C. Lupu , Imperial College London
Emil Constantine Lupu , Imperial College London
Emil Lupu , Imperial College London
Eno Thereska , Imperial College London
Fariba Sadri , Imperial College London
Francesca Toni , Imperial College London
Giuliano Casale , Imperial College London
Guang-Zhong Yang , Imperial College London
Herbert Wiklicky , Imperial College London
Iain C. C. Phillips , Imperial College London
Iain Phillips , Imperial College London
Ian M. Hodkinson , Imperial College London
Jeff Kramer , Imperial College London
Jeffrey Kramer , Imperial College London
Jim Cunningham , Imperial College London
John Darlington , Imperial College London
Julie A. McCann , Imperial College London
Julie Ann McCann , Imperial College London
Keith Clark , Imperial College London
Kin K. Leung , Imperial College London
Krysia Broda , Imperial College London
Mahdi Cheraghchi , Imperial College London
Mahdi Cheraghchi Bashi Astaneh , Imperial College London
Maja Pantic , Imperial College London
Marc Peter Deisenroth , Imperial College London
Marek J. Sergot , Imperial College London
Margaret Cunningham , Imperial College London
Michael Huth , Imperial College London
Morris Sloman , Imperial College London
Murray Shanahan , Imperial College London
Naranker Dulay , Imperial College London
Nicholas R. Jennings , Imperial College London
Nicholas Robert Jennings , Imperial College London
Nick R. Jennings , Imperial College London
Nobuko Yoshida , Imperial College London
Oskar Mencer , Imperial College London
Panos Parpas , Imperial College London
Paul H. J. Kelly , Imperial College London
Peter G. Harrison , Imperial College London
Peter McBrien , Imperial College London
Peter Pietzuch , Imperial College London
Peter R. Pietzuch , Imperial College London
Philippa Gardner , Imperial College London
R. James Cunningham , Imperial College London
Robert Kowalski , Imperial College London
Ruth Misener , Imperial College London
Sergio Maffeis , Imperial College London
Sophia Drossopoulou , Imperial College London
Stefan Leutenegger , Imperial College London
Stefanos P. Zafeiriou , Imperial College London
Stefanos Zafeiriou , Imperial College London
Steffen van Bakel , Imperial College London
Stephen H. Muggleton , Imperial College London
Stephen Muggleton , Imperial College London
Su-Lin Lee , Imperial College London
Susan Eisenbach , Imperial College London
Thomas Heinis , Imperial College London
Tony Field , Imperial College London
V. Benjamin Livshits , Imperial College London
Wayne Luk , Imperial College London
William J. Knottenbelt , Imperial College London
William John Knottenbelt , Imperial College London
Yike Guo , Imperial College London
Amr Sabry , Indiana University
Andrew Lumsdaine , Indiana University
Apu Kapadia , Indiana University
Beth A. Plale , Indiana University
Beth Plale , Indiana University
Bobby Schnabel , Indiana University
Cenk S. Sahinalp , Indiana University
Christopher Raphael , Indiana University
Chung-chieh Shan , Indiana University
D. Martin Swany , Indiana University
Daniel Leivant , Indiana University
Daniel P. Friedman , Indiana University
David B. Leake , Indiana University
David J. Crandall , Indiana University
David Leake , Indiana University
Dirk Van Gucht , Indiana University
Donald S. Williamson , Indiana University
Douglas Hofstadter , Indiana University
Eli Blevis , Indiana University
Erik Stolterman , Indiana University
Erin Brady , Indiana University
Erin L. Brady , Indiana University
Esfandiar Haghverdi , Indiana University
Feng Qian , Indiana University
Funda Ergün , Indiana University
Geoffrey Brown , Indiana University
Geoffrey C. Fox , Indiana University
Geoffrey Charles Fox , Indiana University
Gregory J. E. Rawlins , Indiana University
Grigory Yaroslavtsev , Indiana University
Haixu Tang , Indiana University
Hamid R. Ekbia , Indiana University
Jeffrey Bardzell , Indiana University
Jeremy G. Siek , Indiana University
Judy Qiu , Indiana University
Katie A. Siek , Indiana University
Katie Moor , Indiana University
Kay Connelly , Indiana University
Kay H. Connelly , Indiana University
L. Jean Camp , Indiana University
Linda Jean Camp , Indiana University
M. S. Ryoo , Indiana University
Martha White , Indiana University
Martin A. Siegel , Indiana University
Martin Swany , Indiana University
Matthew W. Hahn , Indiana University
Mehmet M. Dalkilic , Indiana University
Mehmet M. Dalkiliç , Indiana University
Michael A. McRobbie , Indiana University
Michael S. Ryoo , Indiana University
Minaxi Gupta , Indiana University
Norman Makoto Su , Indiana University
Patrick C. Shih , Indiana University
Paul W. Purdom , Indiana University
Predrag Radivojac , Indiana University
Qin Zhang 0001 , Indiana University
Randall Bramley , Indiana University
Randall D. Beer , Indiana University
Raquel Hill , Indiana University
Robert B. Schnabel , Indiana University
Ryan Henry , Indiana University
Ryan Newton , Indiana University
Ryan R. Newton , Indiana University
Sam Tobin-Hochstadt , Indiana University
Selma Sabanovic , Indiana University
Shaowen Bardzell , Indiana University
Sriraam Natarajan , Indiana University
Steven A. Myers , Indiana University
Steven Myers , Indiana University
Süleyman Cenk Sahinalp , Indiana University
Thomas L. Sterling , Indiana University
Thomas Lawrence Sterling , Indiana University
XiaoFeng Wang , Indiana University
Yan Huang 0001 , Indiana University
Yuan Zhou , Indiana University
Yuqing Melanie Wu , Indiana University
Yuqing Wu , Indiana University
Yuzhen Ye , Indiana University
Arjan Durresi , Indiana University-Purdue University Indianapolis
Fengguang Song , Indiana University-Purdue University Indianapolis
Gabriel Tsechpenakis , Indiana University-Purdue University Indianapolis
Gavriil Tsechpenakis , Indiana University-Purdue University Indianapolis
George Mohler , Indiana University-Purdue University Indianapolis
George O. Mohler , Indiana University-Purdue University Indianapolis
James H. Hill , Indiana University-Purdue University Indianapolis
Jiang Yu Zheng , Indiana University-Purdue University Indianapolis
Mihran Tuceryan , Indiana University-Purdue University Indianapolis
Mohammad Al Hasan , Indiana University-Purdue University Indianapolis
Murat Dundar , Indiana University-Purdue University Indianapolis
Rajeev R. Raje , Indiana University-Purdue University Indianapolis
Shiaofen Fang , Indiana University-Purdue University Indianapolis
Snehasis Mukhopadhyay , Indiana University-Purdue University Indianapolis
Xia Ning , Indiana University-Purdue University Indianapolis
Xukai Zou , Indiana University-Purdue University Indianapolis
Yao Liang , Indiana University-Purdue University Indianapolis
Yuni Xia , Indiana University-Purdue University Indianapolis
Abhishek Jain , Johns Hopkins University
Alexis Battle , Johns Hopkins University
Aviel D. Rubin , Johns Hopkins University
Ben Langmead , Johns Hopkins University
Benjamin David Van Durme , Johns Hopkins University
Benjamin Van Durme , Johns Hopkins University
David Yarowsky , Johns Hopkins University
Gregory D. Hager , Johns Hopkins University
Jason Eisner , Johns Hopkins University
Joanne F. Selinski , Johns Hopkins University
Mark Dredze , Johns Hopkins University
Matthew D. Green , Johns Hopkins University
Matthew Green 0001 , Johns Hopkins University
Michael Dinitz , Johns Hopkins University
Michael Kazhdan , Johns Hopkins University
Michael M. Kazhdan , Johns Hopkins University
Michael Schatz , Johns Hopkins University
Misha Kazhdan , Johns Hopkins University
Peter Kazanzides , Johns Hopkins University
Philipp Koehn , Johns Hopkins University
Raman Arora , Johns Hopkins University
Randal Burns , Johns Hopkins University
Randal C. Burns , Johns Hopkins University
Russell H. Taylor , Johns Hopkins University
Russell Highsmith Taylor , Johns Hopkins University
S. Rao Kosaraju , Johns Hopkins University
Scott F. Smith , Johns Hopkins University
Suchi Saria , Johns Hopkins University
Susan Hohenberger , Johns Hopkins University
Vladimir Braverman , Johns Hopkins University
Xin Li 0006 , Johns Hopkins University
Yair Amir , Johns Hopkins University
Yanif Ahmad , Johns Hopkins University
Daniel Andresen , Kansas State University
Doina Caragea , Kansas State University
Eugene Vasserman , Kansas State University
John Hatcliff , Kansas State University
Masaaki Mizuno , Kansas State University
Mitchell L. Neilsen , Kansas State University
Pavithra Prabhakar , Kansas State University
R. Rodrey Howell , Kansas State University
Robby , Kansas State University
Scott A. DeLoach , Kansas State University
Torben Amtoft , Kansas State University
Torben Amtoft Hansen , Kansas State University
Venkatesh Prasad Ranganath , Kansas State University
Venkatesh-Prasad Ranganath , Kansas State University
William H. Hsu , Kansas State University
Basem Shihada , King Abdullah University of Science and Technology
Bernard Ghanem , King Abdullah University of Science and Technology
David E. Keyes , King Abdullah University of Science and Technology
Dominik L. Michels , King Abdullah University of Science and Technology
Dominik Ludewig Michels , King Abdullah University of Science and Technology
E. N. Elnozahy , King Abdullah University of Science and Technology
Elmootazbellah (Mootaz) Elnozahy , King Abdullah University of Science and Technology
Jesper Tegnér , King Abdullah University of Science and Technology
Marco Canini , King Abdullah University of Science and Technology
Markus Hadwiger , King Abdullah University of Science and Technology
Panos Kalnis , King Abdullah University of Science and Technology
Peter Wonka , King Abdullah University of Science and Technology
Robert Hoehndorf , King Abdullah University of Science and Technology
Timothy Ravasi , King Abdullah University of Science and Technology
Vladimir B. Bajic , King Abdullah University of Science and Technology
Xiangliang Zhang , King Abdullah University of Science and Technology
Xin Gao , King Abdullah University of Science and Technology
Anders Robertsson , Lund University
Björn Regnell , Lund University
Christin Lindholm , Lund University
Flavius Gruian , Lund University
Jörn Janneck , Lund University
Karl-Erik Årzen , Lund University
Klas Nilsson , Lund University
Krzysztof Kuchcinski , Lund University
Maria Kihl , Lund University
Martin Höst , Lund University
Martina Maggio , Lund University
Per Andersson , Lund University
Per Runeson , Lund University
Adam Chlipala , Massachusetts Institute of Technology
Alan S. Willsky , Massachusetts Institute of Technology
Albert R. Meyer , Massachusetts Institute of Technology
Aleksander Madry , Massachusetts Institute of Technology
Alexandre Megretski , Massachusetts Institute of Technology
Anant Agarwal , Massachusetts Institute of Technology
Andrew Lo , Massachusetts Institute of Technology
Andrew W. Lo , Massachusetts Institute of Technology
Ankur Moitra , Massachusetts Institute of Technology
Antonio Torralba , Massachusetts Institute of Technology
Armando Solar-Lezama , Massachusetts Institute of Technology
Arvind , Massachusetts Institute of Technology
Asuman E. Ozdaglar , Massachusetts Institute of Technology
Barbara Liskov , Massachusetts Institute of Technology
Berthold K. P. Horn , Massachusetts Institute of Technology
Berthold Klaus Paul Horn , Massachusetts Institute of Technology
Bill Freeman , Massachusetts Institute of Technology
Bonnie Berger , Massachusetts Institute of Technology
Bruce Tidor , Massachusetts Institute of Technology
Charles E. Leiserson , Massachusetts Institute of Technology
Collin M. Stultz , Massachusetts Institute of Technology
Collin Stultz , Massachusetts Institute of Technology
Constantinos Daskalakis , Massachusetts Institute of Technology
Daniel Jackson , Massachusetts Institute of Technology
Daniel Sanchez , Massachusetts Institute of Technology
Daniela Rus , Massachusetts Institute of Technology
David J. Perreault , Massachusetts Institute of Technology
David K. Gifford , Massachusetts Institute of Technology
David R. Karger , Massachusetts Institute of Technology
David Sontag , Massachusetts Institute of Technology
Devavrat Shah , Massachusetts Institute of Technology
Dina Katabi , Massachusetts Institute of Technology
Dirk Englund , Massachusetts Institute of Technology
Duane S. Boning , Massachusetts Institute of Technology
Elfar Adalsteinsson , Massachusetts Institute of Technology
Erich P. Ippen , Massachusetts Institute of Technology
Erik D. Demaine , Massachusetts Institute of Technology
Fadel Adib , Massachusetts Institute of Technology
Frédo Durand , Massachusetts Institute of Technology
George C. Verghese , Massachusetts Institute of Technology
Gerald J. Sussman , Massachusetts Institute of Technology
Gerald Jay Sussman , Massachusetts Institute of Technology
Gregory W. Wornell , Massachusetts Institute of Technology
Hae-Seung Lee , Massachusetts Institute of Technology
Hal Abelson , Massachusetts Institute of Technology
Hari Balakrishnan , Massachusetts Institute of Technology
Harold Abelson , Massachusetts Institute of Technology
Jacob K. White , Massachusetts Institute of Technology
Jacob White , Massachusetts Institute of Technology
Jae S. Lim , Massachusetts Institute of Technology
Jeffrey H. Lang , Massachusetts Institute of Technology
Jeffrey Lang , Massachusetts Institute of Technology
Jing Kong , Massachusetts Institute of Technology
Joel Moses , Massachusetts Institute of Technology
Joel Voldman , Massachusetts Institute of Technology
John L. Wyatt , Massachusetts Institute of Technology
John N. Tsitsiklis , Massachusetts Institute of Technology
John V. Guttag , Massachusetts Institute of Technology
Julie A. Shah , Massachusetts Institute of Technology
Justin Solomon , Massachusetts Institute of Technology
Konstantinos Daskalakis , Massachusetts Institute of Technology
Leslie Pack Kaelbling , Massachusetts Institute of Technology
Luca Daniel , Massachusetts Institute of Technology
M. Frans Kaashoek , Massachusetts Institute of Technology
Manolis Kellis , Massachusetts Institute of Technology
Martin C. Rinard , Massachusetts Institute of Technology
Martin Rinard , Massachusetts Institute of Technology
Marvin Minsky , Massachusetts Institute of Technology
Michael Carbin , Massachusetts Institute of Technology
Michael J. Watts , Massachusetts Institute of Technology
Mohammad Alizadeh , Massachusetts Institute of Technology
Muriel Médard , Massachusetts Institute of Technology
Nickolai Zeldovich , Massachusetts Institute of Technology
Nir Shavit , Massachusetts Institute of Technology
Pablo A. Parrilo , Massachusetts Institute of Technology
Patrick H. Winston , Massachusetts Institute of Technology
Patrick Henry Winston , Massachusetts Institute of Technology
Patrick Jaillet , Massachusetts Institute of Technology
Peter Szolovits , Massachusetts Institute of Technology
Piotr Indyk , Massachusetts Institute of Technology
Qing Hu , Massachusetts Institute of Technology
R. Ryan Williams , Massachusetts Institute of Technology
Rahul Sarpeshkar , Massachusetts Institute of Technology
Rajeev J. Ram , Massachusetts Institute of Technology
Randall Davis , Massachusetts Institute of Technology
Regina Barzilay , Massachusetts Institute of Technology
Richard Ryan Williams , Massachusetts Institute of Technology
Rob Miller , Massachusetts Institute of Technology
Robert C. Berwick , Massachusetts Institute of Technology
Robert C. Miller , Massachusetts Institute of Technology
Robert Morris , Massachusetts Institute of Technology
Ron Weiss , Massachusetts Institute of Technology
Ronald L. Rivest , Massachusetts Institute of Technology
Ronitt Rubinfeld , Massachusetts Institute of Technology
Russ Tedrake , Massachusetts Institute of Technology
Ryan Williams , Massachusetts Institute of Technology
Ryan Williams 0001 , Massachusetts Institute of Technology
Sam Madden , Massachusetts Institute of Technology
Saman P. Amarasinghe , Massachusetts Institute of Technology
Samuel Madden , Massachusetts Institute of Technology
Seth J. Teller , Massachusetts Institute of Technology
Shafi Goldwasser , Massachusetts Institute of Technology
Silvio Micali , Massachusetts Institute of Technology
Srinivas Devadas , Massachusetts Institute of Technology
Stefanie Jegelka , Massachusetts Institute of Technology
Stefanie Sabrina Jegelka , Massachusetts Institute of Technology
Stephen A. Ward , Massachusetts Institute of Technology
Steven B. Leeb , Massachusetts Institute of Technology
Tamara Broderick , Massachusetts Institute of Technology
Tommi S. Jaakkola , Massachusetts Institute of Technology
Tomás Lozano-Pérez , Massachusetts Institute of Technology
V. Vinod , Massachusetts Institute of Technology
Victor W. Zue , Massachusetts Institute of Technology
Victor Zue , Massachusetts Institute of Technology
Vinod Vaikuntanathan , Massachusetts Institute of Technology
Virginia Vassilevska , Massachusetts Institute of Technology
Virginia Vassilevska Williams , Massachusetts Institute of Technology
William T. Freeman , Massachusetts Institute of Technology
William T. Peake , Massachusetts Institute of Technology
Wojciech Matusik , Massachusetts Institute of Technology
Yury Polyanskiy , Massachusetts Institute of Technology
Alan C. Wright , Massey University
Amjed Tahir , Massey University
Aruna Shekar , Massey University
Bill Wang , Massey University
Catherine McCartin , Massey University
Chris Chitty , Massey University
Don Cleland , Massey University
Donald Bailey , Massey University
Donald G. Bailey , Massey University
Ebubekir Avci , Massey University
Eva Heinrich , Massey University
Fakhrul Alam , Massey University
Faraz Hasan , Massey University
Frazer K. Noble , Massey University
Giovanni Moretti , Massey University
Giovanni S. Moretti , Massey University
Gourab Sen Gupta , Massey University
Hans W. Guesgen , Massey University
Hans Werner Guesgen , Massey University
Hans-Werner Güsgen , Massey University
Henning Köhler , Massey University
Huub H. C. Bakker , Massey University
Ibrahim Al-Bahadly , Massey University
Ibrahim H. Al-Bahadly , Massey University
Jane Goodyer , Massey University
Jens Dietrich , Massey University
Johan Potgieter , Massey University
Ken Mercer , Massey University
Kudakwashe Dube , Massey University
Liqiong Tang , Massey University
Miao Qiao , Massey University
Moi-Tin Chew , Massey University
Nigel Grigg , Massey University
Nigel P. Grigg , Massey University
Nihal P. Jayamaha , Massey University
Paul J. Lyons , Massey University
Paul John Lyons , Massey University
Rachel Blagojevic , Massey University
Rashid Rashid , Massey University
Rezaul Hasan , Massey University
Richard Haverkamp , Massey University
Rory C. Flemmer , Massey University
S. C. Mukhopadhyay , Massey University
S. M. Rezaul Hasan , Massey University
Sanjay Mathrani , Massey University
Serge Demidenko , Massey University
Stephen Marsland , Massey University
Stephen R. Marsland , Massey University
Steven Dirven , Massey University
Subhas C. Mukhopadhyay , Massey University
Subhas Chandra Mukhopadhyay , Massey University
Subhas Mukhopadhyay , Massey University
Sunil Lal , Massey University
Xiang Gui , Massey University
Xiaowen Yuan , Massey University
Bernhard Schölkopf , Max Planck Institute
Bernt Schiele , Max Planck Institute
Björn B. Brandenburg , Max Planck Institute
Björn Bernhard Brandenburg , Max Planck Institute
Christian Theobalt , Max Planck Institute
Christoph Weidenbach , Max Planck Institute
Deepak Garg 0001 , Max Planck Institute
Derek Dreyer , Max Planck Institute
Eugene W. Myers , Max Planck Institute
Eva Darulova , Max Planck Institute
Gene Myers , Max Planck Institute
Gerhard Weikum , Max Planck Institute
Hans-Peter Seidel , Max Planck Institute
Joël Ouaknine , Max Planck Institute
Krishna P. Gummadi , Max Planck Institute
Kurt Mehlhorn , Max Planck Institute
Manuel Gomez-Rodriguez , Max Planck Institute
Martin Vingron , Max Planck Institute
Michael J. Black , Max Planck Institute
Michael Julian Black , Max Planck Institute
P. Krishna Gummadi , Max Planck Institute
Paul Francis , Max Planck Institute
Peter Druschel , Max Planck Institute
Rupak Majumdar , Max Planck Institute
Thomas Lengauer , Max Planck Institute
Viktor Vafeiadis , Max Planck Institute
Adrian R. Vetta , McGill University
Adrian Vetta , McGill University
Bettina Kemme , McGill University
Brigitte Pientka , McGill University
Bruce A. Reed , McGill University
Clark Verbrugge , McGill University
Claude Crépeau , McGill University
David Meger , McGill University
Denis Thérien , McGill University
Derek Ruths , McGill University
Doina Precup , McGill University
Gregory Dudek , McGill University
Hamed Hatami , McGill University
Jackie Chi Kit Cheung , McGill University
Joelle Pineau , McGill University
Jérôme Waldispühl , McGill University
Jörg Kienzle , McGill University
Kaleem Siddiqi , McGill University
Laurie J. Hendren , McGill University
Luc Devroye , McGill University
Martin P. Robillard , McGill University
Mathieu Blanchette , McGill University
Michael S. Langer , McGill University
Michael T. Hallett , McGill University
Muthucumaru Maheswaran , McGill University
Nathan Friedman , McGill University
Paul G. Kry , McGill University
Prakash Panangaden , McGill University
Xiao-Wen Chang , McGill University
Xue Liu , McGill University
Yang Cai 0001 , McGill University
Alan Wassyng , McMaster University
Antoine Deza , McMaster University
Borzoo Bonakdarpour , McMaster University
Christopher Kumar Anand , McMaster University
Douglas G. Down , McMaster University
Douglas Stebila , McMaster University
Emil Sekerinski , McMaster University
Fei Chiang , McMaster University
Franya Franek , McMaster University
George Karakostas , McMaster University
Jacques Carette , McMaster University
Jeffery I. Zucker , McMaster University
Mark Lawford , McMaster University
Martin von Mohrenschildt , McMaster University
Nedialko S. Nedialkov , McMaster University
Reza Samavi , McMaster University
Ridha Khedri , McMaster University
Rong Zheng , McMaster University
Ryan J. Leduc , McMaster University
Ryszard Janicki , McMaster University
Spencer Smith , McMaster University
T. S. E. Maibaum , McMaster University
Thomas S. E. Maibaum , McMaster University
Wenbo He , McMaster University
William M. Farmer , McMaster University
Wolfram Kahl , McMaster University
Abdol-Hossein Esfahanian , Michigan State University
Alex Liu , Michigan State University
Anil K. Jain , Michigan State University
Anil Kumar Jain , Michigan State University
Arend Hintze , Michigan State University
Arun Abraham Ross , Michigan State University
Arun Ross , Michigan State University
Betty H. C. Cheng , Michigan State University
Charles B. Owen , Michigan State University
Charles Ofria , Michigan State University
Eric Torng , Michigan State University
Guoliang Xing , Michigan State University
Hasan Metin Aktulga , Michigan State University
Hu Ding , Michigan State University
Jiayu Zhou , Michigan State University
John (Juyang) Weng , Michigan State University
Joyce Y. Chai , Michigan State University
Joyce Yue Chai , Michigan State University
Juyang Weng , Michigan State University
Kevin Liu , Michigan State University
Laura K. Dillon , Michigan State University
Li Xiao , Michigan State University
Matt W. Mutka , Michigan State University
Pang-Ning Tan , Michigan State University
Philip K. McKinley , Michigan State University
Richard J. Enbody , Michigan State University
Sandeep Kulkarni , Michigan State University
Wayne R. Dyksen , Michigan State University
William F. Punch , Michigan State University
William F. Punch III , Michigan State University
Wolfgang Banzhaf , Michigan State University
Xiaoming Liu , Michigan State University
Yanni Sun , Michigan State University
Yiying Tong , Michigan State University
Aamir Cheema , Monash University
Alan Dorin , Monash University
Aldeida Aleti , Monash University
Andrew P. Paplinski , Monash University
Ann E. Nicholson , Monash University
Ann Nicholson , Monash University
Ariel Liebman , Monash University
Arun Siddharth Konagurthu , Monash University
Asad I. Khan , Monash University
Bala Srinivasan , Monash University
Balasubramaniam Srinivasan , Monash University
Bernd Meyer , Monash University
Cagatay Goncu , Monash University
Campbell Wilson , Monash University
Carlo Kopp , Monash University
Carsten Rudolph , Monash University
Chris Mears , Monash University
Christopher Mears , Monash University
Chung-Hsing Yeh , Monash University
David Albrecht , Monash University
David Arnott , Monash University
David G. Green , Monash University
David L. Dowe , Monash University
David McG. Squire , Monash University
David Squire , Monash University
David Taniar , Monash University
David W. Albrecht , Monash University
Falk Schreiber , Monash University
Frada Burstein , Monash University
Geoffrey I. Webb , Monash University
Gholamreza Haffari , Monash University
Grace Rumantir , Monash University
Grace W. Rumantir , Monash University
Graham E. Farr , Monash University
Graham Farr , Monash University
Guido Tack , Monash University
Henry Linger , Monash University
Ingrid Zukerman , Monash University
Jan Carlo Barca , Monash University
Jeremy Aarons , Monash University
Joanne Evans , Monash University
John Betts , Monash University
John M. Betts , Monash University
Jon McCormack , Monash University
Joseph K. Liu , Monash University
Judithe Sheard , Monash University
Judy Sheard , Monash University
Jue Xie , Monash University
Julian Garcia Gallego , Monash University
Julie Fisher , Monash University
Kerri Morgan , Monash University
Kevin B. Korb , Monash University
Kim Marriott , Monash University
Kirsten Ellis , Monash University
Larry Stillman , Monash University
Mahbubur M. Rahim , Monash University
Mahbubur Rahim , Monash University
Maria Garcia de la Banda , Monash University
Maria Indrawan , Monash University
Maria Indrawan-Santiago , Monash University
Maria J. García de la Banda , Monash University
Mark Carman , Monash University
Mark G. Wallace , Monash University
Mark James Carman , Monash University
Mark Wallace , Monash University
Matthew Butler 0002 , Monash University
Michael Brand , Monash University
Michael Morgan , Monash University
Michael Wybrow , Monash University
Nandita Bhattacharjee , Monash University
Pari Delir Haghighi , Monash University
Peter A. O'Donnell , Monash University
Peter E. Tischer , Monash University
Peter O'Donnell , Monash University
Phu Dung Le , Monash University
Reza Haffari , Monash University
Rob Meredith , Monash University
Robert G. Merkel , Monash University
Robert Merkel , Monash University
Ron Steinfeld , Monash University
S. J. Wright , Monash University
Sea Ling , Monash University
Shijia Gao , Monash University
Sid Ray , Monash University
Sue Bedingfield , Monash University
Sue Foster , Monash University
Sue McKemmish , Monash University
Susan E. Bedingfield , Monash University
Susan Foster , Monash University
Tim Dwyer , Monash University
Tom Chandler , Monash University
Tom Denison , Monash University
Vincent C. S. Lee , Monash University
Vincent Cheng-Siong Lee , Monash University
Wray L. Buntine , Monash University
Wray Lindsay Buntine , Monash University
Yen Cheung , Monash University
Yuan-Fang Li , Monash University
Alexandros V. Gerbessiotis , NJIT
Ali Mili , NJIT
Andrew Sohn , NJIT
Chase Q. Wu , NJIT
Chase Qishi Wu , NJIT
Chengjun Liu , NJIT
Cristian Borcea , NJIT
D. C. Douglas Hung , NJIT
Daochuan Hung , NJIT
David Nassimi , NJIT
Dimitri Theodoratos , NJIT
Frank Y. Shih , NJIT
Frank Yeong-Chyang Shih , NJIT
Guiling Wang , NJIT
Iulian Neamtiu , NJIT
James Geller , NJIT
James M. Calvin , NJIT
James McHugh , NJIT
Jason T. L. Wang , NJIT
Jason Tsong-Li Wang , NJIT
Joseph Y.-T. Leung , NJIT
Kurt Rohloff , NJIT
Marvin K. Nakayama , NJIT
Michael A. Baltrush , NJIT
Narain Gehani , NJIT
Narain H. Gehani , NJIT
Reza Curtmola , NJIT
Usman W. Roshan , NJIT
Vincent Oria , NJIT
Xiaoning Ding , NJIT
Yehoshua Perl , NJIT
Zhi Wei , NJIT
Keith W. Ross , NYU Shanghai
Zheng Zhang , NYU Shanghai
A. Prasad Vinod , Nanyang Technological University
A. S. Madhukumar , Nanyang Technological University
Adams Wai-Kin Kong , Nanyang Technological University
Ah-Hwee Tan , Nanyang Technological University
Aixin Sun , Nanyang Technological University
Alexei Sourin , Nanyang Technological University
Alwen Fernanto Tiu , Nanyang Technological University
Alwen Tiu , Nanyang Technological University
Anupam Chattopadhyay , Nanyang Technological University
Anwitaman Datta , Nanyang Technological University
Arijit Khan , Nanyang Technological University
Arvind Easwaran , Nanyang Technological University
Bo An , Nanyang Technological University
Bu-Sung Lee , Nanyang Technological University
Chai Kiat Yeo , Nanyang Technological University
Chai Quek , Nanyang Technological University
Cham Tat Jen , Nanyang Technological University
Chan Hua Vun , Nanyang Technological University
Chee Keong Kwoh , Nanyang Technological University
Chengzheng Sun , Nanyang Technological University
Chiew Tong Lau , Nanyang Technological University
Chng Eng Siong , Nanyang Technological University
Chunyan Miao , Nanyang Technological University
Cuntai Guan , Nanyang Technological University
Deepu Rajan , Nanyang Technological University
Douglas L. Maskell , Nanyang Technological University
Douglas Leslie Maskell , Nanyang Technological University
Dusit Niyato , Nanyang Technological University
Eng Siong Chng , Nanyang Technological University
Erik Cambria , Nanyang Technological University
Francis Bu-Sung Lee , Nanyang Technological University
Gao Cong , Nanyang Technological University
Hiok Chai Quek , Nanyang Technological University
Hock Soon Seah , Nanyang Technological University
Jacek Mandziuk , Nanyang Technological University
Jagath C. Rajapakse , Nanyang Technological University
Jianfei Cai , Nanyang Technological University
Jianmin Zheng , Nanyang Technological University
Jie Zhang 0002 , Nanyang Technological University
Jie Zheng , Nanyang Technological University
Jun Luo , Nanyang Technological University
Kemao Qian , Nanyang Technological University
Kwok-Yan Lam , Nanyang Technological University
Liang-Tien Chia , Nanyang Technological University
Lin Feng , Nanyang Technological University
Mo Li , Nanyang Technological University
Rui Tan , Nanyang Technological University
Seah Hock Soon , Nanyang Technological University
Shang-Wei Lin , Nanyang Technological University
Siew Kei Lam , Nanyang Technological University
Sinno Jialin Pan , Nanyang Technological University
Siu Cheung Hui , Nanyang Technological University
Sundaram Suresh , Nanyang Technological University
Syin Chan , Nanyang Technological University
Sze-Yeung Liu , Nanyang Technological University
Tat-Jen Cham , Nanyang Technological University
Thambipillai Srikanthan , Nanyang Technological University
Vinod Achutavarrier Prasad , Nanyang Technological University
Vivek Chaturvedi , Nanyang Technological University
Wang Ping , Nanyang Technological University
Wee Keong Ng , Nanyang Technological University
Weisi Lin , Nanyang Technological University
Wen-Jing Hsu , Nanyang Technological University
Wentong Cai , Nanyang Technological University
Wooi Boon Goh , Nanyang Technological University
Wooi-Boon Goh , Nanyang Technological University
Xavier Bresson , Nanyang Technological University
Xiaokui Xiao , Nanyang Technological University
Xiaoli Li 0001 , Nanyang Technological University
Xueyan Tang , Nanyang Technological University
Yang Liu 0003 , Nanyang Technological University
Yew-Soon Ong , Nanyang Technological University
Ying He 0001 , Nanyang Technological University
Yiping Ke , Nanyang Technological University
Yonggang Wen , Nanyang Technological University
Abhik Roychoudhury , National University of Singapore
Anand Bhojan , National University of Singapore
Anthony K. H. Tung , National University of Singapore
Aquinas Hobor , National University of Singapore
Ben Leong , National University of Singapore
Beng Chin Ooi , National University of Singapore
Bhojan Anand , National University of Singapore
Bingsheng He , National University of Singapore
Brian Y. Lim , National University of Singapore
Bryan Kian Hsiang Low , National University of Singapore
Chee Yong Chan , National University of Singapore
Chee-Yong Chan , National University of Singapore
Colin Keng-Yan Tan , National University of Singapore
Damith C. Rajapakse , National University of Singapore
David Hsu , National University of Singapore
David S. Rosenblum , National University of Singapore
Divesh Aggarwal , National University of Singapore
Ee-Chien Chang , National University of Singapore
Frank Stephan , National University of Singapore
Gary S. H. Tan , National University of Singapore
Haifeng Yu , National University of Singapore
Hon Wai Leong , National University of Singapore
Hon-Wai Leong , National University of Singapore
Hugh Anderson , National University of Singapore
Hwee Tou Ng , National University of Singapore
Jin Song Dong , National University of Singapore
Joxan Jaffar , National University of Singapore
KangKang Yin , National University of Singapore
Ken Wing-Kin Sung , National University of Singapore
Kian Hsiang Low , National University of Singapore
Kian-Lee Tan , National University of Singapore
Li-Shiuan Peh , National University of Singapore
Limsoon Wong , National University of Singapore
Martin Henz , National University of Singapore
Michael Scott Brown , National University of Singapore
Min-Suk Kang , National University of Singapore
Min-Yen Kan , National University of Singapore
Mohan S. Kankanhalli , National University of Singapore
Mong-Li Lee , National University of Singapore
Mun Choon Chan , National University of Singapore
Prateek Saxena , National University of Singapore
Rahul Jain 0001 , National University of Singapore
Richard T. B. Ma , National University of Singapore
Roger Zimmermann , National University of Singapore
Roland H. C. Yap , National University of Singapore
Sanjay Jain , National University of Singapore
See-Kiong Ng , National University of Singapore
Seth Gilbert , National University of Singapore
Seth Lewis Gilbert , National University of Singapore
Shengdong Zhao , National University of Singapore
Siau-Cheng Khoo , National University of Singapore
Stéphane Bressan , National University of Singapore
Sun-Teck Tan , National University of Singapore
Tat-Seng Chua , National University of Singapore
Teck Khim Ng , National University of Singapore
Terence Sim , National University of Singapore
Tiow Seng Tan , National University of Singapore
Tok Wang Ling , National University of Singapore
Tulika Mitra , National University of Singapore
Tze-Yun Leong , National University of Singapore
Wee Kheng Leow , National University of Singapore
Wee Sun Lee , National University of Singapore
Wei Tsang Ooi , National University of Singapore
Wei-Ngan Chin , National University of Singapore
Weng-Fai Wong , National University of Singapore
Wing-Kin Sung , National University of Singapore
Wynne Hsu , National University of Singapore
Y. C. Tay , National University of Singapore
Yair Zick , National University of Singapore
Yong Chiang Tay , National University of Singapore
Yong Meng Teo , National University of Singapore
Zhenkai Liang , National University of Singapore
Arijit Das , Naval Postgraduate School
Bret Michael , Naval Postgraduate School
Christian Darken , Naval Postgraduate School
Christian J. Darken , Naval Postgraduate School
Cynthia E. Irvine , Naval Postgraduate School
Dennis M. Volpano , Naval Postgraduate School
Doron Drusinsky , Naval Postgraduate School
Geoffrey Xie , Naval Postgraduate School
Gurminder Singh , Naval Postgraduate School
James Bret Michael , Naval Postgraduate School
Luqi , Naval Postgraduate School
Man-Tak Shing , Naval Postgraduate School
Mathias Kölsch , Naval Postgraduate School
Mikhail Auguston , Naval Postgraduate School
Neil C. Rowe , Naval Postgraduate School
Peter J. Denning , Naval Postgraduate School
Robert Beverly , Naval Postgraduate School
Rudolph P. Darken , Naval Postgraduate School
Rudy Darken , Naval Postgraduate School
Ted Huffmire , Naval Postgraduate School
Thomas Otani , Naval Postgraduate School
Valdis Berzins , Naval Postgraduate School
E. Pontelli , New Mexico State University
Enrico Pontelli , New Mexico State University
Hing Leung , New Mexico State University
Huiping Cao , New Mexico State University
Inna Pivkina , New Mexico State University
Jonathan Cook , New Mexico State University
Jonathan E. Cook , New Mexico State University
Mai Zheng , New Mexico State University
Mingzhou (Joe) Song , New Mexico State University
Mingzhou Song , New Mexico State University
Roger T. Hartley , New Mexico State University
Satyajayant Misra , New Mexico State University
Tran Cao Son , New Mexico State University
William Yeoh 0001 , New Mexico State University
Yuho Jin , New Mexico State University
Zachary O. Toups , New Mexico State University
Allan Gottlieb , New York University
Andrew Nealen , New York University
Andy Nealen , New York University
Benjamin Goldberg , New York University
Bhubaneswar Mishra , New York University
Boris Aronov , New York University
Brendan Dolan-Gavitt , New York University
Bud Mishra , New York University
Chee K. Yap , New York University
Chee Yap , New York University
Chee-Keng Yap , New York University
Chris Bregler , New York University
Christoph Bregler , New York University
Clark Barrett , New York University
Clark W. Barrett , New York University
Cláudio T. Silva , New York University
Damon McCoy , New York University
Daniele Panozzo , New York University
Davi Geiger , New York University
Denis Zorin , New York University
Dennis E. Shasha , New York University
Dennis Elliot Shasha , New York University
Dennis Shasha , New York University
Edward K. Wong , New York University
Enrico Bertini , New York University
Ernest Davis , New York University
Guido Gerig , New York University
Helen Nissenbaum , New York University
Jinyang Li , New York University
Joel H. Spencer , New York University
Joel Spencer , New York University
John Iacono , New York University
Julian Togelius , New York University
Juliana Freire , New York University
Justin Cappos , New York University
Ken Perlin , New York University
Kok-Ming Leung , New York University
KyungHyun Cho , New York University
Kyunghyun Cho , New York University
Lakshmi Subramanian , New York University
Lakshminarayanan Subramanian , New York University
Lisa Hellerstein , New York University
Margaret H. Wright , New York University
Mehryar Mohri , New York University
Michael L. Overton , New York University
Michael Walfish , New York University
Mohamed Zahran , New York University
Nasir D. Memon , New York University
Nasir Memon , New York University
Oded Regev , New York University
Olof B. Widlund , New York University
Panayotis Mavromatis , New York University
Patrick Cousot , New York University
Phyllis G. Frankl , New York University
Ralph Grishman , New York University
Ramesh Karri , New York University
Richard A. Bonneau , New York University
Richard Bonneau , New York University
Richard Cole 0001 , New York University
Rumi Chunara , New York University
Sam Bowman , New York University
Samuel R. Bowman , New York University
Siddharth Garg , New York University
Subhash Khot , New York University
Thomas Wies , New York University
Torsten Suel , New York University
Victor Shoup , New York University
Yevgeniy Dodis , New York University
Yi-Jen Chiang , New York University
Zvi M. Kedem , New York University
Alessandra Scafuro , North Carolina State University
Alexandros Kapravelos , North Carolina State University
Arnav Jhala , North Carolina State University
Benjamin Watson , North Carolina State University
Blair D. Sullivan , North Carolina State University
Carla D. Savage , North Carolina State University
Chris Martens , North Carolina State University
Chris Parnin , North Carolina State University
Christopher G. Healey , North Carolina State University
Collin F. Lynch , North Carolina State University
Collin Lynch , North Carolina State University
David J. Thuente , North Carolina State University
David L. Roberts , North Carolina State University
David Sturgill , North Carolina State University
Dennis R. Bahler , North Carolina State University
Donald L. Bitzer , North Carolina State University
Douglas S. Reeves , North Carolina State University
Edward F. Gehringer , North Carolina State University
Emerson R. Murphy-Hill , North Carolina State University
Frank Mueller , North Carolina State University
George N. Rouskas , North Carolina State University
Guoliang Jin , North Carolina State University
Harry G. Perros , North Carolina State University
Hung-Wei Tseng , North Carolina State University
Injong Rhee , North Carolina State University
James C. Lester , North Carolina State University
Jessica Staddon , North Carolina State University
Jon Doyle , North Carolina State University
Kathryn T. Stolee , North Carolina State University
Kemafor Anyanwu-Ogan , North Carolina State University
Kemafor Ogan , North Carolina State University
Khaled Harfoush , North Carolina State University
Kristy Elizabeth Boyer , North Carolina State University
Laurie A. Williams , North Carolina State University
Laurie Williams , North Carolina State University
Matthias F. M. Stallmann , North Carolina State University
Matthias F. Stallmann , North Carolina State University
Michael A. Rappa , North Carolina State University
Michael Rappa , North Carolina State University
Min Chi , North Carolina State University
Mladen A. Vouk , North Carolina State University
Muhammad Shahzad , North Carolina State University
Munindar P. Singh , North Carolina State University
Nagiza F. Samatova , North Carolina State University
Peng Ning , North Carolina State University
Rada Chirkova , North Carolina State University
Randy Avent , North Carolina State University
Robert D. Rodman , North Carolina State University
Robert J. Fornaro , North Carolina State University
Robert St. Amant , North Carolina State University
Rudra Dutta , North Carolina State University
Sarah Heckman , North Carolina State University
Sarah Smith Heckman , North Carolina State University
Steffen Heber , North Carolina State University
Tiffany Barnes , North Carolina State University
Tim Menzies , North Carolina State University
Ting Yu , North Carolina State University
Vincent W. Freeh , North Carolina State University
William Enck , North Carolina State University
William J. Stewart , North Carolina State University
Xiaohui Gu , North Carolina State University
Xiaosong Ma , North Carolina State University
Xipeng Shen , North Carolina State University
Xuxian Jiang , North Carolina State University
Abhi Shelat , Northeastern University
Agnes Hui Chan , Northeastern University
Alan Mislove , Northeastern University
Albert-László Barabási , Northeastern University
Alessandro Vespignani , Northeastern University
Alina Oprea , Northeastern University
Amal Ahmed , Northeastern University
Amal J. Ahmed , Northeastern University
Andrea Grimes Parker , Northeastern University
Byron C. Wallace , Northeastern University
Carla E. Brodley , Northeastern University
Christo Wilson , Northeastern University
Christoph Riedl , Northeastern University
Christopher Amato , Northeastern University
Cody Dunne , Northeastern University
Cristina Nita-Rotaru , Northeastern University
Daniel Wichs , Northeastern University
David A. Smith , Northeastern University
David Lazer , Northeastern University
David R. Choffnes , Northeastern University
Ehsan Elhamifar , Northeastern University
Emanuele Viola , Northeastern University
Engin Kirda , Northeastern University
Frank Tip , Northeastern University
Gene Cooperman , Northeastern University
Gillian Smith , Northeastern University
Guevara Noubir , Northeastern University
Harriet J. Fell , Northeastern University
Huy L. Nguyen , Northeastern University
Huy L. Nguyên , Northeastern University
Huy Le Nguyen , Northeastern University
Jan Vitek , Northeastern University
Jan-Willem van de Meent , Northeastern University
Javed A. Aslam , Northeastern University
Jay Aslam , Northeastern University
Jonathan Ullman , Northeastern University
Karl J. Lieberherr , Northeastern University
Ken Baclawski , Northeastern University
Kenneth Baclawski , Northeastern University
Larry A. Finkelstein , Northeastern University
Lu Wang , Northeastern University
Magy Seif El-Nasr , Northeastern University
Marsette Vona , Northeastern University
Matthew S. Goodwin , Northeastern University
Matthias Felleisen , Northeastern University
Michelle A. Borkin , Northeastern University
Michelle Borkin , Northeastern University
Mirek Riedewald , Northeastern University
Misha Pavel , Northeastern University
Mitchell Wand , Northeastern University
Olga Vitek , Northeastern University
Olin Shivers , Northeastern University
Panagiotis Manolios , Northeastern University
Pete Manolios , Northeastern University
Peter Desnoyers , Northeastern University
Peter Manolios , Northeastern University
Rajmohan Rajaraman , Northeastern University
Ravi Sundaram , Northeastern University
Richard Rasala , Northeastern University
Robert Platt , Northeastern University
Robert Platt Jr. , Northeastern University
Rupal Patel , Northeastern University
Seth Cooper , Northeastern University
Stacy C. Marsella , Northeastern University
Stacy Marsella , Northeastern University
Stephen S. Intille , Northeastern University
Thomas Wahl , Northeastern University
Timothy W. Bickmore , Northeastern University
Tina Eliassi-Rad , Northeastern University
Viera K. Proulx , Northeastern University
William D. Clinger , Northeastern University
William K. Robertson , Northeastern University
Yun Fu , Northeastern University
Aggelos K. Katsaggelos , Northwestern University
Aleksandar Kuzmanovic , Northwestern University
Alok N. Choudhary , Northwestern University
Anindya De , Northwestern University
Aravindan Vijayaraghavan , Northwestern University
Brenna Argall , Northwestern University
Brenna D. Argall , Northwestern University
Brent Hecht , Northwestern University
Bryan Pardo , Northwestern University
Christopher Riesbeck , Northwestern University
Doug Downey , Northwestern University
Fabian E. Bustamante , Northwestern University
Fabián E. Bustamante , Northwestern University
Goce Trajcevski , Northwestern University
Gokhan Memik , Northwestern University
Hai Zhou , Northwestern University
Haoqi Zhang , Northwestern University
Ian Douglas Horswill , Northwestern University
Ian Horswill , Northwestern University
Jack Tumblin , Northwestern University
Jason D. Hartline , Northwestern University
Jennie Duggan , Northwestern University
Jennie Rogers , Northwestern University
Kenneth D. Forbus , Northwestern University
Konstantin Makarychev , Northwestern University
Kristian J. Hammond , Northwestern University
Larry Birnbaum , Northwestern University
Larry Henschen , Northwestern University
Lawrence Birnbaum , Northwestern University
Lawrence J. Henschen , Northwestern University
Michael Rubenstein , Northwestern University
Michael S. Horn , Northwestern University
Ming-Yang Kao , Northwestern University
Nikolaos Hardavellas , Northwestern University
Nikos Hardavellas , Northwestern University
Oliver Cossairt , Northwestern University
Oliver S. Cossairt , Northwestern University
Peter A. Dinda , Northwestern University
Peter Scheuermann , Northwestern University
Randall A. Berry , Northwestern University
Randall Berry , Northwestern University
Robby Bruce Findler , Northwestern University
Robert Bruce Findler , Northwestern University
Russ Joseph , Northwestern University
Simone Campanoni , Northwestern University
Uri Wilensky , Northwestern University
Yan Chen , Northwestern University
Alexander Kain , OHSU
Alison Hill , OHSU
Jan P. H. van Santen , OHSU
Jill Dolata , OHSU
M. Kemal Sönmez , OHSU
Meysam Asgari , OHSU
Peter A. Heeman , OHSU
Stephen Wu , OHSU
Steven Bedrick , OHSU
Xubo Song , OHSU
Alan Ritter , Ohio State University
Anastasios Sidiropoulos , Ohio State University
Anish Arora , Ohio State University
Arnab Nandi , Ohio State University
Atanas Rountev , Ohio State University
Christopher Stewart , Ohio State University
Chunyi Peng , Ohio State University
DeLiang L. Wang , Ohio State University
DeLiang Wang , Ohio State University
Dhabaleswar K. Panda , Ohio State University
Dong Xuan , Ohio State University
Eric Fosler , Ohio State University
Eric Fosler-Lussier , Ohio State University
Facundo Mémoli , Ohio State University
Feng Qin , Ohio State University
Gagan Agrawal , Ohio State University
Han-Wei Shen , Ohio State University
Huamin Wang , Ohio State University
Huan Sun , Ohio State University
J. Eric Fosler , Ohio State University
Jim Davis , Ohio State University
Kannan Srinivasan , Ohio State University
Kenneth J. Supowit , Ohio State University
Luis Rademacher , Ohio State University
Michael D. Bond , Ohio State University
Mikhail Belkin , Ohio State University
Neelam Soundarajan , Ohio State University
Ness B. Shroff , Ohio State University
Nicoleta Roman , Ohio State University
P. Sadayappan , Ohio State University
Paolo A. G. Sivilotti , Ohio State University
Ponnuswamy Sadayappan , Ohio State University
Prasun Sinha , Ohio State University
Radu Teodorescu , Ohio State University
Raghu Machiraju , Ohio State University
Rephael Wenger , Ohio State University
Roger Crawfis , Ohio State University
Spyros Blanas , Ohio State University
Srinivasan Parthasarathy , Ohio State University
Tamal K. Dey , Ohio State University
Tamal Krishna Dey , Ohio State University
Ten-Hwang Lai , Ohio State University
Wei Xu , Ohio State University
Xiaodong Zhang 0001 , Ohio State University
Yang Wang 0009 , Ohio State University
Yinqian Zhang , Ohio State University
Yusu Wang , Ohio State University
Alan Fern , Oregon State University
Alan Paul Fern , Oregon State University
Alan Wang , Oregon State University
Albrecht Jander , Oregon State University
Alex David Groce , Oregon State University
Alex Groce , Oregon State University
Amir Nayyeri , Oregon State University
Andreas Weisshaar , Oregon State University
Anita Sarma , Oregon State University
Annette R. von Jouanne , Oregon State University
Arash Termehchy , Oregon State University
Arun Natarajan , Oregon State University
Attila Yavuz , Oregon State University
Bechir Hamdaoui , Oregon State University
Bella Bose , Oregon State University
Ben Lee , Oregon State University
Carlos Jensen , Oregon State University
Cherri M. Pancake , Oregon State University
Chris Scaffidi , Oregon State University
Christopher Scaffidi , Oregon State University
Danny Dig , Oregon State University
David Hendrix , Oregon State University
Eduardo Cotilla Sanchez , Oregon State University
Eric Walkingshaw , Oregon State University
Eugene Zhang , Oregon State University
Fuxin Li , Oregon State University
Gabor C. Temes , Oregon State University
Glencora Borradaile , Oregon State University
Huaping Liu , Oregon State University
Jinsub Kim , Oregon State University
John G. Wager , Oregon State University
John P. Conley , Oregon State University
Julia Zhang , Oregon State University
Kartikeya Mayaram , Oregon State University
Kelin Kuhn , Oregon State University
Larry Cheng , Oregon State University
Liang Huang , Oregon State University
Lizhong Chen , Oregon State University
Margaret M. Burnett , Oregon State University
Mario E. Magaña , Oregon State University
Mario Edgardo Magaña , Oregon State University
Martin Erwig , Oregon State University
Matthew Johnston , Oregon State University
Michael J. Rosulek , Oregon State University
Mike Bailey , Oregon State University
Mike Rosulek , Oregon State University
Pallavi Dhagat , Oregon State University
Patrick Chiang , Oregon State University
Patrick Yin Chiang , Oregon State University
Prasad Tadepalli , Oregon State University
Rakesh Bobba , Oregon State University
Rakeshbabu Bobba , Oregon State University
Raviv Raich , Oregon State University
Rebecca A. Hutchinson , Oregon State University
Sinisa Todorovic , Oregon State University
Stephen Ramsey , Oregon State University
Ted Brekken , Oregon State University
Tejasvi Anand , Oregon State University
Thinh Nguyen , Oregon State University
Thomas G. Dietterich , Oregon State University
Thomas Glenn Dietterich , Oregon State University
Un-Ku Moon , Oregon State University
V. John Mathews , Oregon State University
Weng-Keen Wong , Oregon State University
Xiaoli Fern , Oregon State University
Xiaoli Z. Fern , Oregon State University
Xiaoli Zhang Fern , Oregon State University
Yue Zhang 0009 , Oregon State University
Adam D. Smith , Pennsylvania State University
Anand Sivasubramaniam , Pennsylvania State University
Bhuvan Urgaonkar , Pennsylvania State University
C. Lee Giles , Pennsylvania State University
Chita R. Das , Pennsylvania State University
Clyde Lee Giles , Pennsylvania State University
Dan Kifer , Pennsylvania State University
Danfeng Zhang , Pennsylvania State University
Daniel Kifer , Pennsylvania State University
Gang Tan , Pennsylvania State University
George Kesidis , Pennsylvania State University
Guohong Cao , Pennsylvania State University
Jack Sampson , Pennsylvania State University
Jesse L. Barlow , Pennsylvania State University
John (Jack) Morgan Sampson , Pennsylvania State University
John Hannan , Pennsylvania State University
John J. Metzner , Pennsylvania State University
John M. Carroll , Pennsylvania State University
John Sampson , Pennsylvania State University
Kamesh Madduri , Pennsylvania State University
Lee D. Coraor , Pennsylvania State University
Mahmut T. Kandemir , Pennsylvania State University
Mahmut Taylan Kandemir , Pennsylvania State University
Martin Fürer , Pennsylvania State University
Mary Jane Irwin , Pennsylvania State University
Narayanan Vijaykrishnan , Pennsylvania State University
Patrick D. McDaniel , Pennsylvania State University
Patrick Drew McDaniel , Pennsylvania State University
Patrick McDaniel , Pennsylvania State University
Paul Medvedev , Pennsylvania State University
Piotr Berman , Pennsylvania State University
Raj Acharya , Pennsylvania State University
Robert T. Collins , Pennsylvania State University
Sean Hallgren , Pennsylvania State University
Sencun Zhu , Pennsylvania State University
Sofya Raskhodnikova , Pennsylvania State University
Thomas F. La Porta , Pennsylvania State University
Tom La Porta , Pennsylvania State University
Trent Jaeger , Pennsylvania State University
Vijaykrishnan Narayanan , Pennsylvania State University
Wang-Chien Lee , Pennsylvania State University
Webb C. Miller , Pennsylvania State University
Webb Miller , Pennsylvania State University
Yanxi Liu , Pennsylvania State University
Achille Pattavina , Politecnico di Milano
Alessandro Barenghi , Politecnico di Milano
Alessandro Campi , Politecnico di Milano
Alessandro E. C. Redondi , Politecnico di Milano
Alessandro Enrico Cesare Redondi , Politecnico di Milano
Alessandro Enrico Redondi , Politecnico di Milano
Alessandro Margara , Politecnico di Milano
Alessandro Redondi , Politecnico di Milano
Alfonso Fuggetta , Politecnico di Milano
Andrea Bonarini , Politecnico di Milano
Angelo C. Morzenti , Politecnico di Milano
Anna M. Antola , Politecnico di Milano
Antonio Capone , Politecnico di Milano
Antonio R. Miele , Politecnico di Milano
Barbara Pernici , Politecnico di Milano
Carlo Brandolese , Politecnico di Milano
Cesare Enrico , Politecnico di Milano
Chiara Francalanci , Politecnico di Milano
Cinzia Cappiello , Politecnico di Milano
Cristiana Bolchini , Politecnico di Milano
Cristina Silvano , Politecnico di Milano
Daniele Braga , Politecnico di Milano
Daniele Loiacono , Politecnico di Milano
Danilo Ardagna , Politecnico di Milano
Davide Martinenghi , Politecnico di Milano
Dino Mandrioli , Politecnico di Milano
Donatella Sciuto , Politecnico di Milano
Elisa Quintarelli , Politecnico di Milano
Elisabetta Di Nitto , Politecnico di Milano
Emanuele Della Valle , Politecnico di Milano
Fabio Salice , Politecnico di Milano
Fabrizio Ferrandi , Politecnico di Milano
Fausto Distante , Politecnico di Milano
Flaminio Borgonovo , Politecnico di Milano
Florian Daniel , Politecnico di Milano
Franca Garzotto , Politecnico di Milano
Francesco Amigoni , Politecnico di Milano
Francesco Bruschi , Politecnico di Milano
Francesco Musumeci , Politecnico di Milano
Gerardo Pelosi , Politecnico di Milano
Giacomo Boracchi , Politecnico di Milano
Giacomo Verticale , Politecnico di Milano
Gianluca Palermo , Politecnico di Milano
Gianpolo Cugola , Politecnico di Milano
Giovanni Agosta , Politecnico di Milano
Giuseppe Pelagatti , Politecnico di Milano
Giuseppe Pozzi , Politecnico di Milano
Guido A. Maier , Politecnico di Milano
Ilario Filippini , Politecnico di Milano
Letizia Tanca , Politecnico di Milano
Licia Sbattella , Politecnico di Milano
Luca Barletta , Politecnico di Milano
Luca Mottola , Politecnico di Milano
Luca O. Breviglieri , Politecnico di Milano
Luciano Baresi , Politecnico di Milano
Manuel Roveri , Politecnico di Milano
Marcello Restelli , Politecnico di Milano
Marco Brambilla 0001 , Politecnico di Milano
Marco Colombetti , Politecnico di Milano
Marco D. Santambrogio , Politecnico di Milano
Marco Domenico Santambrogio , Politecnico di Milano
Marco Gribaudo , Politecnico di Milano
Marco Masseroli , Politecnico di Milano
Marco Tagliasacchi , Politecnico di Milano
Maria Grazia Fugini , Politecnico di Milano
Mariagrazia Fugini , Politecnico di Milano
Maristella Matera , Politecnico di Milano
Massimo Tornatore , Politecnico di Milano
Matteo Cesana , Politecnico di Milano
Matteo G. Rossi , Politecnico di Milano
Matteo Matteucci , Politecnico di Milano
Matteo Pradella , Politecnico di Milano
Mauro Negri , Politecnico di Milano
Nicola Gatti 0001 , Politecnico di Milano
Nicoletta Di Blas , Politecnico di Milano
Paolo Cremonesi , Politecnico di Milano
Paolo Giacomazzi , Politecnico di Milano
Pier Luca Lanzi , Politecnico di Milano
Pierluigi Plebani , Politecnico di Milano
Pierluigi Sanpietro , Politecnico di Milano
Piero Fraternali , Politecnico di Milano
Raffaella Mirandola , Politecnico di Milano
Roberto M. Negrini , Politecnico di Milano
Sam J. Guinea Montalvo , Politecnico di Milano
Sara Comai , Politecnico di Milano
Stefano Bregni , Politecnico di Milano
Stefano Ceri , Politecnico di Milano
Stefano Zanero , Politecnico di Milano
Vincenzo Caglioti , Politecnico di Milano
Viola Schiaffonati , Politecnico di Milano
Vittorio Zaccaria , Politecnico di Milano
William Fornaciari , Politecnico di Milano
Agustin Fernández , Polytechnic University of Catalonia
Albert Cabellos , Polytechnic University of Catalonia
Albert Cabellos-Aparicio , Polytechnic University of Catalonia
Antonio Cortes Rossello , Polytechnic University of Catalonia
Antonio González 0001 , Polytechnic University of Catalonia
Antonio Juan Hormigo , Polytechnic University of Catalonia
Beatriz Otero , Polytechnic University of Catalonia
Carlos Alvarez-Martinez , Polytechnic University of Catalonia
Cristina Barrado , Polytechnic University of Catalonia
Daniel Jiménez-González , Polytechnic University of Catalonia
David Carrera , Polytechnic University of Catalonia
Davide Careglio , Polytechnic University of Catalonia
Eduard Ayguadé , Polytechnic University of Catalonia
Eduard Ayguadé Parra , Polytechnic University of Catalonia
Esther Salami San Juan , Polytechnic University of Catalonia
Eva Marín-Tordera , Polytechnic University of Catalonia
Eva Rodriguez , Polytechnic University of Catalonia
Felix Freitag , Polytechnic University of Catalonia
Francisco Jordan Fernandez , Polytechnic University of Catalonia
Germán Santos-Boada , Polytechnic University of Catalonia
Jaime Delgado , Polytechnic University of Catalonia
Jaime Delgado Merce , Polytechnic University of Catalonia
Jesús Labarta , Polytechnic University of Catalonia
Joan-Manuel Parcerisa , Polytechnic University of Catalonia
Jordi Domingo-Pascual , Polytechnic University of Catalonia
Jordi Garcia , Polytechnic University of Catalonia
Jordi Garcia Almiñana , Polytechnic University of Catalonia
Jordi Guitart , Polytechnic University of Catalonia
Jordi Perello Muntan , Polytechnic University of Catalonia
Jordi Torres , Polytechnic University of Catalonia
Jorge Garcia Vidal , Polytechnic University of Catalonia
Josep Solé-Pareta , Polytechnic University of Catalonia
Josep-Lluis Larriba-Pey , Polytechnic University of Catalonia
José M. Barceló , Polytechnic University of Catalonia
José M. Barceló-Ordinas , Polytechnic University of Catalonia
José M. Cela , Polytechnic University of Catalonia
José M. Llabería , Polytechnic University of Catalonia
José Maria Barceló-Ordinas , Polytechnic University of Catalonia
José María Cela , Polytechnic University of Catalonia
José María Llabería , Polytechnic University of Catalonia
José R. Herrero , Polytechnic University of Catalonia
Juan Carlos Cruellas , Polytechnic University of Catalonia
Juan J. Navarro , Polytechnic University of Catalonia
Julita Corbalán , Polytechnic University of Catalonia
Llorenç Cerdà , Polytechnic University of Catalonia
Llorenç Cerdà-Alabern , Polytechnic University of Catalonia
Luis Velasco , Polytechnic University of Catalonia
Manel Guerrero Zapata , Polytechnic University of Catalonia
Manel Medina , Polytechnic University of Catalonia
Manuel Alejandro Pajuelo Gonzalez , Polytechnic University of Catalonia
Manuel Medina , Polytechnic University of Catalonia
Marc González , Polytechnic University of Catalonia
Marc González Tallada , Polytechnic University of Catalonia
Maria Angelica Reyes Muñoz , Polytechnic University of Catalonia
Maria Luisa Gil Gomez , Polytechnic University of Catalonia
Marta Jiménez , Polytechnic University of Catalonia
Mateo Valero , Polytechnic University of Catalonia
Miguel Valero-García , Polytechnic University of Catalonia
Pablo Bofill Soliguer , Polytechnic University of Catalonia
Pablo Royo , Polytechnic University of Catalonia
Pere Barlet-Ros , Polytechnic University of Catalonia
Ramon Canal , Polytechnic University of Catalonia
René Serral-Gracià , Polytechnic University of Catalonia
Roger Espasa , Polytechnic University of Catalonia
Roque Meseguer Pallares , Polytechnic University of Catalonia
Rubén Tous , Polytechnic University of Catalonia
Silvia Llorente , Polytechnic University of Catalonia
Yolanda Becerra , Polytechnic University of Catalonia
Aarti Gupta , Princeton University
Adam Finkelstein , Princeton University
Amir Ali Ahmadi , Princeton University
Andrea S. LaPaugh , Princeton University
Andrew W. Appel , Princeton University
Arvind Narayanan , Princeton University
Barbara E. Engelhardt , Princeton University
Barbara Engelhardt , Princeton University
Benjamin J. Raphael , Princeton University
Bernard Chazelle , Princeton University
Bernard Marie Chazelle , Princeton University
Bob Sedgewick , Princeton University
Brian W. Kernighan , Princeton University
David I. August , Princeton University
David P. Dobkin , Princeton University
David Walker , Princeton University
David Wentzlaff , Princeton University
Edward W. Felten , Princeton University
Elad Hazan , Princeton University
Gillat Kol , Princeton University
H. Sebastian Seung , Princeton University
Jaswinder Pal Singh , Princeton University
Jennifer Rexford , Princeton University
Kai Li , Princeton University
Kyle Jamieson , Princeton University
Margaret Martonosi , Princeton University
Mark Braverman , Princeton University
Mark Zhandry , Princeton University
Michael J. Freedman , Princeton University
Mona Singh , Princeton University
Nick Feamster , Princeton University
Olga G. Troyanskaya , Princeton University
Olga Russakovsky , Princeton University
Paul D. Seymour , Princeton University
Prateek Mittal , Princeton University
Ran Raz , Princeton University
Robert E. Tarjan , Princeton University
Robert Endre Tarjan , Princeton University
Robert Sedgewick , Princeton University
Ruby B. Lee , Princeton University
S. Matthew Weinberg , Princeton University
Samory Kpotufe , Princeton University
Sanjeev Arora , Princeton University
Szymon Rusinkiewicz , Princeton University
Thomas A. Funkhouser , Princeton University
Warren B. Powell , Princeton University
Yuxin Chen , Princeton University
Zachary Kincaid , Princeton University
Zeev Dvir , Princeton University
Aditya P. Mathur , Purdue University
Ahmed K. Elmagarmid , Purdue University
Ahmed Sameh , Purdue University
Alex Pothen , Purdue University
Ananth Grama , Purdue University
Aniket Kate , Purdue University
Benjamin Delaware , Purdue University
Bharat K. Bhargava , Purdue University
Bradley J. Lucier , Purdue University
Bruno F. M. Ribeiro , Purdue University
Bruno F. Ribeiro , Purdue University
Bruno Ribeiro , Purdue University
Byoungyoung Lee , Purdue University
Chris Clifton , Purdue University
Christoph M. Hoffmann , Purdue University
Christopher W. Clifton , Purdue University
Daisuke Kihara , Purdue University
Dan Goldwasser , Purdue University
Daniel G. Aliaga , Purdue University
David F. Gleich , Purdue University
Dongyan Xu , Purdue University
Douglas Comer , Purdue University
Douglas E. Comer , Purdue University
Elena Grigorescu , Purdue University
Elias Bareinboim , Purdue University
Elisa Bertino , Purdue University
Elisha Sacks , Purdue University
Eugene H. Spafford , Purdue University
Greg N. Frederickson , Purdue University
He Wang , Purdue University
Hemanta K. Maji , Purdue University
Hemanta Kumar Maji , Purdue University
Hubert E. Dunsmore , Purdue University
Jean Honorio , Purdue University
Jennifer Neville , Purdue University
Jeremiah Blocki , Purdue University
Kihong Park , Purdue University
Luo Si , Purdue University
Mathias Payer , Purdue University
Mikhail J. Atallah , Purdue University
Mohammad Sadoghi , Purdue University
Ninghui Li , Purdue University
Petros Drineas , Purdue University
Ramana Rao Kompella , Purdue University
Robert D. Skeel , Purdue University
Roopsha Samanta , Purdue University
Samuel S. Wagstaff Jr. , Purdue University
Saugata Basu , Purdue University
Sonia Fahmy , Purdue University
Sunil Prabhakar , Purdue University
Suresh Jagannathan , Purdue University
Susanne E. Hambrusch , Purdue University
Tiark Rompf , Purdue University
Vernon Rego , Purdue University
Voicu Popescu , Purdue University
Walid G. Aref , Purdue University
Wojciech Szpankowski , Purdue University
Xavier Tricoche , Purdue University
Xiangyu Zhang , Purdue University
Yuan Qi , Purdue University
Zhiyuan Li , Purdue University
Ahmed E. Hassan , Queen’s University
David Alex Lamb , Queen’s University
David B. Skillicorn , Queen’s University
David Rappaport , Queen’s University
Don Jardine , Queen’s University
Dorothea Blostein , Queen’s University
Farhana H. Zulkernine , Queen’s University
Gabor Fichtinger , Queen’s University
Glenn H. Macewen , Queen’s University
Hossam S. Hassanein , Queen’s University
James R. Cordy , Queen’s University
James Stewart , Queen’s University
Janice I. Glasgow , Queen’s University
Juergen Dingel , Queen’s University
Jürgen Dingel , Queen’s University
Kai Salomaa , Queen’s University
Michael A. Jenkins , Queen’s University
Michael Levison , Queen’s University
Mohammad Zulkernine , Queen’s University
Parvin Mousavi , Queen’s University
Patrick Martin , Queen’s University
Qingling Duan , Queen’s University
R. E. Ellis , Queen’s University
Randy E. Ellis , Queen’s University
Robert D. Tennent , Queen’s University
Robert G. Crawford , Queen’s University
Robin W. Dawes , Queen’s University
Roel Vertegaal , Queen’s University
Selim G. Akl , Queen’s University
T. C. Nicholas Graham , Queen’s University
T. Patrick Martin , Queen’s University
Bastian Leibe , RWTH Aachen
Bernhard Rumpe , RWTH Aachen
Erich Grädel , RWTH Aachen
Erika Ábrahám , RWTH Aachen
Erika Ábrahám-Mumm , RWTH Aachen
Gerhard Lakemeyer , RWTH Aachen
Hermann Ney , RWTH Aachen
Horst Lichter , RWTH Aachen
Jan Bender , RWTH Aachen
Jan O. Borchers , RWTH Aachen
Jan Oliver Borchers , RWTH Aachen
Joost-Pieter Katoen , RWTH Aachen
Jürgen Giesl , RWTH Aachen
Klaus Wehrle , RWTH Aachen
Leif Kobbelt , RWTH Aachen
Manfred Nagl , RWTH Aachen
Martin Grohe , RWTH Aachen
Matthias Jarke , RWTH Aachen
Matthias Müller , RWTH Aachen
Otto Spaniol , RWTH Aachen
Paolo Bientinesi , RWTH Aachen
Pascal Schweitzer , RWTH Aachen
Peter Rossmanith , RWTH Aachen
Stefan Decker , RWTH Aachen
Stefan Kowalewski , RWTH Aachen
Thomas Berlage , RWTH Aachen
Thomas Noll , RWTH Aachen
Thomas Rose , RWTH Aachen
Torsten Kuhlen , RWTH Aachen
Torsten W. Kuhlen , RWTH Aachen
Ulrik Schroeder , RWTH Aachen
Ulrike Meyer , RWTH Aachen
Uwe Naumann , RWTH Aachen
Walter Oberschelp , RWTH Aachen
Wolfgang Prinz , RWTH Aachen
Wolfgang Thomas , RWTH Aachen
Ana Milanova , Rensselaer Polytechnic Institute
Barbara Cutler , Rensselaer Polytechnic Institute
Boleslaw K. Szymanski , Rensselaer Polytechnic Institute
Carlos A. Varela , Rensselaer Polytechnic Institute
Carlos Varela , Rensselaer Polytechnic Institute
Charles Stewart , Rensselaer Polytechnic Institute
Chris Bystroff , Rensselaer Polytechnic Institute
Christopher Bystroff , Rensselaer Polytechnic Institute
Christopher D. Carothers , Rensselaer Polytechnic Institute
David Isaacson , Rensselaer Polytechnic Institute
David L. Spooner , Rensselaer Polytechnic Institute
Elliot Anshelevich , Rensselaer Polytechnic Institute
Fran Berman , Rensselaer Polytechnic Institute
Francine Berman , Rensselaer Polytechnic Institute
Heng Ji , Rensselaer Polytechnic Institute
James A. Hendler , Rensselaer Polytechnic Institute
James Alexander Hendler , Rensselaer Polytechnic Institute
Jeff Trinkle , Rensselaer Polytechnic Institute
Jeffrey C. Trinkle , Rensselaer Polytechnic Institute
Jim Hendler , Rensselaer Polytechnic Institute
Lirong Xia , Rensselaer Polytechnic Institute
Malik Magdon-Ismail , Rensselaer Polytechnic Institute
Mark K. Goldberg , Rensselaer Polytechnic Institute
Martin Hardwick , Rensselaer Polytechnic Institute
Michael J. Wozny , Rensselaer Polytechnic Institute
Mohammed Zaki , Rensselaer Polytechnic Institute
Mukkai Krishnamoorthy , Rensselaer Polytechnic Institute
Ron Eglash , Rensselaer Polytechnic Institute
Selmer Bringsjord , Rensselaer Polytechnic Institute
Sergei Nirenburg , Rensselaer Polytechnic Institute
Sibel Adali , Rensselaer Polytechnic Institute
Stacy Patterson , Rensselaer Polytechnic Institute
W. Randolph Franklin , Rensselaer Polytechnic Institute
Wayne D. Gray , Rensselaer Polytechnic Institute
Wm. Randolph Franklin , Rensselaer Polytechnic Institute
Alan L. Cox , Rice University
Anshumali Shrivastava , Rice University
Chris Jermaine , Rice University
Christopher M. Jermaine , Rice University
Dan S. Wallach , Rice University
Daniel S. Wallach , Rice University
David B. Johnson , Rice University
Devika Subramanian , Rice University
Joe D. Warren , Rice University
John M. Mellor-Crummey , Rice University
Keith D. Cooper , Rice University
Krishna V. Palem , Rice University
Luay Nakhleh , Rice University
Lydia E. Kavraki , Rice University
Moshe Y. Vardi , Rice University
Robert Cartwright , Rice University
Ron Goldman 0002 , Rice University
Ronald N. Goldman , Rice University
Scott Rixner , Rice University
Swarat Chaudhuri , Rice University
T. S. Eugene Ng , Rice University
Tze Sing Eugene Ng , Rice University
Vivek Sarkar , Rice University
Adrienne Decker , Rochester Institute of Technology
Al Biles , Rochester Institute of Technology
Alan Kaminsky , Rochester Institute of Technology
Andrew Meneely , Rochester Institute of Technology
Anne Haake , Rochester Institute of Technology
Bill Stackpole , Rochester Institute of Technology
Bo Yuan , Rochester Institute of Technology
Brian M. Tomaszewski , Rochester Institute of Technology
Bruce Hartpence , Rochester Institute of Technology
Carlos Rivero , Rochester Institute of Technology
Carol J. Romanowski , Rochester Institute of Technology
Catherine Beaton , Rochester Institute of Technology
Charles Border , Rochester Institute of Technology
Christian D. Newman , Rochester Institute of Technology
Christopher A. Egert , Rochester Institute of Technology
Christopher Homan , Rochester Institute of Technology
Christopher M. Homan , Rochester Institute of Technology
Daniel Ashbrook , Rochester Institute of Technology
Daniel Bogaard , Rochester Institute of Technology
Daniel E. Krutz , Rochester Institute of Technology
Daryl Johnson , Rochester Institute of Technology
David Schwartz , Rochester Institute of Technology
Edith Hemaspaandra , Rochester Institute of Technology
Edith Spaan , Rochester Institute of Technology
Edward Holden , Rochester Institute of Technology
Elissa Weeden , Rochester Institute of Technology
Elizabeth Lawley , Rochester Institute of Technology
Fereydoun Kazemian , Rochester Institute of Technology
Gordon Goodman , Rochester Institute of Technology
Hadi Hosseini , Rochester Institute of Technology
Hans-Peter Bischof , Rochester Institute of Technology
Hossein Hojjat , Rochester Institute of Technology
Hrishikesh B. Acharya , Rochester Institute of Technology
Ivona Bezáková , Rochester Institute of Technology
J. Scott Hawker , Rochester Institute of Technology
Jai Kang , Rochester Institute of Technology
James E. Heliotis , Rochester Institute of Technology
James Vallino , Rochester Institute of Technology
Jay Jackson , Rochester Institute of Technology
Jeffrey Lasky , Rochester Institute of Technology
Jessica D. Bayliss , Rochester Institute of Technology
Jim Leone , Rochester Institute of Technology
Joe Geigel , Rochester Institute of Technology
Kevin Bierre , Rochester Institute of Technology
Larry Hill , Rochester Institute of Technology
Leon Reznik , Rochester Institute of Technology
Matt Huenerfauth , Rochester Institute of Technology
Matthew Fluet , Rochester Institute of Technology
Matthew K. Wright , Rochester Institute of Technology
Matthew T. Fluet , Rochester Institute of Technology
Mehdi Mirakhorli , Rochester Institute of Technology
Michael Yacci , Rochester Institute of Technology
Minseok Kwon , Rochester Institute of Technology
Mohamed Wiem Mkaouer , Rochester Institute of Technology
Mohan Kumar , Rochester Institute of Technology
Nancy Doubleday , Rochester Institute of Technology
Naveen Sharma , Rochester Institute of Technology
Nirmala Shenoy , Rochester Institute of Technology
Owen Gottlieb , Rochester Institute of Technology
Paul T. Tymann , Rochester Institute of Technology
Paul Tymann , Rochester Institute of Technology
Peizhao Hu , Rochester Institute of Technology
Pengcheng Shi , Rochester Institute of Technology
Peter Lutz , Rochester Institute of Technology
Pradeep K. Murukannaiah , Rochester Institute of Technology
Qi Rose Yu , Rochester Institute of Technology
Qi Yu , Rochester Institute of Technology
Rajendra K. Raj , Rochester Institute of Technology
Reynold Bailey , Rochester Institute of Technology
Reynold J. Bailey , Rochester Institute of Technology
Richard Zanibbi , Rochester Institute of Technology
Ronald Vullo , Rochester Institute of Technology
Sharon Mason , Rochester Institute of Technology
Stanislaw P. Radziszowski , Rochester Institute of Technology
Stephen Jacobs , Rochester Institute of Technology
Steven J. Zilora , Rochester Institute of Technology
Sumita Mishra , Rochester Institute of Technology
Sylvia Perez-Hardy , Rochester Institute of Technology
Tae Oh , Rochester Institute of Technology
Tona Henderson , Rochester Institute of Technology
Vicki L. Hanson , Rochester Institute of Technology
W. Michelle Harris , Rochester Institute of Technology
Wiem Mkaouer , Rochester Institute of Technology
Wiley R. McKinzie , Rochester Institute of Technology
Xumin Liu , Rochester Institute of Technology
Yin Pan , Rochester Institute of Technology
Zack Butler , Rochester Institute of Technology
Zack J. Butler , Rochester Institute of Technology
Abdeslam Boularias , Rutgers University
Abhishek Bhattacharjee , Rutgers University
Ahmed M. Elgammal , Rutgers University
Alexander Borgida , Rutgers University
Alexander Schliep , Rutgers University
Amélie Marian , Rutgers University
Apostolos Gerasoulis , Rutgers University
B. R. Badrinath , Rutgers University
Badri Nath , Rutgers University
Bahman Kalantari , Rutgers University
Casimir A. Kulikowski , Rutgers University
David Cash , Rutgers University
Desheng Zhang , Rutgers University
Dimitris N. Metaxas , Rutgers University
Eddy Z. Zhang , Rutgers University
Eddy Zheng Zhang , Rutgers University
Endre Szemerédi , Rutgers University
Eric Allender , Rutgers University
Gerard R. Richter , Rutgers University
Gerard de Melo , Rutgers University
Jingjin Yu , Rutgers University
Konstantinos P. Michmizos , Rutgers University
Kostas E. Bekris , Rutgers University
Kostis P. Michmizos , Rutgers University
Louis I. Steinberg , Rutgers University
Manish Parashar , Rutgers University
Marco Gruteser , Rutgers University
Mario Szegedy , Rutgers University
Martin Farach , Rutgers University
Martin Farach-Colton , Rutgers University
Matthew Stone , Rutgers University
Michael L. Fredman , Rutgers University
Mubbasir Kapadia , Rutgers University
Naftaly H. Minsky , Rutgers University
Naftaly Minsky , Rutgers University
Ping Li 0001 , Rutgers University
Pranjal Awasthi , Rutgers University
Rebecca N. Wright , Rutgers University
Richard P. Martin , Rutgers University
S. Muthu Muthukrishnan , Rutgers University
S. Muthukrishnan , Rutgers University
Santosh Nagarakatte , Rutgers University
Shubhangi Saraf , Rutgers University
Swastik Kopparty , Rutgers University
Thu D. Nguyen , Rutgers University
Thu Duc Nguyen , Rutgers University
Tomasz Imielinski , Rutgers University
Ulrich Kremer , Rutgers University
Vinod Ganapathy , Rutgers University
Vladimir I. Pavlovic , Rutgers University
Vladimir Pavlovic , Rutgers University
William Steiger , Rutgers University
A. M. A. Hemmatyar , Sharif University of Technology
Abbas Heydarnoori , Sharif University of Technology
Abolfazl S. Motahari , Sharif University of Technology
Abolfazl Seyed Motahari , Sharif University of Technology
Ali A. Nazari Shirehjini , Sharif University of Technology
Ali Asghar Nazari Shirehjini , Sharif University of Technology
Ali Mohammad Afshin Hemmatyar , Sharif University of Technology
Ali Movaghar , Sharif University of Technology
Ali Movaghar-Rahimabadi , Sharif University of Technology
Ali Reza Ejlali , Sharif University of Technology
Alireza Ejlali , Sharif University of Technology
Amir-Hossein Jahangir , Sharif University of Technology
Ghazanfar Asadi , Sharif University of Technology
Gholamreza Ghassem-Sani , Sharif University of Technology
Hamid Beigy , Sharif University of Technology
Hamid R. Rabiee , Sharif University of Technology
Hamid Reza Rabiee , Sharif University of Technology
Hamid Sarbazi-Azad , Sharif University of Technology
Hamid Zarrabi-Zadeh , Sharif University of Technology
Hossein Asadi , Sharif University of Technology
Hossein Sameti , Sharif University of Technology
Jafar Habibi , Sharif University of Technology
Mahdi Jafari Siavoshani , Sharif University of Technology
Mahdieh Soleymani Baghshah , Sharif University of Technology
Mansour Jamzad , Sharif University of Technology
Maziar Goudarzi , Sharif University of Technology
Mehdi Kharrazi , Sharif University of Technology
Mohammad Ali Abam , Sharif University of Technology
Mohammad Ghodsi , Sharif University of Technology
Mohammad Izadi , Sharif University of Technology
Mohammad-Taghi Manzuri Shalmani , Sharif University of Technology
Morteza Amini , Sharif University of Technology
Raman Ramsin , Sharif University of Technology
Rasool Jalili , Sharif University of Technology
Seyed Ebrahim Abtahi , Sharif University of Technology
Seyed Ghassem Miremadi , Sharif University of Technology
Seyed Hassan Mirian , Sharif University of Technology
Seyed-Hassan Mirian-Hosseinabadi , Sharif University of Technology
Shaahin Hessabi , Sharif University of Technology
Shohreh Kasaei , Sharif University of Technology
Siavash Bayat Sarmadi , Sharif University of Technology
Somayyeh Koohi , Sharif University of Technology
Andrei A. Bulatov , Simon Fraser University
Andrei Bulatov , Simon Fraser University
Anoop Sarkar , Simon Fraser University
Arrvindh Shriraman , Simon Fraser University
Binay Bhattacharya , Simon Fraser University
Binay K. Bhattacharya , Simon Fraser University
Brian V. Funt , Simon Fraser University
David G. Mitchell , Simon Fraser University
Eugenia Ternovska , Simon Fraser University
Eugenia Ternovskaia , Simon Fraser University
Fred Popowich , Simon Fraser University
Ghassan Hamarneh , Simon Fraser University
Greg Mori , Simon Fraser University
Hao (Richard) Zhang , Simon Fraser University
Hao Zhang 0002 , Simon Fraser University
James P. Delgrande , Simon Fraser University
Jian Pei , Simon Fraser University
Jiangchuan Liu , Simon Fraser University
Jiannan Wang , Simon Fraser University
Joseph G. Peters , Simon Fraser University
Joseph Peters , Simon Fraser University
Kay C. Wiese , Simon Fraser University
Ke Wang , Simon Fraser University
Leonid Chindelevitch , Simon Fraser University
Mark S. Drew , Simon Fraser University
Mark Samuel Drew , Simon Fraser University
Martin Ester , Simon Fraser University
Mohamed Hefeeda , Simon Fraser University
Nick Sumner , Simon Fraser University
Oliver Schulte , Simon Fraser University
Parmit K. Chilana , Simon Fraser University
Pavol Hell , Simon Fraser University
Petra Berenbrink , Simon Fraser University
Ping Tan , Simon Fraser University
Qian-Ping Gu , Simon Fraser University
Qianping Gu , Simon Fraser University
Ramesh Krishnamurti , Simon Fraser University
Richard T. Vaughan , Simon Fraser University
Robert D. Cameron , Simon Fraser University
Ryan C. N. D'Arcy , Simon Fraser University
Thomas C. Shermer , Simon Fraser University
Uwe Glässer , Simon Fraser University
Valentine Kabanets , Simon Fraser University
William N. Sumner , Simon Fraser University
Wo-Shun Luk , Simon Fraser University
Ze-Nian Li , Simon Fraser University
Aaron Sidford , Stanford University
Alex Aiken , Stanford University
Alexander Aiken , Stanford University
Anshul Kundaje , Stanford University
Balaji Prabhakar , Stanford University
Christoforos E. Kozyrakis , Stanford University
Christopher D. Manning , Stanford University
Christopher Ré , Stanford University
Christos Kozyrakis , Stanford University
Dan Boneh , Stanford University
Dan Jurafsky , Stanford University
Daniel Jurafsky , Stanford University
David L. Dill , Stanford University
David Mazières , Stanford University
David R. Cheriton , Stanford University
Dawson R. Engler , Stanford University
Doug L. James , Stanford University
Emma Brunskill , Stanford University
Eric Roberts , Stanford University
Fei-Fei Li , Stanford University
Gill Bejerano , Stanford University
Gregory Valiant , Stanford University
Hector Garcia-Molina , Stanford University
J. Kenneth Salisbury , Stanford University
James A. Landay , Stanford University
Jennifer Widom , Stanford University
John C. Mitchell , Stanford University
John K. Ousterhout , Stanford University
John Kenneth Salisbury Jr. , Stanford University
John L. Hennessy , Stanford University
Jure Leskovec , Stanford University
Keith Winstein , Stanford University
Kenneth Salisbury , Stanford University
Kunle Olukotun , Stanford University
Leonidas J. Guibas , Stanford University
Li Fei-Fei , Stanford University
Maneesh Agrawala , Stanford University
Mark A. Horowitz , Stanford University
Mark Horowitz , Stanford University
Mary Wootters , Stanford University
Matei A. Zaharia , Stanford University
Matei Zaharia , Stanford University
Mehran Sahami , Stanford University
Mendel Rosenblum , Stanford University
Michael R. Genesereth , Stanford University
Michael S. Bernstein , Stanford University
Monica S. Lam , Stanford University
Moses Charikar , Stanford University
Moses Samson Charikar , Stanford University
Nick McKeown , Stanford University
Omer Reingold , Stanford University
Oussama Khatib , Stanford University
Oyekunle A. Olukotun , Stanford University
Pat Hanrahan , Stanford University
Patrick M. Hanrahan , Stanford University
Percy Liang , Stanford University
Peter Bailis , Stanford University
Philip Levis , Stanford University
Ron Fedkiw , Stanford University
Ron O. Dror , Stanford University
Ronald Fedkiw , Stanford University
Sachin Katti , Stanford University
Sachin Rajsekhar Katti , Stanford University
Serafim Batzoglou , Stanford University
Silvio Savarese , Stanford University
Stefano Ermon , Stanford University
Subhasish Mitra , Stanford University
Tim Roughgarden , Stanford University
William J. Dally , Stanford University
Yoav Shoham , Stanford University
Adriana B. Compagnoni , Stevens Institute of Technology
Antonio Nicolosi , Stevens Institute of Technology
David A. Naumann , Stevens Institute of Technology
David J. Farber , Stevens Institute of Technology
David Klappholz , Stevens Institute of Technology
Dominic Duggan , Stevens Institute of Technology
Enrique Dunn , Stevens Institute of Technology
Fernando Pérez-Cruz , Stevens Institute of Technology
Georgios Portokalidis , Stevens Institute of Technology
Giuseppe Ateniese , Stevens Institute of Technology
Hui Wang 0013 , Stevens Institute of Technology
Nikos Triandopoulos , Stevens Institute of Technology
Philippos Mordohai , Stevens Institute of Technology
Samantha Kleinberg , Stevens Institute of Technology
Susanne Wetzel , Stevens Institute of Technology
Wendy Hui Wang , Stevens Institute of Technology
Allen Tannenbaum , Stony Brook University
Anita Wasilewska , Stony Brook University
Anshul Gandhi , Stony Brook University
Arie E. Kaufman , Stony Brook University
Aruna Balasubramanian , Stony Brook University
Barbara M. Chapman , Stony Brook University
Barbara Mary Chapman , Stony Brook University
C. R. Ramakrishnan , Stony Brook University
Cartic R. Ramakrishnan , Stony Brook University
Dimitris Samaras , Stony Brook University
Erez Zadok , Stony Brook University
Eugene W. Stark , Stony Brook University
Francesco Orabona , Stony Brook University
Fusheng Wang , Stony Brook University
Hansen Andrew Schwartz , Stony Brook University
Himanshu Gupta , Stony Brook University
Hong Qin , Stony Brook University
I. V. Ramakrishnan , Stony Brook University
Jie Gao , Stony Brook University
Jing Chen , Stony Brook University
Klaus Mueller , Stony Brook University
Leo Bachmair , Stony Brook University
Long Lu , Stony Brook University
Michael A. Bender , Stony Brook University
Michael Ferdman , Stony Brook University
Michael Kifer , Stony Brook University
Michalis Polychronakis , Stony Brook University
Minh Hoai , Stony Brook University
Minh Hoai Nguyen , Stony Brook University
Nick Nikiforakis , Stony Brook University
Nima Honarmand , Stony Brook University
Niranjan Balasubramanian , Stony Brook University
Omkant Pandey , Stony Brook University
R. Sekar , Stony Brook University
Radu Sion , Stony Brook University
Rezaul Alam Chowdhury , Stony Brook University
Rezaul Chowdhury , Stony Brook University
Robert F. Kelly , Stony Brook University
Robert Patro , Stony Brook University
Rong Zhao , Stony Brook University
Roy Shilkrot , Stony Brook University
Samir R. Das , Stony Brook University
Samir Ranjan Das , Stony Brook University
Scott A. Smolka , Stony Brook University
Scott D. Stoller , Stony Brook University
Steven Skiena , Stony Brook University
Xianfeng David Gu , Stony Brook University
Xianfeng Gu , Stony Brook University
Xiaojun Bi , Stony Brook University
Yanhong A. Liu , Stony Brook University
Ahmad-Reza Sadeghi , TU Darmstadt
Alejandro P. Buchmann , TU Darmstadt
Andreas Koch , TU Darmstadt
Chris Biemann , TU Darmstadt
Christian Biemann , TU Darmstadt
Christian Bischof , TU Darmstadt
Dieter W. Fellner , TU Darmstadt
Felix Wolf , TU Darmstadt
Gerhard Neumann , TU Darmstadt
Guido Salvaneschi , TU Darmstadt
Heiko Mantel , TU Darmstadt
Iryna Gurevych , TU Darmstadt
Jan Peters 0001 , TU Darmstadt
Johannes A. Buchmann , TU Darmstadt
Johannes Fürnkranz , TU Darmstadt
Karsten Weihe , TU Darmstadt
Marc Fischlin , TU Darmstadt
Matthias Hollick , TU Darmstadt
Max Mühlhäuser , TU Darmstadt
Melanie Volkamer , TU Darmstadt
Michael Goesele , TU Darmstadt
Michael Pradel , TU Darmstadt
Michael Waidner , TU Darmstadt
Mira Mezini , TU Darmstadt
Neeraj Suri , TU Darmstadt
Oskar von Stryk , TU Darmstadt
Patrick Eugster , TU Darmstadt
Patrick Th. Eugster , TU Darmstadt
Reiner Hähnle , TU Darmstadt
Stefan Katzenbeisser 0001 , TU Darmstadt
Stefan Roth , TU Darmstadt
Alan Hanjalic , TU Delft
Alberto Bacchelli , TU Delft
Alessandro Bozzon , TU Delft
Alexandru Iosup , TU Delft
Andy Zaidman , TU Delft
Anna Vilanova , TU Delft
Anna Vilanova Bartrolí , TU Delft
Arie van Deursen , TU Delft
Birna van Riemsdijk , TU Delft
Boudewijn P. F. Lelieveldt , TU Delft
Catholijn Jonker , TU Delft
Catholijn M. Jonker , TU Delft
Cees Witteveen , TU Delft
Christian Doerr , TU Delft
Christoph Lofi , TU Delft
Claudia Hauff , TU Delft
Cynthia C. S. Liem , TU Delft
Cynthia Liem , TU Delft
David M. J. Tax , TU Delft
David Martinus Johannes Tax , TU Delft
Dick H. J. Epema , TU Delft
Eelco Visser , TU Delft
Elmar Eisemann , TU Delft
Emile A. Hendriks , TU Delft
Erik Meijer , TU Delft
Felienne Hermans , TU Delft
Fernando A. Kuipers , TU Delft
Geert Jan Houben , TU Delft
Georgi Gaydadjiev , TU Delft
Georgi Nedeltchev Gaydadjiev , TU Delft
Georgios Gousios , TU Delft
Hans Tonino , TU Delft
Hayley Hung , TU Delft
Henk J. Sips , TU Delft
Huijuan Wang , TU Delft
Inald Lagendijk , TU Delft
Jan C. A. van der Lubbe , TU Delft
Jan C. van Gemert , TU Delft
Jan van den Berg , TU Delft
Jeroen J. A. Keiren , TU Delft
Jeroen Keiren , TU Delft
Johan A. Pouwelse , TU Delft
Johan Pouwelse , TU Delft
Joost Broekens , TU Delft
Judith A. Redi , TU Delft
Judith Redi , TU Delft
Klaus Hildebrandt , TU Delft
Koen Langendoen , TU Delft
Koen V. Hindriks , TU Delft
Lodewyk F. A. Wessels , TU Delft
Léon J. M. Rothkrantz , TU Delft
M. Birna van Riemsdijk , TU Delft
Marcel J. T. Reinders , TU Delft
Marco Antonio Zúñiga Zamalloa , TU Delft
Marco Loog , TU Delft
Marco Zuniga , TU Delft
Mark A. Neerincx , TU Delft
Martha A. Larson , TU Delft
Martha Larson , TU Delft
Mathijs Michiel de Weerdt , TU Delft
Mathijs de Weerdt , TU Delft
Matthijs T. J. Spaan , TU Delft
N. H. G. Baken , TU Delft
Nava Tintarev , TU Delft
Nico Baken , TU Delft
Otto Visser , TU Delft
Pablo Cesar , TU Delft
Peter A. N. Bosman , TU Delft
Piet Van Mieghem , TU Delft
Przemyslaw Pawelczak , TU Delft
R. Venkatesha Prasad , TU Delft
Rafael Bidarra , TU Delft
Rangarao Venkatesha Prasad , TU Delft
Reginald L. Lagendijk , TU Delft
Remco Litjens , TU Delft
Rini van Solingen , TU Delft
Robbert Krebbers , TU Delft
Robert E. Kooij , TU Delft
Roeland C. H. J. van Ham Ham , TU Delft
Sebastian Erdweg , TU Delft
Sebastian Thore Erdweg , TU Delft
Sicco Verwer , TU Delft
Thomas Abeel , TU Delft
Willem-Paul Brinkman , TU Delft
Zekeriya Erkin , TU Delft
Zeki Erkin , TU Delft
Akash Kumar 0001 , TU Dresden
Alexander Schill , TU Dresden
Carsten Rother , TU Dresden
Christel Baier , TU Dresden
Christof Fetzer , TU Dresden
Franz Baader , TU Dresden
Gerhard Weber , TU Dresden
Heiko Vogler , TU Dresden
Hermann Haertig , TU Dresden
Hermann Härtig , TU Dresden
Horst Lazarek , TU Dresden
Horst Reichel , TU Dresden
Ivo F. Sbalzarini , TU Dresden
Jerónimo Castrillón , TU Dresden
Jerónimo Castrillón Mazo , TU Dresden
Klaus Kabitzsch , TU Dresden
Klaus Meißner , TU Dresden
Martin Wollschlaeger , TU Dresden
Martin Wollschläger , TU Dresden
Raimund Dachselt , TU Dresden
Rainer G. Spallek , TU Dresden
Rainer Groh , TU Dresden
Sebastian Rudolph , TU Dresden
Stefan Gumhold , TU Dresden
Steffen Friedrich , TU Dresden
Steffen Hölldobler , TU Dresden
Thorsten Strufe , TU Dresden
Uwe Assmann , TU Dresden
Uwe Aßmann , TU Dresden
Uwe Petersohn , TU Dresden
Wolfgang E. Nagel , TU Dresden
Wolfgang Lehner , TU Dresden
Alexander Serebrenik , TU Eindhoven
Andrei C. Jalba , TU Eindhoven
Andrei Jalba , TU Eindhoven
Anne Driemel , TU Eindhoven
Anton Wijs , TU Eindhoven
Bart M. P. Jansen , TU Eindhoven
Bas Luttik , TU Eindhoven
Bettina Speckmann , TU Eindhoven
Boris Skoric , TU Eindhoven
Boudewijn F. van Dongen , TU Eindhoven
Cornelis Huizing , TU Eindhoven
Dirk Fahland , TU Eindhoven
Erik P. de Vink , TU Eindhoven
George H. L. Fletcher , TU Eindhoven
H. M. M. van de Wetering , TU Eindhoven
Hans Zantema , TU Eindhoven
Herman J. Haverkort , TU Eindhoven
Huub van de Wetering , TU Eindhoven
Ignaz Rutter , TU Eindhoven
Ion Barosan , TU Eindhoven
J. I. den Hartog , TU Eindhoven
Jack van Wijk , TU Eindhoven
Jan Friso Groote , TU Eindhoven
Jarke J. van Wijk , TU Eindhoven
Jerry den Hartog , TU Eindhoven
Joaquin Vaschoren , TU Eindhoven
Johan J. Lukkien , TU Eindhoven
Johan Lukkien , TU Eindhoven
Joos C. A. M. Buijs , TU Eindhoven
Julien Schmaltz , TU Eindhoven
Kees Huizing , TU Eindhoven
Kevin Buchin , TU Eindhoven
Kevin Verbeek , TU Eindhoven
Loek Cleophas , TU Eindhoven
Loek G. Cleophas , TU Eindhoven
Luca Allodi , TU Eindhoven
M. G. J. van den Brand , TU Eindhoven
Mark G. J. van den Brand , TU Eindhoven
Mark de Berg , TU Eindhoven
Mark van den Brand , TU Eindhoven
Marwan Hassani , TU Eindhoven
Massimiliano de Leoni , TU Eindhoven
Michel Westenberg , TU Eindhoven
Mike Holenderski , TU Eindhoven
Mykola Pechenizkiy , TU Eindhoven
Natalia Sidorova , TU Eindhoven
Nicola Zannone , TU Eindhoven
Nikolay Yakovets , TU Eindhoven
Paul De Bra , TU Eindhoven
Pieter J. L. Cuijpers , TU Eindhoven
Reinder J. Bril , TU Eindhoven
Renata Medeiros de Carvalho , TU Eindhoven
Rudolf H. Mak , TU Eindhoven
Ruurd Kuiper , TU Eindhoven
S. P. Luttik , TU Eindhoven
Sandro Etalle , TU Eindhoven
Tanir Ozcelebi , TU Eindhoven
Tanir Özçelebi , TU Eindhoven
Tim A. C. Willemse , TU Eindhoven
Tom Verhoeff , TU Eindhoven
Vlado Menkovski , TU Eindhoven
Wil M. P. van der Aalst , TU Eindhoven
Wouter Duivesteijn , TU Eindhoven
Wouter Meulemans , TU Eindhoven
Alexander Kemper , TU Munich
Alexander Pretschner , TU Munich
Alfons Kemper , TU Munich
Alin Albu-Schäffer , TU Munich
Alin Olimpiu Albu-Schäffer , TU Munich
Alois C. Knoll , TU Munich
Alois Knoll , TU Munich
Anne Brüggemann-Klein , TU Munich
Arndt Bode , TU Munich
August-Wilhelm Scheer , TU Munich
Bernd Bruegge , TU Munich
Bernd Brügge , TU Munich
Bjoern H. Menze , TU Munich
Bjoern Holger Menze , TU Munich
Burkhard Rost , TU Munich
Carsten Steger , TU Munich
Claudia Eckert , TU Munich
Daniel Cremers , TU Munich
Darius Burschka , TU Munich
Ernst Denert , TU Munich
Felix Brandt , TU Munich
Florian Matthes , TU Munich
Georg Carle , TU Munich
Georg Klinker , TU Munich
Gerd Hirzinger , TU Munich
Gerhard Hirzinger , TU Munich
Hans Michael Gerndt , TU Munich
Hans-Arno Jacobsen , TU Munich
Hans-Joachim Bungartz , TU Munich
Harald Räcke , TU Munich
Heinz Schwärtzel , TU Munich
Helmut Krcmar , TU Munich
Helmut Seidl , TU Munich
Jan Kretínský , TU Munich
Jorge Curiel-Esparza , TU Munich
Julien Gagneur , TU Munich
Jörg Ott , TU Munich
Karl-Rudolf Moll , TU Munich
Martin Bichler , TU Munich
Matthias Althoff , TU Munich
Michael Bader , TU Munich
Michael Gerndt , TU Munich
Nassir Navab , TU Munich
Nils Thuerey , TU Munich
Nils Thürey , TU Munich
P. Patrick van der Smagt , TU Munich
Patrick van der Smagt , TU Munich
Peter Hubwieser , TU Munich
Peter Struss , TU Munich
Rainer Westermann , TU Munich
Susanne Albers , TU Munich
Thomas A. Runkler , TU Munich
Thomas Huckle , TU Munich
Thomas K. Huckle , TU Munich
Thomas Neumann 0001 , TU Munich
Tobias Nipkow , TU Munich
Uwe Baumgarten , TU Munich
Walter Alexander Pretschner , TU Munich
Adrian Segall , Technion - Israel Institute of Technology
Alexander M. Bronstein , Technion - Israel Institute of Technology
Alfred M. Bruckstein , Technion - Israel Institute of Technology
Ariel Orda , Technion - Israel Institute of Technology
Assaf Schuster , Technion - Israel Institute of Technology
Avinoam Kolodny , Technion - Israel Institute of Technology
Ayellet Tal , Technion - Israel Institute of Technology
Benny Kimelfeld , Technion - Israel Institute of Technology
Chagit Attiya , Technion - Israel Institute of Technology
Craig Gotsman , Technion - Israel Institute of Technology
Dan Geiger , Technion - Israel Institute of Technology
Dan Tsafrir , Technion - Israel Institute of Technology
Danny Raz , Technion - Israel Institute of Technology
David Malah , Technion - Israel Institute of Technology
Ehud Rivlin , Technion - Israel Institute of Technology
Eitan Yaakobi , Technion - Israel Institute of Technology
Eldar Fischer , Technion - Israel Institute of Technology
Eli Ben-Sasson , Technion - Israel Institute of Technology
Eli Biham , Technion - Israel Institute of Technology
Eran Yahav , Technion - Israel Institute of Technology
Erez Petrank , Technion - Israel Institute of Technology
Eyal Kushilevitz , Technion - Israel Institute of Technology
Gershon Elber , Technion - Israel Institute of Technology
Gill Barequet , Technion - Israel Institute of Technology
Hadas Shachnai , Technion - Israel Institute of Technology
Hagit Attiya , Technion - Israel Institute of Technology
Idit Keidar , Technion - Israel Institute of Technology
Ido Tal , Technion - Israel Institute of Technology
Ilan Reuven Cohen , Technion - Israel Institute of Technology
Irad Yavneh , Technion - Israel Institute of Technology
Isaac Keslassy , Technion - Israel Institute of Technology
Israel Cidon , Technion - Israel Institute of Technology
Janos Makowsky , Technion - Israel Institute of Technology
Johann A. Makowsky , Technion - Israel Institute of Technology
Johann Makowsky , Technion - Israel Institute of Technology
Joseph Gil , Technion - Israel Institute of Technology
Joseph Naor , Technion - Israel Institute of Technology
Joseph Yossi Gil , Technion - Israel Institute of Technology
Keren Censor , Technion - Israel Institute of Technology
Keren Censor-Hillel , Technion - Israel Institute of Technology
Koby Crammer , Technion - Israel Institute of Technology
Lihi Zelnik-Manor , Technion - Israel Institute of Technology
Marius Ungarish , Technion - Israel Institute of Technology
Mark Silberstein , Technion - Israel Institute of Technology
Michael Elad , Technion - Israel Institute of Technology
Michael Kaminski , Technion - Israel Institute of Technology
Michael Lindenbaum , Technion - Israel Institute of Technology
Mirela Ben-Chen , Technion - Israel Institute of Technology
Moshe Sidi , Technion - Israel Institute of Technology
Nader H. Bshouty , Technion - Israel Institute of Technology
Neri Merhav , Technion - Israel Institute of Technology
Nir Ailon , Technion - Israel Institute of Technology
Oded Shmueli , Technion - Israel Institute of Technology
Orna Grumberg , Technion - Israel Institute of Technology
Ran El Yaniv , Technion - Israel Institute of Technology
Ran El-Yaniv , Technion - Israel Institute of Technology
Reuven Bar-Yehuda , Technion - Israel Institute of Technology
Reuven Cohen , Technion - Israel Institute of Technology
Ron Kimmel , Technion - Israel Institute of Technology
Ron M. Roth , Technion - Israel Institute of Technology
Ron Y. Pinter , Technion - Israel Institute of Technology
Roy Friedman , Technion - Israel Institute of Technology
Roy Schwartz , Technion - Israel Institute of Technology
Seffi Naor , Technion - Israel Institute of Technology
Shahar Kvatinsky , Technion - Israel Institute of Technology
Shaul Markovitch , Technion - Israel Institute of Technology
Shie Mannor , Technion - Israel Institute of Technology
Shmuel Zaks , Technion - Israel Institute of Technology
Tal Mor , Technion - Israel Institute of Technology
Tomer Shlomi , Technion - Israel Institute of Technology
Tuvi Etzion , Technion - Israel Institute of Technology
Uri C. Weiser , Technion - Israel Institute of Technology
Uri Weiser , Technion - Israel Institute of Technology
Yitzhak (Tsahi) Birk , Technion - Israel Institute of Technology
Yitzhak Birk , Technion - Israel Institute of Technology
Yoav Etsion , Technion - Israel Institute of Technology
Yoav Y. Schechner , Technion - Israel Institute of Technology
Yoram Moses , Technion - Israel Institute of Technology
Yossi Gil , Technion - Israel Institute of Technology
Yuval Filmus , Technion - Israel Institute of Technology
Yuval Ishai , Technion - Israel Institute of Technology
Adam Morrison , Tel Aviv University
Alexander Moshe Rabinovich , Tel Aviv University
Alexander Rabinovich , Tel Aviv University
Alon Nilli , Tel Aviv University
Amir Averbuch , Tel Aviv University
Amir Globerson , Tel Aviv University
Amir Shpilka , Tel Aviv University
Amiram Yehudai , Tel Aviv University
Amnon Ta-Shma , Tel Aviv University
Amos Fiat , Tel Aviv University
Arnon Avron , Tel Aviv University
Benny Chor , Tel Aviv University
Boris A. Trakhtenbrot , Tel Aviv University
Dan Halperin , Tel Aviv University
Daniel Cohen-Or , Tel Aviv University
Daniel Deutch , Tel Aviv University
Eran Halperin , Tel Aviv University
Eran Tromer , Tel Aviv University
Haim J. Wolfson , Tel Aviv University
Haim Kaplan , Tel Aviv University
Hanoch Levy , Tel Aviv University
Hezy Yeshurun , Tel Aviv University
Iftach Haitner , Tel Aviv University
Jonathan Berant , Tel Aviv University
Lior Wolf , Tel Aviv University
Micha Sharir , Tel Aviv University
Michael Tarsi , Tel Aviv University
Michal Feldman , Tel Aviv University
Mooly Sagiv , Tel Aviv University
Muli Safra , Tel Aviv University
Nachum Dershowitz , Tel Aviv University
Nathan Intrator , Tel Aviv University
Noam Rinetzky , Tel Aviv University
Noga Alon , Tel Aviv University
Roded Sharan , Tel Aviv University
Ron Shamir , Tel Aviv University
Rotem Oshman , Tel Aviv University
Shahar Maoz , Tel Aviv University
Sharon Shoham , Tel Aviv University
Shiri Chechik , Tel Aviv University
Shmuel Safra , Tel Aviv University
Shmuel Sagiv , Tel Aviv University
Sivan Toledo , Tel Aviv University
Tova Milo , Tel Aviv University
Uri Zwick , Tel Aviv University
Yehezkel Yeshurun , Tel Aviv University
Yehuda Afek , Tel Aviv University
Yishay Mansour , Tel Aviv University
Yossi Azar , Tel Aviv University
Yossi Matias , Tel Aviv University
Anduo Wang , Temple University
Bo Ji , Temple University
Chiu Chiang Tan , Temple University
Eduard C. Dragut , Temple University
Eduard Constantin Dragut , Temple University
Haibin Ling , Temple University
Jamie Payton , Temple University
Jie Wu 0001 , Temple University
Justin Y. Shi , Temple University
Krishna Kant , Temple University
Longin Jan Latecki , Temple University
Qiang Zeng 0001 , Temple University
Richard Beigel , Temple University
Richard Souvenir , Temple University
Slobodan Vucetic , Temple University
Xiaojiang Du , Temple University
Xubin He , Temple University
Zoran Obradovic , Temple University
Andreas Klappenecker , Texas A&M University
Andruid Kerne , Texas A&M University
Anxiao Andrew Jiang , Texas A&M University
Anxiao Jiang , Texas A&M University
Bruce Gooch , Texas A&M University
D. M. H. Walker , Texas A&M University
Daniel A. Jiménez , Texas A&M University
Daniel W. Goldberg , Texas A&M University
Dezhen Song , Texas A&M University
Dilma Da Silva , Texas A&M University
Dilma M. Da Silva , Texas A&M University
Dmitri Loguinov , Texas A&M University
Duncan M. Hank Walker , Texas A&M University
Dylan A. Shell , Texas A&M University
Dylan Shell , Texas A&M University
Ergun Akleman , Texas A&M University
Eun Jung Kim 0001 , Texas A&M University
Frank M. Shipman III , Texas A&M University
Frank Shipman , Texas A&M University
Guofei Gu , Texas A&M University
J. Maurice Rojas , Texas A&M University
James Caverlee , Texas A&M University
Jeff Huang 0001 , Texas A&M University
Jennifer L. Welch , Texas A&M University
Jianer Chen , Texas A&M University
Jinxiang Chai , Texas A&M University
John Keyser , Texas A&M University
Jyh-Charn Liu , Texas A&M University
Lawrence Rauchwerger , Texas A&M University
Maurice Rojas , Texas A&M University
Nancy M. Amato , Texas A&M University
Rabi N. Mahapatra , Texas A&M University
Radu Stoleru , Texas A&M University
Ricardo Gutierrez-Osuna , Texas A&M University
Riccardo Bettati , Texas A&M University
Richard Furuta , Texas A&M University
Robin R. Murphy , Texas A&M University
Robin Roberson Murphy , Texas A&M University
Roozbeh Jafari , Texas A&M University
Ruihong Huang , Texas A&M University
Scott Schaefer , Texas A&M University
Sing-Hoi Sze , Texas A&M University
Thomas R. Ioerger , Texas A&M University
Tiffani L. Williams , Texas A&M University
Timothy A. Davis , Texas A&M University
Tracy Anne Hammond , Texas A&M University
Tracy Hammond , Texas A&M University
Valerie E. Taylor , Texas A&M University
Vivek Sarin , Texas A&M University
Xia Hu , Texas A&M University
Yoonsuck Choe , Texas A&M University
David A. McAllester , Toyota Technological Institute at Chicago
David McAllester , Toyota Technological Institute at Chicago
Greg Shakhnarovich , Toyota Technological Institute at Chicago
Gregory Shakhnarovich , Toyota Technological Institute at Chicago
Jinbo Xu , Toyota Technological Institute at Chicago
Julia Chuzhoy , Toyota Technological Institute at Chicago
Karen Livescu , Toyota Technological Institute at Chicago
Kevin Gimpel , Toyota Technological Institute at Chicago
Madhur Tulsiani , Toyota Technological Institute at Chicago
Matthew R. Walter , Toyota Technological Institute at Chicago
Matthew Walter , Toyota Technological Institute at Chicago
Nathan Srebro , Toyota Technological Institute at Chicago
Nati Srebro , Toyota Technological Institute at Chicago
Yury Makarychev , Toyota Technological Institute at Chicago
Alva L. Couch , Tufts University
Anselm Blumer , Tufts University
Benjamin J. Hescott , Tufts University
Diane L. Souvaine , Tufts University
Donna K. Slonim , Tufts University
Fahad R. Dogar , Tufts University
Fahad Rafique Dogar , Tufts University
Jan P. de Ruiter , Tufts University
Jan Peter de Ruiter , Tufts University
Kathleen Fisher , Tufts University
Lenore Cowen , Tufts University
Lenore J. Cowen , Tufts University
Matthias Scheutz , Tufts University
Norman Ramsey , Tufts University
Remco Chang , Tufts University
Robert J. K. Jacob , Tufts University
Roni Khardon , Tufts University
Samuel Z. Guyer , Tufts University
Soha Hassoun , Tufts University
Brian Summa , Tulane University
Carola Wenk , Tulane University
K. Brent Venable , Tulane University
Michael W. Mislove , Tulane University
Michael William Mislove , Tulane University
Parisa Kordjamshidi , Tulane University
Ramgopal R. Mettu , Tulane University
Zizhan Zheng , Tulane University
Abdallah Saffidine , UNSW
Alan Blair , UNSW
Alan D. Blair , UNSW
Aleksandar Ignjatovic , UNSW
Alfred Krzywicki , UNSW
Andrew Taylor , UNSW
Angela Finlayson , UNSW
Arcot Sowmya , UNSW
Bernhard Hengst , UNSW
Boualem Benatallah , UNSW
Bradford Gregory John Heap , UNSW
Bradford Heap , UNSW
Bruno A. Gaëta , UNSW
Bruno Gaëta , UNSW
Carroll C. Morgan , UNSW
Carroll Morgan , UNSW
Chun Tung Chou , UNSW
Claude Sammut , UNSW
David Rajaratnam , UNSW
Ding Ye , UNSW
Edwin V. Bonilla , UNSW
Eilish O'Rourke , UNSW
Eisa Zarepour , UNSW
Eric A. Martin , UNSW
Eric Andre Martin , UNSW
Eric Martin 0002 , UNSW
Fethi A. Rabhi , UNSW
Fethi Rabhi , UNSW
Gabriele Keller , UNSW
Gernot Heiser , UNSW
Hailun Tan , UNSW
Haojun Ma , UNSW
Haseeb Bokhari , UNSW
Hui Guo , UNSW
Hui Wu , UNSW
Hye-Young Helen Paik , UNSW
Hye-Young Paik , UNSW
Jianbin Qin , UNSW
Jing-Ling Xue , UNSW
Jingling Xue , UNSW
John Shepherd , UNSW
Jorgen Peddersen , UNSW
Kai Engelhardt , UNSW
Kevin Elphinstone , UNSW
Lijun Chang , UNSW
Lina Yao , UNSW
Lingkan Gong , UNSW
Mahbub Hassan , UNSW
Manuel Chakravarty , UNSW
Maurice Pagnucco , UNSW
Michael Bain , UNSW
Michael E. Bain , UNSW
Michael James Gratton , UNSW
Michael Thielscher , UNSW
Moshe Chai Barukh , UNSW
Nadine Marcus , UNSW
Oliver Diessel , UNSW
Peng Di , UNSW
Raymond K. Wong , UNSW
Richard Buckland , UNSW
Ron van der Meyden , UNSW
Salil Kanhere , UNSW
Salil S. Kanhere , UNSW
Sanjay Jha , UNSW
Sanjay K. Jha , UNSW
Sanjay Kumar Jha , UNSW
Sara Khalifa , UNSW
Selena Griffith , UNSW
Serge Gaspers , UNSW
Seyed-Mehdi-Reza Beheshti , UNSW
Sri Parameswaran , UNSW
Sridevan Parameswaran , UNSW
Toby Walsh , UNSW
Trevor L. McDonell , UNSW
Victor Jauregui , UNSW
Wayne Wobcke , UNSW
Wei Wang 0011 , UNSW
Wen Hu , UNSW
Wenjie Zhang , UNSW
William H. Wilson , UNSW
Xin Cao , UNSW
Xuemin Lin , UNSW
Yang Wang 0002 , UNSW
Yue Li , UNSW
Yulei Sui , UNSW
Zengfeng Huang , UNSW
Aidan Hogan , Universidad de Chile
Alejandro Hevia , Universidad de Chile
Alexandre Bergel , Universidad de Chile
Barbara Poblete , Universidad de Chile
Benjamin Eugenio Bustos Cárdenas , Universidad de Chile
Claudio Gutierrez , Universidad de Chile
Claudio Gutiérrez , Universidad de Chile
Jocelyn Simmonds , Universidad de Chile
Jérémy Barbay , Universidad de Chile
Maria-Cecilia Rivara , Universidad de Chile
María Cecilia Rivara , Universidad de Chile
Nancy Hitschfeld , Universidad de Chile
Nancy Hitschfeld-Kahler , Universidad de Chile
Nelson-Antranig Baloian Tataryan , Universidad de Chile
Pablo Barceló , Universidad de Chile
Pablo Barceló Baeza , Universidad de Chile
Patricio V. Poblete , Universidad de Chile
Sergio F. Ochoa , Universidad de Chile
Éric Tanter , Universidad de Chile
Alberto Abad , Universidade de Lisboa
Alberto Manuel Rodrigues da Silva , Universidade de Lisboa
Alberto Rodrigues da Silva , Universidade de Lisboa
Aleksandar Ilic , Universidade de Lisboa
Alexandre P. Francisco , Universidade de Lisboa
Alexandre Paulo Francisco , Universidade de Lisboa
Alfredo Ferreira , Universidade de Lisboa
Ana Paiva , Universidade de Lisboa
Ana T. Freitas , Universidade de Lisboa
Ana Teresa Freitas , Universidade de Lisboa
Andreas Wichert , Universidade de Lisboa
Andrzej Wichert , Universidade de Lisboa
António Grilo , Universidade de Lisboa
António Manuel Ferreira Rito da Silva , Universidade de Lisboa
António Manuel Grilo , Universidade de Lisboa
António Menezes Leitão , Universidade de Lisboa
António Rito Silva , Universidade de Lisboa
Arlindo L. Oliveira , Universidade de Lisboa
Arlindo Limede Oliveira , Universidade de Lisboa
Augusto Casaca , Universidade de Lisboa
Bruno Martins , Universidade de Lisboa
Carlos Beltrán Almeida , Universidade de Lisboa
Carlos Martinho , Universidade de Lisboa
Carlos Ribeiro , Universidade de Lisboa
Carlos Roque Martinho , Universidade de Lisboa
Cláudia Antunes , Universidade de Lisboa
Daniel Gonçalves 0002 , Universidade de Lisboa
Daniel Jorge Viegas Gonçalves , Universidade de Lisboa
David Martins de Matos , Universidade de Lisboa
Duarte de Mesquita e Sousa , Universidade de Lisboa
Fernando M. Gonçalves , Universidade de Lisboa
Fernando Mira da Silva , Universidade de Lisboa
Francisco C. Santos , Universidade de Lisboa
Francisco S. Melo , Universidade de Lisboa
G. D. Marques , Universidade de Lisboa
Gil D. Marques , Universidade de Lisboa
Gonçalo Nuno Gomes Tavares , Universidade de Lisboa
Gonçalo Tavares , Universidade de Lisboa
Helena Galhardas , Universidade de Lisboa
Helena Sarmento , Universidade de Lisboa
Helena Sofia Andrade N. P. Pinto , Universidade de Lisboa
Helena Sofia Pinto , Universidade de Lisboa
Horácio C. Neto , Universidade de Lisboa
Hugo Nicolau , Universidade de Lisboa
Inês Lynce , Universidade de Lisboa
Isabel C. Teixeira , Universidade de Lisboa
Isabel Maria Cacho Teixeira , Universidade de Lisboa
Isabel Trancoso , Universidade de Lisboa
J. Fernando A. da Silva , Universidade de Lisboa
Joaquim A. Jorge , Universidade de Lisboa
Joaquim Armando Pires Jorge , Universidade de Lisboa
Jorge Fernandes , Universidade de Lisboa
Jose T. de Sousa , Universidade de Lisboa
José A. B. Gerald , Universidade de Lisboa
José Alberto R. P. Sardinha , Universidade de Lisboa
José António Beltran Gerald , Universidade de Lisboa
José C. Monteiro , Universidade de Lisboa
José Fernando Alves da Silva , Universidade de Lisboa
José Luis Borbinha , Universidade de Lisboa
José Luis Brinquete Borbinha , Universidade de Lisboa
José M. Tribolet , Universidade de Lisboa
José Monteiro , Universidade de Lisboa
José Tribolet , Universidade de Lisboa
João Dias , Universidade de Lisboa
João Dias Pereira , Universidade de Lisboa
João M. Lemos , Universidade de Lisboa
João Madeiras Pereira , Universidade de Lisboa
João Miranda Lemos , Universidade de Lisboa
João Nuno de Oliveira e Silva , Universidade de Lisboa
João Paulo Cacho Teixeira , Universidade de Lisboa
João Paulo Carvalho , Universidade de Lisboa
João Paulo Neto , Universidade de Lisboa
João Paulo Teixeira , Universidade de Lisboa
João Paulo da Silva Neto , Universidade de Lisboa
João Pedro Barreto 0002 , Universidade de Lisboa
João Santana , Universidade de Lisboa
L. Miguel Silveira , Universidade de Lisboa
Leonel Augusto Sousa , Universidade de Lisboa
Leonel Sousa , Universidade de Lisboa
Luis A. F. M. Ferreira , Universidade de Lisboa
Luis Eduardo Teixeira Rodrigues , Universidade de Lisboa
Luis Miguel Silveira , Universidade de Lisboa
Luís Caldas de Oliveira , Universidade de Lisboa
Luís E. T. Rodrigues , Universidade de Lisboa
Luís Guerra e Silva , Universidade de Lisboa
Luís M. Correia , Universidade de Lisboa
Luís M. S. Russo , Universidade de Lisboa
Luís Manuel Jesus Sousa Correia , Universidade de Lisboa
Luís Veiga , Universidade de Lisboa
Luísa Coheur , Universidade de Lisboa
Manuel M. Silva , Universidade de Lisboa
Manuel Medeiros Silva , Universidade de Lisboa
Marcelino B. Santos , Universidade de Lisboa
Marcelino Bicho Dos Santos , Universidade de Lisboa
Maria Luísa Torres Ribeiro Marques da Silva Coheur , Universidade de Lisboa
Miguel Correia , Universidade de Lisboa
Miguel Matos , Universidade de Lisboa
Miguel P. Correia , Universidade de Lisboa
Mikolas Janota , Universidade de Lisboa
Mikolás Janota , Universidade de Lisboa
Moisés Piedade , Universidade de Lisboa
Moisés Simões Piedade , Universidade de Lisboa
Mário J. Silva , Universidade de Lisboa
Mário Rui Gomes , Universidade de Lisboa
Mário Serafim Nunes , Universidade de Lisboa
Mário Serafim dos Santos Nunes , Universidade de Lisboa
Nuno Filipe Valentim Roma , Universidade de Lisboa
Nuno J. Mamede , Universidade de Lisboa
Nuno João Neves Mamede , Universidade de Lisboa
Nuno Roma , Universidade de Lisboa
Nuno Santos 0001 , Universidade de Lisboa
Paolo Romano 0002 , Universidade de Lisboa
Paulo Alexandre Crisóstomo Lopes , Universidade de Lisboa
Paulo Carreira , Universidade de Lisboa
Paulo F. Flores , Universidade de Lisboa
Paulo Ferreira , Universidade de Lisboa
Paulo J. F. Carreira , Universidade de Lisboa
Paulo J. P. Ferreira , Universidade de Lisboa
Paulo Rogério Pereira , Universidade de Lisboa
Pedro Alexandre Santos , Universidade de Lisboa
Pedro M. S. Carvalho , Universidade de Lisboa
Pedro T. Monteiro , Universidade de Lisboa
Pedro Tiago Monteiro , Universidade de Lisboa
Pedro Tomás , Universidade de Lisboa
Pável Calado , Universidade de Lisboa
Ricardo Chaves , Universidade de Lisboa
Ricardo J. F. Lopes Pereira , Universidade de Lisboa
Rodrigo Rodrigues , Universidade de Lisboa
Rui Abreu , Universidade de Lisboa
Rui Filipe Lima Maranhão de Abreu , Universidade de Lisboa
Rui Prada , Universidade de Lisboa
Sara C. Madeira , Universidade de Lisboa
Sara Cordeiro Madeira , Universidade de Lisboa
Sónia Ferreira Pinto , Universidade de Lisboa
Teresa Maria Sa Ferreira Vazão Vasques , Universidade de Lisboa
Teresa Maria Vazão , Universidade de Lisboa
Teresa Mendes de Almeida , Universidade de Lisboa
Vasco M. Manquinho , Universidade de Lisboa
A. C. W. Finkelstein , University College London
Alexandra Silva , University College London
Ann Blandford , University College London
Ann E. Blandford , University College London
Anna L. Cox , University College London
Anna Louise Cox , University College London
Anthony Finkelstein , University College London
Anthony Hunter , University College London
Anthony Steed , University College London
Antoaneta Serguieva , University College London
Bangti Jin , University College London
Brad Karp , University College London
Byron Cook , University College London
Catherine Holloway , University College London
Catherine S. Holloway , University College London
Chris Clack , University College London
Chris Evans , University College London
Christophe Dessimoz , University College London
Christopher D. Clack , University College London
Danail Stoyanov , University College London
Daniel C. Alexander , University College London
David Barber , University College London
David Clark , University College London
David J. Hawkes , University College London
David J. Pym , University College London
David Jones , University College London
Dean C. Barratt , University College London
Dean Mohamedally , University College London
Denise Gorse , University College London
Donald Lawrence , University College London
Duncan P. Brumby , University College London
Earl Barr , University College London
Earl T. Barr , University College London
Emiliano De Cristofaro , University College London
Emine Yilmaz , University College London
Emmanuel Letier , University College London
Fabio Caccioli , University College London
Fernando G. S. L. Brandão , University College London
Gabriel J. Brostow , University College London
George Danezis , University College London
Ghita Kouadri Mostéfaoui , University College London
Giacomo Livan , University College London
Gianluca Stringhini , University College London
Graham Knight , University College London
Graham Roberts , University College London
Guido Germano , University College London
Harry Strange , University College London
Hui Gary Zhang , University College London
Hui Zhang 0005 , University College London
Ifat Yasin , University College London
Ilya Sergey , University College London
Ingemar J. Cox , University College London
Ingemar Johansson Cox , University College London
Ivana Drobnjak , University College London
Jade Alglave , University College London
James Brotherston , University College London
Janaina Mourão Miranda , University College London
Jens Groth , University College London
Jens Krinke , University College London
John Dowell , University College London
John Shawe-Taylor , University College London
Julius Bonart , University College London
Jun Wang , University College London
Kevin Bryson , University College London
Lewis D. Griffin , University College London
Licia Capra , University College London
Lourdes Agapito , University College London
Lourdes de Agapito , University College London
M. Angela Sasse , University College London
Mark Handley , University College London
Mark Harman , University College London
Mark Herbster , University College London
Mark James Handley , University College London
Marta M. Betcke , University College London
Martina Angela Sasse , University College London
Massimiliano Pontil , University College London
Mel Slater , University College London
Nadia Berthouze , University College London
Nadia Bianchi , University College London
Nadia Bianchi-Berthouze , University College London
Natasa Przulj , University College London
Nick Lane , University College London
Nicolai Marquardt , University College London
Nicolas Courtois , University College London
Nicolas E. Gold , University College London
Nicolas Gold , University College London
Nicolas T. Courtois , University College London
Niloy J. Mitra , University College London
Paul Marshall , University College London
Peter J. Bentley , University College London
Peter T. Kirstein , University College London
Peter W. O'Hearn , University College London
Philip C. Treleaven , University College London
Rae Harbird , University College London
Rob Smith , University College London
Robin Hirsch , University College London
Sarah Meiklejohn , University College London
Sebastian Riedel , University College London
Sebastian Robert Riedel , University College London
Shi Zhou , University College London
Simon J. Julier , University College London
Simon Julier , University College London
Simon Justin Julier , University College London
Simon R. Arridge , University College London
Simone Severini , University College London
Srini Srinivasan , University College London
Steve Hailes , University College London
Steven J. Murdoch , University College London
Sébastien Ourselin , University College London
Thore Graepel , University College London
Tim Weyrich , University College London
Tobias Ritschel , University College London
Toby S. Cubitt , University College London
Tomaso Aste , University College London
Wolfgang Emmerich , University College London
Yue Jia , University College London
Yvonne Rogers , University College London
Zhaoping Li , University College London
Abedelaziz Mohaisen , University at Buffalo
Aidong Zhang , University at Buffalo
Atri Rudra , University at Buffalo
Aziz Mohaisen , University at Buffalo
Bharat Jayaraman , University at Buffalo
Chang Wen Chen , University at Buffalo
Chunming Qiao , University at Buffalo
Daniel Fischer , University at Buffalo
Dimitrios Koutsonikolas , University at Buffalo
Geoffrey Challen , University at Buffalo
Geoffrey Werner Challen , University at Buffalo
Hung Q. Ngo 0001 , University at Buffalo
Hung Quang Ngo , University at Buffalo
Jan Chomicki , University at Buffalo
Jaroslaw Zola , University at Buffalo
Jing Gao , University at Buffalo
Jinhui Xu , University at Buffalo
Karthik Dantu , University at Buffalo
Kenneth W. Regan , University at Buffalo
Kenneth Wingate Regan , University at Buffalo
Kui Ren , University at Buffalo
Lu Su , University at Buffalo
Lukasz Ziarek , University at Buffalo
Marco Gaboardi , University at Buffalo
Murat Demirbas , University at Buffalo
Nils Napp , University at Buffalo
Oliver Kennedy , University at Buffalo
Ramalingam Sridhar , University at Buffalo
Rohini K. Srihari , University at Buffalo
Russ Miller , University at Buffalo
Sargur N. Srihari , University at Buffalo
Satish K. Tripathi , University at Buffalo
Shambhu J. Upadhyaya , University at Buffalo
Shambhu Upadhyaya , University at Buffalo
Shi Li , University at Buffalo
Steven Ko , University at Buffalo
Tevfik Kosar , University at Buffalo
Varun Chandola , University at Buffalo
Venu Govindaraju , University at Buffalo
Venugopal Govindaraju , University at Buffalo
Vipin Chaudhary , University at Buffalo
Wen Dong , University at Buffalo
Wenyao Xu , University at Buffalo
Xin He , University at Buffalo
Alfred L. Brown , University of Adelaide
Amali Weerasinghe , University of Adelaide
Anthony R. Dick , University of Adelaide
Anton van den Hengel , University of Adelaide
Bradley Alexander , University of Adelaide
Bradley James Alexander , University of Adelaide
Cheryl Pope , University of Adelaide
Chris J. Barter , University of Adelaide
Christoph Treude , University of Adelaide
Chunhua Shen , University of Adelaide
Claudia Szabo , University of Adelaide
Cruz Izu , University of Adelaide
Damith Chinthana Ranasinghe , University of Adelaide
David Suter , University of Adelaide
Frank Neumann , University of Adelaide
Fred Brown , University of Adelaide
Gustavo Carneiro , University of Adelaide
Hong Shen , University of Adelaide
Ian D. Reid 0001 , University of Adelaide
Ian David Reid , University of Adelaide
Katrina Faulkner , University of Adelaide
Markus Wagner 0007 , University of Adelaide
Michael J. Brooks , University of Adelaide
Michael Sheng , University of Adelaide
Mike Brooks , University of Adelaide
Mingyu Guo , University of Adelaide
Muhammad Ali Babar , University of Adelaide
Nick Faulkner , University of Adelaide
Qinfeng (Javen) Shi , University of Adelaide
Qinfeng Shi , University of Adelaide
Quan Z. Sheng , University of Adelaide
Sergey Polyakovskiy , University of Adelaide
Sergey Polyakovsky , University of Adelaide
Tat-Jun Chin , University of Adelaide
Zbigniew Michalewicz , University of Adelaide
Abram Hindle , University of Alberta
Anup Basu , University of Alberta
Csaba Szepesvári , University of Alberta
Dale Schuurmans , University of Alberta
David S. Wishart , University of Alberta
David Wishart , University of Alberta
Davood Rafiei , University of Alberta
Denilson Barbosa , University of Alberta
Duane Szafron , University of Alberta
Ehab S. Elmallah , University of Alberta
Eleni Stroulia , University of Alberta
Grzegorz Kondrak , University of Alberta
Guo-Hui Lin , University of Alberta
Guohui Lin , University of Alberta
Hong Zhang , University of Alberta
Ioanis Nikolaidis , University of Alberta
Janelle J. Harms , University of Alberta
Jia-Huai You , University of Alberta
Jonathan Schaeffer , University of Alberta
José N. Amaral , University of Alberta
José Nelson Amaral , University of Alberta
Jörg Sander , University of Alberta
Karim Ali , University of Alberta
Ken Wong 0001 , University of Alberta
Kenny Wong , University of Alberta
Li-Yan Yuan , University of Alberta
Lorna K. Stewart , University of Alberta
Lorna Stewart , University of Alberta
Mario A. Nascimento , University of Alberta
Martin Jägersand , University of Alberta
Martin Müller 0003 , University of Alberta
Michael Bowling , University of Alberta
Michael Buro , University of Alberta
Michael H. Bowling , University of Alberta
Michael H. MacGregor , University of Alberta
Mike H. MacGregor , University of Alberta
Mohammad R. Salavatipour , University of Alberta
Nilanjan Ray , University of Alberta
Or Sheffet , University of Alberta
Osmar R. Zaïane , University of Alberta
Paul Lu , University of Alberta
Pierre Boulanger , University of Alberta
Randy Goebel , University of Alberta
Renee Elio , University of Alberta
Renée Elio , University of Alberta
Richard S. Sutton , University of Alberta
Robert C. Holte , University of Alberta
Robert Holte , University of Alberta
Russ Greiner , University of Alberta
Russell Greiner , University of Alberta
Ryan B. Hayward , University of Alberta
Ryan Hayward , University of Alberta
Sarah Nadi , University of Alberta
Vadim Bulitko , University of Alberta
Yee-Hong Yang , University of Alberta
Zac Friggstad , University of Alberta
Zachary Friggstad , University of Alberta
Alon Efrat , University of Arizona
Beichuan Zhang , University of Arizona
Carlos Eduardo Scheidegger , University of Arizona
Carlos Scheidegger , University of Arizona
Chris Gniady , University of Arizona
Christian S. Collberg , University of Arizona
David K. Lowenthal , University of Arizona
Gregory R. Andrews , University of Arizona
John D. Kececioglu , University of Arizona
John H. Hartman , University of Arizona
Joshua A. Levine , University of Arizona
Katherine E. Isaacs , University of Arizona
Kobus Barnard , University of Arizona
Larry L. Peterson , University of Arizona
Michelle Mills Strout , University of Arizona
Michelle Strout , University of Arizona
Mihai Surdeanu , University of Arizona
Peter J. Downey , University of Arizona
Ravi Sethi , University of Arizona
Richard T. Snodgrass , University of Arizona
Sandiway Fong , University of Arizona
Saumya K. Debray , University of Arizona
Stephen G. Kobourov , University of Arizona
Steven Bethard , University of Arizona
Sudha Ram , University of Arizona
Todd A. Proebsting , University of Arizona
Aggeliki Arapoyanni , University of Athens
Alex Delis , University of Athens
Alexandros Eleftheriadis , University of Athens
Angela Arapoyanni , University of Athens
Antonis M. Paschalis , University of Athens
Aphrodite Tsalgatidou , University of Athens
Athanassia Alonistioti , University of Athens
Dimitrios Gunopulos , University of Athens
Dimitris Gizopoulos , University of Athens
Dimitris Syvridis , University of Athens
Dimitris Varoutas , University of Athens
Elias S. Manolakos , University of Athens
Filippos Tzaferis , University of Athens
Georgios Kouroupetroglou , University of Athens
Ioannis Emiris , University of Athens
Ioannis Stavrakakis , University of Athens
Isambo Karali , University of Athens
John Yiannis Cotronis , University of Athens
Lazaros F. Merakos , University of Athens
Manolis Koubarakis , University of Athens
Maria Roussou , University of Athens
Mema Roussopoulos , University of Athens
Michael Hatzopoulos , University of Athens
Nancy Alonistioti , University of Athens
Nicholas Kalouptsidis , University of Athens
Nikolaos M. Missirlis , University of Athens
P. Takis Mathiopoulos , University of Athens
Panagiotis Rondogiannis , University of Athens
Panagiotis Stamatopoulos , University of Athens
Panayiotis Takis Mathiopoulos , University of Athens
Panos Rondogiannis , University of Athens
Serafeim Karampogias , University of Athens
Sergios Theodoridis , University of Athens
Stathes Hadjiefthymiades , University of Athens
Stavros G. Kolliopoulos , University of Athens
Theoharis Theoharis , University of Athens
Thomas Sfikopoulos , University of Athens
Vassilis Zissimopoulos , University of Athens
Yannis Cotronis , University of Athens
Yannis E. Ioannidis , University of Athens
Yannis Smaragdakis , University of Athens
Yiannis Cotronis , University of Athens
Adriana Ferraro , University of Auckland
Alexei Drummond , University of Auckland
Alexei J. Drummond , University of Auckland
Andrew Luxton-Reilly , University of Auckland
André Nies , University of Auckland
Aniket Mahanti , University of Auckland
Bakh Khoussainov , University of Auckland
Bakhadyr Khoussainov , University of Auckland
Beryl Plimmer , University of Auckland
Burkhard C. Wünsche , University of Auckland
Burkhard Wuensche , University of Auckland
Burkhard Wünsche , University of Auckland
Clark D. Thomborson , University of Auckland
Clark D. Thompson , University of Auckland
Cristian Calude , University of Auckland
Cristian S. Calude , University of Auckland
Damir Azhar , University of Auckland
David Welch , University of Auckland
Ewan D. Tempero , University of Auckland
Georgy L. Gimel'farb , University of Auckland
Gerald Weber , University of Auckland
Gill Dobbie , University of Auckland
Gillian Dobbie , University of Auckland
Giovanni Russello , University of Auckland
Ian D. Watson , University of Auckland
Ian Warren , University of Auckland
James R. Warren , University of Auckland
Jiamou Liu , University of Auckland
Jim Warren 0001 , University of Auckland
Jing Sun 0002 , University of Auckland
Mark C. Wilson , University of Auckland
Mark Gahegan , University of Auckland
Matthew D. Egbert , University of Auckland
Michael J. Dinneen , University of Auckland
Michael W. Barley , University of Auckland
Mike Barley , University of Auckland
Mike Barleyn , University of Auckland
Muhammad Rizwan Asghar , University of Auckland
Nevil Brownlee , University of Auckland
Patrice Delmas , University of Auckland
Patricia J. Riddle , University of Auckland
Patricia Riddle , University of Auckland
Paul Denny , University of Auckland
Paul Ralph , University of Auckland
Radu Nicolescu , University of Auckland
Robert Amor , University of Auckland
Robert J. Sheehan , University of Auckland
Robert Sheehan , University of Auckland
Robert W. Doran , University of Auckland
S. Manoharan , University of Auckland
Sathiamoorthy Manoharan , University of Auckland
Sebastian Link , University of Auckland
Simone Linz , University of Auckland
Ulrich Günther , University of Auckland
Ulrich Speidel , University of Auckland
Xinfeng Ye , University of Auckland
Yu-Cheng Tu 0001 , University of Auckland
Yun Sing Koh , University of Auckland
A. John Power , University of Bath
Alan Hayes , University of Bath
Alessio Guglielmi , University of Bath
Christian Richardt , University of Bath
Christof Lutteroth , University of Bath
Darren Cosker , University of Bath
Eamonn O'Neill , University of Bath
Fabio Nemetz , University of Bath
Guy McCusker , University of Bath
James H. Davenport , University of Bath
James Harold Davenport , University of Bath
James Laird , University of Bath
Jim Laird , University of Bath
Joanna Bryson , University of Bath
Joanna J. Bryson , University of Bath
John Power , University of Bath
Julian A. Padget , University of Bath
Julian Padget , University of Bath
Kwang In Kim , University of Bath
Leon A. Watts , University of Bath
Leon Adam Watts , University of Bath
Marina De Vos , University of Bath
Michael A. E. Wright , University of Bath
Michael E. Tipping , University of Bath
Neill D. F. Campbell , University of Bath
Nicolai Vorobjov , University of Bath
Peter Johnson , University of Bath
Peter M. Hall , University of Bath
Rachid Hourizi , University of Bath
Russell J. Bradford , University of Bath
Simon L. Jones , University of Bath
Stephen J. Payne , University of Bath
Tom S. F. Haines , University of Bath
Willem Heijltjes , University of Bath
Yong-Liang Yang , University of Bath
Özgür Simsek , University of Bath
Andrew Calway , University of Bristol
Andrew D. Calway , University of Bristol
Anne Roudaut , University of Bristol
Bogdan Warinschi , University of Bristol
Carl Henrik Ek , University of Bristol
Chris Preist , University of Bristol
Cian O'Donnell , University of Bristol
Colin J. Dalton , University of Bristol
Conor Houghton , University of Bristol
Dan Page , University of Bristol
Daniel Page , University of Bristol
Dave Cliff , University of Bristol
David Bernhard , University of Bristol
David May , University of Bristol
Dima Damen , University of Bristol
Elisabeth Oswald , University of Bristol
He Sun 0001 , University of Bristol
Ian Holyer , University of Bristol
Julian Gough , University of Bristol
Kerstin Eder , University of Bristol
Kirsten Cater , University of Bristol
Kirsten F. Cater , University of Bristol
Majid Mirmehdi , University of Bristol
Martijn Stam , University of Bristol
Mike C. Fraser , University of Bristol
Mike Fraser , University of Bristol
Neill W. Campbell , University of Bristol
Nicolas Wu , University of Bristol
Nigel P. Smart , University of Bristol
Oliver Ray , University of Bristol
Peter A. Flach , University of Bristol
Raphaël Clifford , University of Bristol
Seth Bullock , University of Bristol
Simon McIntosh-Smith , University of Bristol
Steve Gregory , University of Bristol
Theo Tryfonas , University of Bristol
Theodore Tryfonas , University of Bristol
Tilo Burghardt , University of Bristol
Tim Kovacs , University of Bristol
Walterio W. Mayol-Cuevas , University of Bristol
Alan J. Hu , University of British Columbia
Alan K. Mackworth , University of British Columbia
Alan Wagner , University of British Columbia
Alexandra Fedorova , University of British Columbia
Ali Mesbah 0001 , University of British Columbia
Alla Sheffer , University of British Columbia
Andrew Warfield , University of British Columbia
Anne Condon , University of British Columbia
Arvind Gupta , University of British Columbia
Bill Aiello , University of British Columbia
Chen Greif , University of British Columbia
Cristina Conati , University of British Columbia
David G. Kirkpatrick , University of British Columbia
David Poole , University of British Columbia
Dinesh K. Pai , University of British Columbia
Gail C. Murphy , University of British Columbia
Giuseppe Carenini , University of British Columbia
Gregor Kiczales , University of British Columbia
Holger H. Hoos , University of British Columbia
Holger Hoos , University of British Columbia
Hu Fu , University of British Columbia
Ian M. Mitchell , University of British Columbia
Ian Mitchell , University of British Columbia
Ivan Beschastnikh , University of British Columbia
James J. Little , University of British Columbia
Jim Little , University of British Columbia
Joanna McGrenere , University of British Columbia
Joel Friedman , University of British Columbia
Julia Mosin , University of British Columbia
Julia Rubin , University of British Columbia
Karon E. MacLean , University of British Columbia
Karthik Pattabiraman , University of British Columbia
Kellogg S. Booth , University of British Columbia
Kevin Leyton-Brown , University of British Columbia
Laks V. S. Lakshmanan , University of British Columbia
Mark R. Greenstreet , University of British Columbia
Mark W. Schmidt , University of British Columbia
Matei Ripeanu , University of British Columbia
Michael J. Feeley , University of British Columbia
Michael P. Friedlander , University of British Columbia
Michiel van de Panne , University of British Columbia
Mike Feeley , University of British Columbia
Nicholas J. A. Harvey , University of British Columbia
Norman C. Hutchinson , University of British Columbia
Rachel Pottinger , University of British Columbia
Raymond T. Ng , University of British Columbia
Reid Holmes , University of British Columbia
Ronald A. Rensink , University of British Columbia
Ronald Garcia , University of British Columbia
Sathish Gopalakrishnan , University of British Columbia
Tamara Munzner , University of British Columbia
Tor M. Aamodt , University of British Columbia
Uri M. Ascher , University of British Columbia
V. S. Lakshmanan , University of British Columbia
William Aiello , University of British Columbia
William S. Evans , University of British Columbia
Wolfgang Heidrich , University of British Columbia
Agustín Gravano , University of Buenos Aires
Alejandro Martínez-Ríos , University of Buenos Aires
Carlos Gustavo López Pombo , University of Buenos Aires
Carlos López Pombo , University of Buenos Aires
Claudio E. Righetti , University of Buenos Aires
Diego Fernández Slezak , University of Buenos Aires
Diego Garbervetsky , University of Buenos Aires
Enrique Carlos Segura , University of Buenos Aires
Enrique Carlos Segura Meccia , University of Buenos Aires
Esteban E. Mocskos , University of Buenos Aires
Esteban Feuerstein , University of Buenos Aires
Fernando Schapachnik , University of Buenos Aires
Flavia Bonomo , University of Buenos Aires
Francisco J. Soulignac , University of Buenos Aires
Hernán C. Melgratti , University of Buenos Aires
Hernán Wilkinson , University of Buenos Aires
Irene Loiseau , University of Buenos Aires
Isabel Méndez-Díaz , University of Buenos Aires
Javier L. Marenco , University of Buenos Aires
Javier Marenco , University of Buenos Aires
Juan P. Galeotti , University of Buenos Aires
Juan Pablo Galeotti , University of Buenos Aires
Marcelo Risk , University of Buenos Aires
Marta Mejail , University of Buenos Aires
Min Chih Lin , University of Buenos Aires
Nicolás D'Ippolito , University of Buenos Aires
Pablo G. Turjanski , University of Buenos Aires
Pablo de Cristóforis , University of Buenos Aires
Paula Zabala , University of Buenos Aires
Ricardo Rodriguez , University of Buenos Aires
Rodrigo Castro , University of Buenos Aires
Rodrigo D. Castro , University of Buenos Aires
Santiago Ceria , University of Buenos Aires
Santiago Figueira , University of Buenos Aires
Sergio Yovine , University of Buenos Aires
Verónica Becher , University of Buenos Aires
Víctor A. Braberman , University of Buenos Aires
Anthony Tang , University of Calgary
Ben Stephenson , University of Calgary
Carey L. Williamson , University of Calgary
Carey Williamson , University of Calgary
Christian Jacob , University of Calgary
Ehud Sharlin , University of Calgary
Faramarz F. Samavati , University of Calgary
Faramarz Samavati , University of Calgary
Frank Maurer , University of Calgary
Guenther Ruhe , University of Calgary
Günther Ruhe , University of Calgary
J. Robin B. Cockett , University of Calgary
Jalal Kawash , University of Calgary
James Tam , University of Calgary
Jeffrey E. Boyd , University of Calgary
John Aycock , University of Calgary
Jon G. Rokne , University of Calgary
Jörg Denzinger , University of Calgary
Ken Barker , University of Calgary
Leonard Manzara , University of Calgary
Lora Oehlberg , University of Calgary
M. Sheelagh T. Carpendale , University of Calgary
Majid Ghaderi , University of Calgary
Marianne Sheelagh Therese Carpendale , University of Calgary
Marina L. Gavrilova , University of Calgary
Mario Costa Sousa , University of Calgary
Mea Wang , University of Calgary
Michael E. Locasto , University of Calgary
Michael J. Jacobson Jr. , University of Calgary
Nathaly Verwaal , University of Calgary
Nelson Wong , University of Calgary
Pavol Federl , University of Calgary
Peter Høyer , University of Calgary
Philip W. L. Fong , University of Calgary
Philipp Woelfel , University of Calgary
Philipp Wölfel , University of Calgary
Przemyslaw Prusinkiewicz , University of Calgary
Reda Alhajj , University of Calgary
Reihaneh Safavi-Naini , University of Calgary
Renate Scheidler , University of Calgary
Rob Kremer , University of Calgary
Robert J. Walker , University of Calgary
Robin Cockett , University of Calgary
Saul Greenberg , University of Calgary
Sheelagh Carpendale , University of Calgary
Sonny Chan , University of Calgary
Usman R. Alim , University of Calgary
Wayne Eberly , University of Calgary
Wayne M. Eberly , University of Calgary
Wesley Willett , University of Calgary
Zongpeng Li , University of Calgary
Alberto L. Sangiovanni-Vincentelli , University of California - Berkeley
Alessandro Chiesa , University of California - Berkeley
Alexandre M. Bayen , University of California - Berkeley
Alexei A. Efros , University of California - Berkeley
Ali Javey , University of California - Berkeley
Ali M. Niknejad , University of California - Berkeley
Ali Niknejad , University of California - Berkeley
Alistair Sinclair , University of California - Berkeley
Alyosha A. Efros , University of California - Berkeley
Ana Claudia Arias , University of California - Berkeley
Anant Sahai , University of California - Berkeley
Anca D. Dragan , University of California - Berkeley
Anca Dragan , University of California - Berkeley
Anthony D. Joseph , University of California - Berkeley
Armando Fox , University of California - Berkeley
Avideh Zakhor , University of California - Berkeley
Bala Kameshwar Poolla , University of California - Berkeley
Ben Recht , University of California - Berkeley
Benjamin Recht , University of California - Berkeley
Bernd Sturmfels , University of California - Berkeley
Bernhard E. Boser , University of California - Berkeley
Bin Yu 0001 , University of California - Berkeley
Bjoern Hartmann , University of California - Berkeley
Björn Hartmann , University of California - Berkeley
Borivoje Nikolic , University of California - Berkeley
Brian A. Barsky , University of California - Berkeley
Chang Ming Wu , University of California - Berkeley
Christos H. Papadimitriou , University of California - Berkeley
Christos Harilaos Papadimitriou , University of California - Berkeley
Chunlei Liu , University of California - Berkeley
Claire J. Tomlin , University of California - Berkeley
Claire Tomlin , University of California - Berkeley
Clark T.-C. Nguyen , University of California - Berkeley
Constance J. Chang-Hasnain , University of California - Berkeley
Costas J. Spanos , University of California - Berkeley
Dan Klein , University of California - Berkeley
David Bamman , University of California - Berkeley
David Culler , University of California - Berkeley
David E. Culler , University of California - Berkeley
David Wagner , University of California - Berkeley
Dawn Song , University of California - Berkeley
Dawn Xiaodong Song , University of California - Berkeley
Edward A. Lee , University of California - Berkeley
Elad Alon , University of California - Berkeley
Elchanan Mossel , University of California - Berkeley
Eli Yablonovitch , University of California - Berkeley
Eric A. Brewer , University of California - Berkeley
Eric Paulos , University of California - Berkeley
George C. Necula , University of California - Berkeley
Ion Stoica , University of California - Berkeley
J. D. Tygar , University of California - Berkeley
J. Doug Tygar , University of California - Berkeley
Jaijeet Roychowdhury , University of California - Berkeley
Jaijeet S. Roychowdhury , University of California - Berkeley
James Demmel , University of California - Berkeley
James F. O'Brien , University of California - Berkeley
James Weldon Demmel , University of California - Berkeley
Jan M. Rabaey , University of California - Berkeley
Jean C. Walrand , University of California - Berkeley
Jeffrey Bokor , University of California - Berkeley
Jim Demmel , University of California - Berkeley
Jitendra Malik , University of California - Berkeley
John Canny , University of California - Berkeley
John F. Canny , University of California - Berkeley
John Kubiatowicz , University of California - Berkeley
John Wawrzynek , University of California - Berkeley
Jonathan Richard Shewchuk , University of California - Berkeley
Jose M. Carmena , University of California - Berkeley
Joseph E. Gonzalez , University of California - Berkeley
Joseph Gonzalez , University of California - Berkeley
Joseph M. Hellerstein , University of California - Berkeley
Kannan Ramchandran , University of California - Berkeley
Katherine A. Yelick , University of California - Berkeley
Kathy Yelick , University of California - Berkeley
Ken Goldberg , University of California - Berkeley
Kenneth Y. Goldberg , University of California - Berkeley
Koushik Sen , University of California - Berkeley
Kris Pister , University of California - Berkeley
Kristofer S. J. Pister , University of California - Berkeley
Krste Asanovic , University of California - Berkeley
Kurt Keutzer , University of California - Berkeley
Laura Waller , University of California - Berkeley
Laurent El Ghaoui , University of California - Berkeley
Lior Pachter , University of California - Berkeley
Luca Trevisan , University of California - Berkeley
Luke J. Lee , University of California - Berkeley
Marti A. Hearst , University of California - Berkeley
Martin J. Wainwright , University of California - Berkeley
Michael I. Jordan , University of California - Berkeley
Michael Lustig , University of California - Berkeley
Michel M. Maharbiz , University of California - Berkeley
Murat Arcak , University of California - Berkeley
Nir Yosef , University of California - Berkeley
Peter L. Bartlett , University of California - Berkeley
Pieter Abbeel , University of California - Berkeley
Prasad Raghavendra , University of California - Berkeley
Raluca A. Popa , University of California - Berkeley
Raluca Ada Popa , University of California - Berkeley
Randy H. Katz , University of California - Berkeley
Randy Howard Katz , University of California - Berkeley
Ren Ng , University of California - Berkeley
Richard M. Karp , University of California - Berkeley
Rikky Muller , University of California - Berkeley
Robert J. Full , University of California - Berkeley
Ronald S. Fearing , University of California - Berkeley
Ruzena Bajcsy , University of California - Berkeley
S. Shankar Sastry , University of California - Berkeley
Sanjam Garg , University of California - Berkeley
Sanjit A. Seshia , University of California - Berkeley
Satish Rao , University of California - Berkeley
Sayeef Salahuddin , University of California - Berkeley
Scott Shenker , University of California - Berkeley
Seth R. Sanders , University of California - Berkeley
Seth Sanders , University of California - Berkeley
Shankar Sastry , University of California - Berkeley
Steven M. Conolly , University of California - Berkeley
Stuart J. Russell , University of California - Berkeley
Stuart Russell , University of California - Berkeley
Sylvia Ratnasamy , University of California - Berkeley
Thomas Courtade , University of California - Berkeley
Trevor Darrell , University of California - Berkeley
Tsu-Jae King Liu , University of California - Berkeley
Umesh V. Vazirani , University of California - Berkeley
Venkat Anantharam , University of California - Berkeley
Venkatachalam Anantharam , University of California - Berkeley
Vern Paxson , University of California - Berkeley
Vivek Subramanian , University of California - Berkeley
Vladimir Marko Stojanovic , University of California - Berkeley
Vladimir Stojanovic , University of California - Berkeley
Yun S. Song , University of California - Berkeley
Bernd Hamann , University of California - Davis
Biswanath Mukherjee , University of California - Davis
Cho-Jui Hsieh , University of California - Davis
Cindy Rubio-González , University of California - Davis
Daniel Gusfield , University of California - Davis
David Doty , University of California - Davis
Dipak Ghosal , University of California - Davis
François Gygi , University of California - Davis
Hao Chen 0003 , University of California - Davis
Ian Davidson , University of California - Davis
Ian N. Davidson , University of California - Davis
Ilias Tagkopoulos , University of California - Davis
Karl N. Levitt , University of California - Davis
Kwan-Liu Ma , University of California - Davis
Matt Bishop , University of California - Davis
Matthew K. Farrens , University of California - Davis
Matthew K. Franklin , University of California - Davis
Michael Neff , University of California - Davis
Nelson L. Max , University of California - Davis
Nelson Max , University of California - Davis
Nina Amenta , University of California - Davis
Norman S. Matloff , University of California - Davis
Patrice Koehl , University of California - Davis
Phillip Rogaway , University of California - Davis
Prasant Mohapatra , University of California - Davis
Premkumar T. Devanbu , University of California - Davis
Raissa D'Souza , University of California - Davis
Raissa M. D'Souza , University of California - Davis
Ronald A. Olsson , University of California - Davis
Shyhtsun Felix Wu , University of California - Davis
Vladimir Filkov , University of California - Davis
Xin Liu , University of California - Davis
Yong Jae Lee , University of California - Davis
Zhaojun Bai , University of California - Davis
Zhendong Su , University of California - Davis
Aditi Majumder , University of California - Irvine
Alex Nicolau , University of California - Irvine
Alexander T. Ihler , University of California - Irvine
Alexander V. Veidenbaum , University of California - Irvine
Alexandru Nicolau , University of California - Irvine
Alfred Kobsa , University of California - Irvine
Amelia C. Regan , University of California - Irvine
Amelia Regan , University of California - Irvine
André van der Hoek , University of California - Irvine
Ardalan Amiri Sani , University of California - Irvine
Bill Tomlinson , University of California - Irvine
Bonnie A. Nardi , University of California - Irvine
Brian Demsky , University of California - Irvine
Charless C. Fowlkes , University of California - Irvine
Chen Li 0001 , University of California - Irvine
Cristina V. Lopes , University of California - Irvine
Cristina Videira Lopes , University of California - Irvine
Daniel S. Hirschberg , University of California - Irvine
David Arthur Eppstein , University of California - Irvine
David Eppstein , University of California - Irvine
David F. Redmiles , University of California - Irvine
Debra J. Richardson , University of California - Irvine
Elaheh Bozorgzadeh , University of California - Irvine
Eli Bozorgzadeh , University of California - Irvine
Eric Mjolsness , University of California - Irvine
Erik B. Sudderth , University of California - Irvine
Gary M. Olson , University of California - Irvine
Gene Tsudik , University of California - Irvine
Geoffrey C. Bowker , University of California - Irvine
Gillian R. Hayes , University of California - Irvine
Gloria Mark , University of California - Irvine
Guoqing (Harry) Xu , University of California - Irvine
Ian G. Harris , University of California - Irvine
Isaac D. Scherson , University of California - Irvine
James A. Jones , University of California - Irvine
Joshua Tanenbaum , University of California - Irvine
Judith S. Olson , University of California - Irvine
Kai Zheng , University of California - Irvine
Lubomir Bic , University of California - Irvine
Lubomir F. Bic , University of California - Irvine
M. Gopi , University of California - Irvine
Magda El Zarki , University of California - Irvine
Marco Levorato , University of California - Irvine
Meenakshisundaram Gopi , University of California - Irvine
Melissa Mazmanian , University of California - Irvine
Michael B. Dillencourt , University of California - Irvine
Michael Franz , University of California - Irvine
Michael J. Carey , University of California - Irvine
Michael T. Goodrich , University of California - Irvine
Nalini Venkatasubramanian , University of California - Irvine
Nikil D. Dutt , University of California - Irvine
Nikil Dutt , University of California - Irvine
Padhraic Smyth , University of California - Irvine
Paul Dourish , University of California - Irvine
Pierre Baldi , University of California - Irvine
Ramesh C. Jain , University of California - Irvine
Ramesh Jain , University of California - Irvine
Richard H. Lathrop , University of California - Irvine
Richard N. Taylor , University of California - Irvine
Rina Dechter , University of California - Irvine
Sam Malek , University of California - Irvine
Sameer Singh 0001 , University of California - Irvine
Sandy Irani , University of California - Irvine
Scott Jordan , University of California - Irvine
Sharad Mehrotra , University of California - Irvine
Shuang Zhao , University of California - Irvine
Stanislaw Jarecki , University of California - Irvine
Tony Givargis , University of California - Irvine
Wayne B. Hayes , University of California - Irvine
Xiaohui Xie , University of California - Irvine
Yunan Chen , University of California - Irvine
Adnan Darwiche , University of California - Los Angeles
Alexander A. Sherstov , University of California - Los Angeles
Ameet Talwalkar , University of California - Los Angeles
Amit Sahai , University of California - Los Angeles
Carlo Zaniolo , University of California - Los Angeles
Demetri Terzopoulos , University of California - Los Angeles
Douglas Stott Parker , University of California - Los Angeles
Douglas Stott Parker Jr. , University of California - Los Angeles
Eleazar Eskin , University of California - Los Angeles
Eli Gafni , University of California - Los Angeles
George Varghese , University of California - Los Angeles
Glenn Reinman , University of California - Los Angeles
Guy Van den Broeck , University of California - Los Angeles
Jason Cong , University of California - Los Angeles
Jason Ernst , University of California - Los Angeles
Jens Palsberg , University of California - Los Angeles
Jingsheng Cong , University of California - Los Angeles
Jingsheng Jason Cong , University of California - Los Angeles
Joseph J. DiStefano III , University of California - Los Angeles
Judea Pearl , University of California - Los Angeles
Junghoo Cho , University of California - Los Angeles
Lixia Zhang , University of California - Los Angeles
Majid Sarrafzadeh , University of California - Los Angeles
Mario Gerla , University of California - Los Angeles
Michael G. Dyer , University of California - Los Angeles
Milos D. Ercegovac , University of California - Los Angeles
Milos Ercegovac , University of California - Los Angeles
Miodrag Potkonjak , University of California - Los Angeles
Miryung Kim , University of California - Los Angeles
Rafail Ostrovsky , University of California - Los Angeles
Raghu Meka , University of California - Los Angeles
Richard E. Korf , University of California - Los Angeles
Sheila A. Greibach , University of California - Los Angeles
Sheila Adele Greibach , University of California - Los Angeles
Sheila Carlyle-Greibach , University of California - Los Angeles
Song Chun Zhu , University of California - Los Angeles
Song-Chun Zhu , University of California - Los Angeles
Songwu Lu , University of California - Los Angeles
Sriram Sankararaman , University of California - Los Angeles
Stefano Soatto , University of California - Los Angeles
Todd D. Millstein , University of California - Los Angeles
Tyson Condie , University of California - Los Angeles
Wei Wang 0010 , University of California - Los Angeles
Yizhou Sun , University of California - Los Angeles
Yuval Tamir , University of California - Los Angeles
Ahmed Eldawy , University of California - Riverside
Amit K. Roy-Chowdhury , University of California - Riverside
Amr Magdy 0001 , University of California - Riverside
Amr Magdy Ahmed , University of California - Riverside
Bir Bhanu , University of California - Riverside
Chengyu Song , University of California - Riverside
Chinya V. Ravishankar , University of California - Riverside
Christian R. Shelton , University of California - Riverside
Craig Schroeder , University of California - Riverside
Daniel Wong 0001 , University of California - Riverside
Eamonn J. Keogh , University of California - Riverside
Evangelos E. Papalexakis , University of California - Riverside
Frank Vahid , University of California - Riverside
Heng Yin , University of California - Riverside
Hyoseung Kim , University of California - Riverside
Jiasi Chen , University of California - Riverside
K. K. Ramakrishnan , University of California - Riverside
Kadangode K. Ramakrishnan , University of California - Riverside
Laxmi N. Bhuyan , University of California - Riverside
Laxmi Narayan Bhuyan , University of California - Riverside
Marek Chrobak , University of California - Riverside
Mart L. Molle , University of California - Riverside
Mart Molle , University of California - Riverside
Michael J. Pazzani , University of California - Riverside
Michalis Faloutsos , University of California - Riverside
Mohsen Lesani , University of California - Riverside
Nael B. Abu-Ghazaleh , University of California - Riverside
Neal E. Young , University of California - Riverside
Philip Brisk , University of California - Riverside
Qi Zhu , University of California - Riverside
Rajiv Gupta , University of California - Riverside
Shaolei Ren , University of California - Riverside
Sheldon X.-D. Tan , University of California - Riverside
Silas Richelson , University of California - Riverside
Srikanth V. Krishnamurthy , University of California - Riverside
Stefano Lonardi , University of California - Riverside
Tamar Shinar , University of California - Riverside
Tao Jiang 0001 , University of California - Riverside
Vagelis Hristidis , University of California - Riverside
Vagelis Papalexakis , University of California - Riverside
Vassilis J. Tsotras , University of California - Riverside
Walid A. Najjar , University of California - Riverside
Xiang-Dong Tan , University of California - Riverside
Zhijia Zhao , University of California - Riverside
Zhiyun Qian , University of California - Riverside
Zizhong Chen , University of California - Riverside
Alex C. Snoeren , University of California - San Diego
Alex Orailoglu , University of California - San Diego
Alin Deutsch , University of California - San Diego
Andrew B. Kahng , University of California - San Diego
Charles Elkan , University of California - San Diego
Chung-Kuan Cheng , University of California - San Diego
Daniel M. Kane , University of California - San Diego
Daniele Micciancio , University of California - San Diego
David J. Kriegman , University of California - San Diego
Dean M. Tullsen , University of California - San Diego
Fan Chung , University of California - San Diego
Fan Chung Graham , University of California - San Diego
Fan R. K. Chung , University of California - San Diego
Garrison W. Cottrell , University of California - San Diego
Geoffrey M. Voelker , University of California - San Diego
George Porter , University of California - San Diego
H. L. Graham , University of California - San Diego
Henrik Wann Jensen , University of California - San Diego
Hovav Shacham , University of California - San Diego
Ingolf H. Krüger , University of California - San Diego
Ingolf Krueger , University of California - San Diego
Ingolf Krüger , University of California - San Diego
James D. Hollan , University of California - San Diego
Jeanne Ferrante , University of California - San Diego
Jeffrey B. Remmel , University of California - San Diego
Jim Hollan , University of California - San Diego
Joseph Pasquale , University of California - San Diego
Julian J. McAuley , University of California - San Diego
Julian John McAuley , University of California - San Diego
Kamalika Chaudhuri , University of California - San Diego
Larry Carter , University of California - San Diego
Larry Smarr , University of California - San Diego
Lawrence K. Saul , University of California - San Diego
Mihir Bellare , University of California - San Diego
Nadia Polikarpova , University of California - San Diego
Ndapa Nakashole , University of California - San Diego
Ndapandula Nakashole , University of California - San Diego
Pavel A. Pevzner , University of California - San Diego
Pradeep K. Khosla , University of California - San Diego
Rajesh Gupta , University of California - San Diego
Rajesh K. Gupta , University of California - San Diego
Ramamohan Paturi , University of California - San Diego
Ranjit Jhala , University of California - San Diego
Ravi Ramamoorthi , University of California - San Diego
Ron Graham , University of California - San Diego
Ronald L. Graham , University of California - San Diego
Russell Impagliazzo , University of California - San Diego
Ryan Kastner , University of California - San Diego
Sam Buss , University of California - San Diego
Samuel R. Buss , University of California - San Diego
Sanjoy Dasgupta , University of California - San Diego
Scott B. Baden , University of California - San Diego
Scott R. Klemmer , University of California - San Diego
Shachar Lovett , University of California - San Diego
Sicun Gao , University of California - San Diego
Sidney Karin , University of California - San Diego
Sorin Lerner , University of California - San Diego
Stanley Williamson , University of California - San Diego
Stefan Savage , University of California - San Diego
Steven Swanson , University of California - San Diego
T. C. Hu , University of California - San Diego
Tajana Rosing , University of California - San Diego
Tajana S. Rosing , University of California - San Diego
Tajana Simunic , University of California - San Diego
Tajana Simunic Rosing , University of California - San Diego
Terrence J. Sejnowski , University of California - San Diego
Victor Vianu , University of California - San Diego
Vineet Bafna , University of California - San Diego
Walter A. Burkhard , University of California - San Diego
Walter J. Savitch , University of California - San Diego
William E. Howden , University of California - San Diego
William G. Griswold , University of California - San Diego
Yannis Papakonstantinou , University of California - San Diego
Yoav Freund , University of California - San Diego
Yuanyuan Zhou , University of California - San Diego
Zhuowen Tu , University of California - San Diego
Ambuj K. Singh , University of California - Santa Barbara
Amr El Abbadi , University of California - Santa Barbara
Ben Hardekopf , University of California - Santa Barbara
Chandra Krintz , University of California - Santa Barbara
Christopher Kruegel , University of California - Santa Barbara
Christopher Krügel , University of California - Santa Barbara
Divy Agrawal , University of California - Santa Barbara
Divyakant Agrawal , University of California - Santa Barbara
Elizabeth M. Belding , University of California - Santa Barbara
Elizabeth M. Belding-Royer , University of California - Santa Barbara
Elizabeth M. Royer , University of California - Santa Barbara
Frédéric Gibou , University of California - Santa Barbara
Giovanni Vigna , University of California - Santa Barbara
Huijia Lin , University of California - Santa Barbara
Jianwen Su , University of California - Santa Barbara
John R. Gilbert , University of California - Santa Barbara
Kevin C. Almeroth , University of California - Santa Barbara
Linda Petzold , University of California - Santa Barbara
Linda R. Petzold , University of California - Santa Barbara
Matthew A. Turk , University of California - Santa Barbara
Matthew Turk , University of California - Santa Barbara
Peter R. Cappello , University of California - Santa Barbara
Rich Wolski , University of California - Santa Barbara
Richard A. Kemmerer , University of California - Santa Barbara
Richard Wolski , University of California - Santa Barbara
Stefano Tessaro , University of California - Santa Barbara
Subhash Suri , University of California - Santa Barbara
Tao Yang , University of California - Santa Barbara
Teofilo F. Gonzalez , University of California - Santa Barbara
Tevfik Bultan , University of California - Santa Barbara
Theodore Kim , University of California - Santa Barbara
Tim Sherwood , University of California - Santa Barbara
Timothy Sherwood , University of California - Santa Barbara
Tobias Höllerer , University of California - Santa Barbara
William Yang Wang , University of California - Santa Barbara
Wim van Dam , University of California - Santa Barbara
Xifeng Yan , University of California - Santa Barbara
Yuan Xie 0001 , University of California - Santa Barbara
Yuan-Fang Wang , University of California - Santa Barbara
Ömer Egecioglu , University of California - Santa Barbara
Alex Pang , University of California - Santa Cruz
Alex T. Pang , University of California - Santa Cruz
Alexander L. Wolf , University of California - Santa Cruz
Allen Van Gelder , University of California - Santa Cruz
Ashutosh Raina , University of California - Santa Cruz
C. Seshadhri , University of California - Santa Cruz
Charles E. McDowell , University of California - Santa Cruz
Charlie McDowell , University of California - Santa Cruz
Cormac Flanagan , University of California - Santa Cruz
Darrell D. E. Long , University of California - Santa Cruz
David P. Helmbold , University of California - Santa Cruz
Demetrios Achlioptas , University of California - Santa Cruz
Dimitris Achlioptas , University of California - Santa Cruz
Ethan L. Miller , University of California - Santa Cruz
Heiner Litz , University of California - Santa Cruz
James Davis , University of California - Santa Cruz
Jishen Zhao , University of California - Santa Cruz
Jose Renau , University of California - Santa Cruz
Lise Getoor , University of California - Santa Cruz
Luca de Alfaro , University of California - Santa Cruz
Manfred K. Warmuth , University of California - Santa Cruz
Marilyn A. Walker , University of California - Santa Cruz
Matthew Guthaus , University of California - Santa Cruz
Peter Alvaro , University of California - Santa Cruz
Phokion G. Kolaitis , University of California - Santa Cruz
S. V. N. Vishwanathan , University of California - Santa Cruz
Scott Brandt , University of California - Santa Cruz
Seshadhri Comandur , University of California - Santa Cruz
Suresh K. Lodha , University of California - Santa Cruz
Thomas Schwarz , University of California - Santa Cruz
Vishy Vishwanathan , University of California - Santa Cruz
Wang Chiew Tan , University of California - Santa Cruz
Wang-Chiew Tan , University of California - Santa Cruz
Alan Blackwell , University of Cambridge
Alan F. Blackwell , University of Cambridge
Alan Mycroft , University of Cambridge
Alan Ross Anderson , University of Cambridge
Alastair R. Beresford , University of Cambridge
Andrew C. Rice , University of Cambridge
Andrew Colin Rice , University of Cambridge
Andrew Hopper , University of Cambridge
Andrew M. Pitts , University of Cambridge
Andrew Moore , University of Cambridge
Andy Hopper , University of Cambridge
Anil Madhavapeddy , University of Cambridge
Ann A. Copestake , University of Cambridge
Anuj Dawar , University of Cambridge
Cecilia Mascolo , University of Cambridge
David J. Greaves , University of Cambridge
Edward John Briscoe , University of Cambridge
Frank Stajano , University of Cambridge
Glynn Winskel , University of Cambridge
Hatice Gunes , University of Cambridge
Ian J. Wassell , University of Cambridge
Ian James Wassell , University of Cambridge
Ian M. Leslie , University of Cambridge
Ian Wassell , University of Cambridge
John Daugman , University of Cambridge
John G. Daugman , University of Cambridge
Jon Crowcroft , University of Cambridge
Lawrence C. Paulson , University of Cambridge
Marcelo P. Fiore , University of Cambridge
Markus G. Kuhn , University of Cambridge
Markus Kuhn , University of Cambridge
Mateja Jamnik , University of Cambridge
Michael J. C. Gordon , University of Cambridge
Mike Gordon , University of Cambridge
Peter Robinson 0001 , University of Cambridge
Peter Sewell , University of Cambridge
Pietro Liò , University of Cambridge
Rafal K. Mantiuk , University of Cambridge
Rafal Mantiuk , University of Cambridge
Richard J. Gibbens , University of Cambridge
Richard Mortier , University of Cambridge
Robert D. Mullins , University of Cambridge
Robert Harle , University of Cambridge
Robert K. Harle , University of Cambridge
Robert Mullins , University of Cambridge
Robert N. M. Watson , University of Cambridge
Robert Nicholas Maxwell Watson , University of Cambridge
Ross J. Anderson , University of Cambridge
Sean B. Holden , University of Cambridge
Sean Holden , University of Cambridge
Simon C. Moore , University of Cambridge
Simon W. Moore , University of Cambridge
Simone Teufel , University of Cambridge
Stephen A. Clark , University of Cambridge
Stephen Clark , University of Cambridge
Ted Briscoe , University of Cambridge
Thomas Sauerwald , University of Cambridge
Timothy David Jones , University of Cambridge
Timothy G. Griffin , University of Cambridge
Timothy Griffin , University of Cambridge
Timothy M. Jones , University of Cambridge
Andreas Willig , University of Canterbury
Andy Cockburn , University of Canterbury
Antonija Mitrovic , University of Canterbury
Austen Rainer , University of Canterbury
Dong Seong Kim , University of Canterbury
Kourosh Neshatian , University of Canterbury
Krzysztof Pawlikowski , University of Canterbury
Matthias Galster , University of Canterbury
Moffat Mathews , University of Canterbury
Neville Churcher , University of Canterbury
Neville I. Churcher , University of Canterbury
R. Mukundan , University of Canterbury
Ramakrishnan Mukundan , University of Canterbury
Richard D. Green , University of Canterbury
Robert W. Lindeman , University of Canterbury
Tadao Takaoka , University of Canterbury
Thomas Young , University of Canterbury
Tim Bell , University of Canterbury
Timothy C. Bell , University of Canterbury
Walter Guttmann , University of Canterbury
Ali Orooji , University of Central Florida
Annie Wu , University of Central Florida
Avelino J. Gonzalez , University of Central Florida
Boqing Gong , University of Central Florida
Charles E. Hughes , University of Central Florida
Charlie E. Hughes , University of Central Florida
Cliff Zou , University of Central Florida
Damla Turgut , University of Central Florida
Dan C. Marinescu , University of Central Florida
Fei Liu 0004 , University of Central Florida
Gary T. Leavens , University of Central Florida
Gita Reese Sukthankar , University of Central Florida
Gita Sukthankar , University of Central Florida
Guo-Jun Qi , University of Central Florida
Guojun Qi , University of Central Florida
Haiyan Hu , University of Central Florida
Joseph J. LaViola , University of Central Florida
Joseph J. LaViola Jr. , University of Central Florida
Kenneth O. Stanley , University of Central Florida
Kien A. Hua , University of Central Florida
Liqiang Wang , University of Central Florida
Mark Heinrich , University of Central Florida
Mubarak Shah , University of Central Florida
Niels da Vitoria Lobo , University of Central Florida
Pamela J. Wisniewski , University of Central Florida
Pamela Karr Wisniewski , University of Central Florida
Pawel Wocjan , University of Central Florida
Ratan Guha , University of Central Florida
Ratan K. Guha , University of Central Florida
Shaojie Zhang , University of Central Florida
Sheau-Dong Lang , University of Central Florida
Sumanta N. Pattanaik , University of Central Florida
Sumit Kumar Jha , University of Central Florida
Ulas Bagci , University of Central Florida
Aaron J. Elmore , University of Chicago
Alexander A. Razborov , University of Chicago
Andrew A. Chien , University of Chicago
Andrew Drucker , University of Chicago
Anne Rogers , University of Chicago
Ariel J. Feldman , University of Chicago
Ben Y. Zhao , University of Chicago
Blase Ur , University of Chicago
Fred Chong , University of Chicago
Frederic T. Chong , University of Chicago
Gordon L. Kindlmann , University of Chicago
Haitao Zheng , University of Chicago
Hank Hoffmann , University of Chicago
Haryadi S. Gunawi , University of Chicago
Heather Zheng , University of Chicago
Henry Hoffmann , University of Chicago
Ian T. Foster , University of Chicago
Imre Risi Kondor , University of Chicago
Janos Simon , University of Chicago
John A. Goldsmith , University of Chicago
John D. Lafferty , University of Chicago
John H. Reppy , University of Chicago
Ketan D. Mulmuley , University of Chicago
Ketan Mulmuley , University of Chicago
L. Ridgway Scott , University of Chicago
Laci Babai , University of Chicago
László Babai , University of Chicago
Michael J. Franklin , University of Chicago
Michael J. O'Donnell , University of Chicago
Mike Franklin , University of Chicago
Ravi Chugh , University of Chicago
Rick L. Stevens , University of Chicago
Rick Stevens , University of Chicago
Risi Kondor , University of Chicago
Robert I. Soare , University of Chicago
Shan Lu , University of Chicago
Stuart A. Kurtz , University of Chicago
Todd F. Dupont , University of Chicago
Yali Amit , University of Chicago
Yanjing Li , University of Chicago
Aaron Clauset , University of Colorado Boulder
Amy Voida , University of Colorado Boulder
Bor-Yuh Evan Chang , University of Colorado Boulder
Brian C. Keegan , University of Colorado Boulder
Brian Keegan , University of Colorado Boulder
Casey Fiesler , University of Colorado Boulder
Clayton H. Lewis , University of Colorado Boulder
Daniel Szafir , University of Colorado Boulder
Danielle Albers , University of Colorado Boulder
Danielle Albers Szafir , University of Colorado Boulder
Dirk Grunwald , University of Colorado Boulder
Elizabeth Bradley , University of Colorado Boulder
Elizabeth R. Jessup , University of Colorado Boulder
Gabe Sibley , University of Colorado Boulder
Henry M. Tufo , University of Colorado Boulder
James H. Martin , University of Colorado Boulder
Jed Brown , University of Colorado Boulder
Jed R. Brubaker , University of Colorado Boulder
John Black , University of Colorado Boulder
John K. Bennett , University of Colorado Boulder
Jordan L. Boyd-Graber , University of Colorado Boulder
Kenneth M. Anderson , University of Colorado Boulder
Kenneth Mark Anderson , University of Colorado Boulder
Leysia Palen , University of Colorado Boulder
Lijun Chen , University of Colorado Boulder
Mark D. Gross , University of Colorado Boulder
Martha Palmer , University of Colorado Boulder
Martha Stone , University of Colorado Boulder
Martha Stone Palmer , University of Colorado Boulder
Matthew A. Hammer , University of Colorado Boulder
Matthew Hammer , University of Colorado Boulder
Michael C. Mozer , University of Colorado Boulder
Michael Eisenberg , University of Colorado Boulder
Michael J. Paul , University of Colorado Boulder
Michael Mozer , University of Colorado Boulder
Nikolaus Correll , University of Colorado Boulder
Pavol Cerný , University of Colorado Boulder
Qin Lv , University of Colorado Boulder
R. Benjamin Shapiro , University of Colorado Boulder
Rafael M. Frongillo , University of Colorado Boulder
Richard Han , University of Colorado Boulder
Sangtae Ha , University of Colorado Boulder
Shaun K. Kane , University of Colorado Boulder
Shivakant Mishra , University of Colorado Boulder
Sriram Sankaranarayanan , University of Colorado Boulder
Stephen Voida , University of Colorado Boulder
Tamara Sumner , University of Colorado Boulder
Tom Yeh , University of Colorado Boulder
Xiao-Chuan Cai , University of Colorado Boulder
Abdelfattah Amamra , University of Connecticut
Alexander Russell , University of Connecticut
Alexander Schwarzmann , University of Connecticut
Bing Wang , University of Connecticut
Chun-Hsi Huang , University of Connecticut
Don Sheehy , University of Connecticut
Donald Sheehy , University of Connecticut
Dong-Guk Shin , University of Connecticut
Fei Wang , University of Connecticut
Ion Mandoiu , University of Connecticut
Jeff Meunier , University of Connecticut
Jinbo Bi , University of Connecticut
Jun-Hong Cui , University of Connecticut
Laurent D. Michel , University of Connecticut
Laurent Michel , University of Connecticut
Mohammad Khan , University of Connecticut
Mukul Bansal , University of Connecticut
Padraic Edgington , University of Connecticut
Phillip Bradford , University of Connecticut
Reda A. Ammar , University of Connecticut
Robert McCartney , University of Connecticut
Sahar Al Seesi , University of Connecticut
Sanguthevar Rajasekaran , University of Connecticut
Sheida Nabavi , University of Connecticut
Song Han , University of Connecticut
Sridhar Duggirala , University of Connecticut
Steven Demurjian , University of Connecticut
Swapna Gokhale , University of Connecticut
Thomas Peters , University of Connecticut
Yufeng Wu , University of Connecticut
Zhijie Jerry Shi , University of Connecticut
Zhijie Shi , University of Connecticut
Adarsh S. Sethi , University of Delaware
Adarshpal S. Sethi , University of Delaware
B. David Saunders , University of Delaware
Ben Carterette , University of Delaware
Benjamin A. Carterette , University of Delaware
Cathy Wu , University of Delaware
Chandra Kambhamettu , University of Delaware
Chien-Chung Shen , University of Delaware
Christopher Rasmussen , University of Delaware
Daniel Chester , University of Delaware
Daniel L. Chester , University of Delaware
Errol L. Lloyd , University of Delaware
Hagit Shatkay , University of Delaware
James Atlas , University of Delaware
James Clause , University of Delaware
Jingyi Yu , University of Delaware
John Cavazos , University of Delaware
Kathleen F. McCoy , University of Delaware
Keith Decker , University of Delaware
Keith S. Decker , University of Delaware
Lena Mashayekhy , University of Delaware
Li Liao , University of Delaware
Lori L. Pollock , University of Delaware
Michela Taufer , University of Delaware
Paul Amer , University of Delaware
Sandra Carberry , University of Delaware
Stephen F. Siegel , University of Delaware
Sunita Chandrasekaran , University of Delaware
Terry Harvey , University of Delaware
Vijay Shanker , University of Delaware
Adam Lopez , University of Edinburgh
Aggelos Kiayias , University of Edinburgh
Ajitha Rajan , University of Edinburgh
Alan Bundy , University of Edinburgh
Alan Christopher Williams , University of Edinburgh
Alan L. Bundy , University of Edinburgh
Alan Richard Bundy , University of Edinburgh
Alan Smaill , University of Edinburgh
Alex Lascarides , University of Edinburgh
Amos J. Storkey , University of Edinburgh
Andrew C. Gordon , University of Edinburgh
Andrew D. Gordon , University of Edinburgh
Andy Gordon , University of Edinburgh
Austin Tate , University of Edinburgh
Barbara Webb , University of Edinburgh
Benjamin Bach , University of Edinburgh
Björn Franke , University of Edinburgh
Bob Fisher , University of Edinburgh
Bonnie L. Webber , University of Edinburgh
Bonnie Nash-Webber , University of Edinburgh
Boris Grot , University of Edinburgh
Charles A. Sutton , University of Edinburgh
Chris Heunen , University of Edinburgh
Christophe Dubach , University of Edinburgh
Christopher G. Lucas , University of Edinburgh
Christopher J. Bishop , University of Edinburgh
Colin Stirling , University of Edinburgh
D. K. Arvind , University of Edinburgh
Damal Kandadai Arvind , University of Edinburgh
Dave Robertson , University of Edinburgh
David Aspinall , University of Edinburgh
David Aspinall II , University of Edinburgh
Donald Sannella , University of Edinburgh
Douglas B. Armstrong , University of Edinburgh
Dragan Gasevic , University of Edinburgh
Efstratios Viglas , University of Edinburgh
Elham Kashefi , University of Edinburgh
Ewan Klein , University of Edinburgh
Frank Keller , University of Edinburgh
Gordon D. Plotkin , University of Edinburgh
Guido Sanguinetti , University of Edinburgh
Helen Pain , University of Edinburgh
Henry S. Thompson , University of Edinburgh
Henry Thompson , University of Edinburgh
Hiroshi Shimodaira , University of Edinburgh
Hugh Leather , University of Edinburgh
Iain Murray , University of Edinburgh
Iain R. Murray , University of Edinburgh
Ian A. Simpson , University of Edinburgh
Ian Stark , University of Edinburgh
Igor Goryanin , University of Edinburgh
Ivan Titov , University of Edinburgh
J. Michael Herrmann , University of Edinburgh
Jacques D. Fleuriot , University of Edinburgh
James Cheney , University of Edinburgh
James R. Cheney , University of Edinburgh
Jane Hillston , University of Edinburgh
Johanna D. Moore , University of Edinburgh
John Longley , University of Edinburgh
John R. Longley , University of Edinburgh
Jon Oberlander , University of Edinburgh
Julian C. Bradfield , University of Edinburgh
K. Kalorkoti , University of Edinburgh
Kami E. Vaniea , University of Edinburgh
Kami Vaniea , University of Edinburgh
Kenneth Heafield , University of Edinburgh
Korin Richmond , University of Edinburgh
Kousha Etessami , University of Edinburgh
Lee John Eccleston , University of Edinburgh
Leonid Libkin , University of Edinburgh
Mahesh K. Marina , University of Edinburgh
Malcolm D. Atkinson , University of Edinburgh
Malcolm P. Atkinson , University of Edinburgh
Maria K. Wolters , University of Edinburgh
Maria Klara Wolters , University of Edinburgh
Mark C. W. van Rossum , University of Edinburgh
Mark Steedman , University of Edinburgh
Mary Cryan , University of Edinburgh
Mary Elizabeth Cryan , University of Edinburgh
Matthias H. Hennig , University of Edinburgh
Matthias Hennig , University of Edinburgh
Maurice F. Fallon , University of Edinburgh
Michael F. P. O'Boyle , University of Edinburgh
Michael Fourman , University of Edinburgh
Michael Herrmann , University of Edinburgh
Michael P. Fourman , University of Edinburgh
Michael Paul Fourman , University of Edinburgh
Michael Rovatsos , University of Edinburgh
Mirella Lapata , University of Edinburgh
Murray Cole , University of Edinburgh
Myrto Arapinis , University of Edinburgh
Myungjin Lee , University of Edinburgh
Nigel H. Goddard , University of Edinburgh
Nigel P. Topham , University of Edinburgh
Nigel Topham , University of Edinburgh
Oscar Peter Buneman , University of Edinburgh
Paul Anderson , University of Edinburgh
Paul B. Anderson , University of Edinburgh
Paul B. Jackson , University of Edinburgh
Paul Jackson , University of Edinburgh
Paul Patras , University of Edinburgh
Paul Schweizer , University of Edinburgh
Peggy Seriès , University of Edinburgh
Perdita Stevens , University of Edinburgh
Peter Buneman , University of Edinburgh
Philip Wadler , University of Edinburgh
Pramod Bhatotia , University of Edinburgh
Richard Mayr , University of Edinburgh
Richard Shillcock , University of Edinburgh
Rik Sarkar , University of Edinburgh
Robert B. Fisher , University of Edinburgh
Robin D. Hill , University of Edinburgh
Robin L. Hill , University of Edinburgh
Sebastian Maneth , University of Edinburgh
Sethu Vijayakumar , University of Edinburgh
Sharon Goldwater , University of Edinburgh
Shay B. Cohen , University of Edinburgh
Simon A. King , University of Edinburgh
Simon King , University of Edinburgh
Stephen Gilmore , University of Edinburgh
Stephen Renals , University of Edinburgh
Stephen T. Gilmore , University of Edinburgh
Steve Renals , University of Edinburgh
Stratis D. Viglas , University of Edinburgh
Stratis Viglas , University of Edinburgh
Stuart Anderson , University of Edinburgh
Subramanian Ramamoorthy , University of Edinburgh
Taku Komura , University of Edinburgh
Tommy Thorne , University of Edinburgh
Vijay Nagarajan , University of Edinburgh
Vijayakrishnan Nagarajan , University of Edinburgh
Vittorio Ferrari , University of Edinburgh
Walid Magdy , University of Edinburgh
Wenfei Fan , University of Edinburgh
Zhibin Li , University of Edinburgh
Abdelsalam Helal , University of Florida
Ahmed Helmy , University of Florida
Alin Dobra , University of Florida
Alireza Entezari , University of Florida
Alper Üngör , University of Florida
Anand Rangarajan , University of Florida
Arunava Banerjee , University of Florida
Baba C. Vemuri , University of Florida
Benjamin Lok , University of Florida
Beverly A. Sanders , University of Florida
Beverly Sanders , University of Florida
Christina Boucher , University of Florida
Christina Gardner-McCune , University of Florida
Corey Toler-Franklin , University of Florida
Daisy Zhe Wang , University of Florida
Damon L. Woodard , University of Florida
Douglas D. Dankel II , University of Florida
Eakta Jain , University of Florida
Jih-Kwon Peir , University of Florida
Jonathan C. L. Liu , University of Florida
Joseph N. Wilson , University of Florida
José A. B. Fortes , University of Florida
Juan E. Gilbert , University of Florida
Jörg Peters , University of Florida
Kevin R. B. Butler , University of Florida
Kyla A. McMullen , University of Florida
Lisa Anthony , University of Florida
Manuel E. Bermudez , University of Florida
Markus Schneider , University of Florida
Meera Sitharam , University of Florida
My T. Thai , University of Florida
Patrick Traynor , University of Florida
Paul D. Gader , University of Florida
Prabhat Mishra , University of Florida
Richard E. Newman , University of Florida
Richard E. Newman-Wolfe , University of Florida
Sanjay Ranka , University of Florida
Sartaj K. Sahni , University of Florida
Sartaj Sahni , University of Florida
Shigang Chen , University of Florida
Stephen M. Thebaut , University of Florida
Sumi Helal , University of Florida
Tamer Kahveci , University of Florida
Thomas Shrimpton , University of Florida
Tom Shrimpton , University of Florida
Tuba Yavuz-Kahveci , University of Florida
Ye Xia 0001 , University of Florida
Daniel M. Everett , University of Georgia
Hamid R. Arabnia , University of Georgia
Ismailcem Budak Arpinar , University of Georgia
John A. Miller , University of Georgia
Kang Li , University of Georgia
Khaled Rasheed , University of Georgia
Krys J. Kochut , University of Georgia
Krys Kochut , University of Georgia
Kyu Hyung Lee , University of Georgia
Lakshmish Ramaswamy , University of Georgia
Liming Cai , University of Georgia
Maria Hybinette , University of Georgia
Prashant Doshi , University of Georgia
Roberto Perdisci , University of Georgia
Shannon Quinn , University of Georgia
Shelby H. Funk , University of Georgia
Suchendra M. Bhandarkar , University of Georgia
Thiab R. Taha , University of Georgia
Tianming Liu , University of Georgia
Walter D. Potter , University of Georgia
A. Prasad Sistla , University of Illinois at Chicago
Ajay D. Kshemkalyani , University of Illinois at Chicago
Andrew E. Johnson , University of Illinois at Chicago
Angus Forbes , University of Illinois at Chicago
Angus Graeme Forbes , University of Illinois at Chicago
Balajee Vamanan , University of Illinois at Chicago
Barbara Di Eugenio , University of Illinois at Chicago
Bhaskar DasGupta , University of Illinois at Chicago
Bing Liu 0001 , University of Illinois at Chicago
Brian D. Ziebart , University of Illinois at Chicago
Chris Kanich , University of Illinois at Chicago
Clement T. Yu , University of Illinois at Chicago
Cynthia Taylor , University of Illinois at Chicago
Dale Reed , University of Illinois at Chicago
Daniel J. Bernstein , University of Illinois at Chicago
G. Elisabeta Marai , University of Illinois at Chicago
Iasonas Polakis , University of Illinois at Chicago
Isabel F. Cruz , University of Illinois at Chicago
Jakob Eriksson , University of Illinois at Chicago
John Lillis , University of Illinois at Chicago
Jon A. Solworth , University of Illinois at Chicago
Joseph Hummel , University of Illinois at Chicago
Leilah Lyons , University of Illinois at Chicago
Lenore D. Zuck , University of Illinois at Chicago
Mark Grechanik , University of Illinois at Chicago
Mitchell D. Theys , University of Illinois at Chicago
Patrick Troy , University of Illinois at Chicago
Peter Nelson , University of Illinois at Chicago
Philip S. Yu , University of Illinois at Chicago
Piotr J. Gmytrasiewicz , University of Illinois at Chicago
Robert H. Sloan , University of Illinois at Chicago
Robert V. Kenyon , University of Illinois at Chicago
Sol M. Shatz , University of Illinois at Chicago
Stephen Checkoway , University of Illinois at Chicago
Tadao Murata , University of Illinois at Chicago
Tanya Y. Berger-Wolf , University of Illinois at Chicago
Thomas A. DeFanti , University of Illinois at Chicago
Thomas G. Moher , University of Illinois at Chicago
Ugo Buy , University of Illinois at Chicago
V. N. Venkatakrishnan , University of Illinois at Chicago
Venkat N. Venkatakrishnan , University of Illinois at Chicago
Xinhua Zhang , University of Illinois at Chicago
Adam M. Bates , University of Illinois at Urbana-Champaign
Aditya G. Parameswaran , University of Illinois at Urbana-Champaign
Alex Kirlik , University of Illinois at Urbana-Champaign
Alexandra Kolla , University of Illinois at Urbana-Champaign
Andreas Klöckner , University of Illinois at Urbana-Champaign
Andrew Miller , University of Illinois at Urbana-Champaign
Anil N. Hirani , University of Illinois at Urbana-Champaign
Bertram Ludäscher , University of Illinois at Urbana-Champaign
Bill Gropp , University of Illinois at Urbana-Champaign
Brian P. Bailey , University of Illinois at Urbana-Champaign
Brighten Godfrey , University of Illinois at Urbana-Champaign
Bruce R. Schatz , University of Illinois at Urbana-Champaign
Carl A. Gunter , University of Illinois at Urbana-Champaign
Catherine Blake , University of Illinois at Urbana-Champaign
Chandra Chekuri , University of Illinois at Urbana-Champaign
ChengXiang Zhai , University of Illinois at Urbana-Champaign
Chengxiang Zhai , University of Illinois at Urbana-Champaign
Craig B. Zilles , University of Illinois at Urbana-Champaign
D. F. Wong , University of Illinois at Urbana-Champaign
Dan Roth , University of Illinois at Urbana-Champaign
Darko Marinov , University of Illinois at Urbana-Champaign
David A. Forsyth , University of Illinois at Urbana-Champaign
David A. Padua , University of Illinois at Urbana-Champaign
Deming Chen , University of Illinois at Urbana-Champaign
Derek Hoiem , University of Illinois at Urbana-Champaign
Donna Cox , University of Illinois at Urbana-Champaign
Donna J. Cox , University of Illinois at Urbana-Champaign
Geir E. Dullerud , University of Illinois at Urbana-Champaign
Gerald DeJong , University of Illinois at Urbana-Champaign
Grigore Rosu , University of Illinois at Urbana-Champaign
Gul A. Agha , University of Illinois at Urbana-Champaign
Gul Agha , University of Illinois at Urbana-Champaign
Haitham Hassanieh , University of Illinois at Urbana-Champaign
Indranil Gupta , University of Illinois at Urbana-Champaign
Jeff Erickson , University of Illinois at Urbana-Champaign
Jian Peng 0001 , University of Illinois at Urbana-Champaign
Jiawei Han , University of Illinois at Urbana-Champaign
John C. Hart , University of Illinois at Urbana-Champaign
Josep Torrellas , University of Illinois at Urbana-Champaign
José Meseguer , University of Illinois at Urbana-Champaign
Julia Hockenmaier , University of Illinois at Urbana-Champaign
Karrie G. Karahalios , University of Illinois at Urbana-Champaign
Karrie Karahalios , University of Illinois at Urbana-Champaign
Karthekeyan Chandrasekaran , University of Illinois at Urbana-Champaign
Kevin Chen-Chuan Chang , University of Illinois at Urbana-Champaign
Klara Nahrstedt , University of Illinois at Urbana-Champaign
Lav R. Varshney , University of Illinois at Urbana-Champaign
Laxmikant V. Kalé , University of Illinois at Urbana-Champaign
Leonard Pitt , University of Illinois at Urbana-Champaign
Leslie Gasser , University of Illinois at Urbana-Champaign
Lui Sha , University of Illinois at Urbana-Champaign
Luke N. Olson , University of Illinois at Urbana-Champaign
Luke Olson , University of Illinois at Urbana-Champaign
Mahesh Viswanathan 0001 , University of Illinois at Urbana-Champaign
Mani Golparvar Fard , University of Illinois at Urbana-Champaign
Marc Snir , University of Illinois at Urbana-Champaign
Marco Caccamo , University of Illinois at Urbana-Champaign
Mark A. Hasegawa-Johnson , University of Illinois at Urbana-Champaign
Mark Hasegawa-Johnson , University of Illinois at Urbana-Champaign
Martin D. F. Wong , University of Illinois at Urbana-Champaign
Matthew Caesar , University of Illinois at Urbana-Champaign
Michael Bailey , University of Illinois at Urbana-Champaign
Miles Efron , University of Illinois at Urbana-Champaign
Nam Sung Kim , University of Illinois at Urbana-Champaign
Nikita Borisov , University of Illinois at Urbana-Champaign
Nitin H. Vaidya , University of Illinois at Urbana-Champaign
Olgica Milenkovic , University of Illinois at Urbana-Champaign
Ouri E. Wolfson , University of Illinois at Urbana-Champaign
Ouri Wolfson , University of Illinois at Urbana-Champaign
P. Madhusudan , University of Illinois at Urbana-Champaign
Paris Smaragdis , University of Illinois at Urbana-Champaign
Parthasarathy Madhusudan , University of Illinois at Urbana-Champaign
Philip Brighten Godfrey , University of Illinois at Urbana-Champaign
Rakesh Kumar 0002 , University of Illinois at Urbana-Champaign
Ranjitha Kumar , University of Illinois at Urbana-Champaign
Ravi K. Iyer , University of Illinois at Urbana-Champaign
Ravishankar K. Iyer , University of Illinois at Urbana-Champaign
Rob A. Rutenbar , University of Illinois at Urbana-Champaign
Robert J. Brunner , University of Illinois at Urbana-Champaign
Robin Hillary Kravets , University of Illinois at Urbana-Champaign
Robin Kravets , University of Illinois at Urbana-Champaign
Romit Roy Choudhury , University of Illinois at Urbana-Champaign
Roxana Girju , University of Illinois at Urbana-Champaign
Roy H. Campbell , University of Illinois at Urbana-Champaign
Ruta Mehta , University of Illinois at Urbana-Champaign
Sam Kamin , University of Illinois at Urbana-Champaign
Samuel N. Kamin , University of Illinois at Urbana-Champaign
Sariel Har-Peled , University of Illinois at Urbana-Champaign
Sarita V. Adve , University of Illinois at Urbana-Champaign
Sasa Misailovic , University of Illinois at Urbana-Champaign
Saurabh Sinha , University of Illinois at Urbana-Champaign
Sayan Mitra , University of Illinois at Urbana-Champaign
Seth Hutchinson , University of Illinois at Urbana-Champaign
Shaowen Wang , University of Illinois at Urbana-Champaign
Sheldon H. Jacobson , University of Illinois at Urbana-Champaign
Shobha Vasudevan , University of Illinois at Urbana-Champaign
Steven Lumetta , University of Illinois at Urbana-Champaign
Steven M. LaValle , University of Illinois at Urbana-Champaign
Steven S. Lumetta , University of Illinois at Urbana-Champaign
Svetlana Lazebnik , University of Illinois at Urbana-Champaign
T. Kesavadas , University of Illinois at Urbana-Champaign
Tandy J. Warnow , University of Illinois at Urbana-Champaign
Tao Xie , University of Illinois at Urbana-Champaign
Tarek F. Abdelzaher , University of Illinois at Urbana-Champaign
Thenkurussi Kesavadas , University of Illinois at Urbana-Champaign
Timothy Bretl , University of Illinois at Urbana-Champaign
Timothy M. Chan , University of Illinois at Urbana-Champaign
Victoria Stodden , University of Illinois at Urbana-Champaign
Vikram S. Adve , University of Illinois at Urbana-Champaign
Wai-Tat Fu , University of Illinois at Urbana-Champaign
Wen-mei Hwu , University of Illinois at Urbana-Champaign
Wen-mei W. Hwu , University of Illinois at Urbana-Champaign
Weng Cho Chew , University of Illinois at Urbana-Champaign
William D. Gropp , University of Illinois at Urbana-Champaign
William Gropp , University of Illinois at Urbana-Champaign
William H. Sanders , University of Illinois at Urbana-Champaign
Yih-Chun Hu , University of Illinois at Urbana-Champaign
Aaron Stump , University of Iowa
Alberto Maria Segre , University of Iowa
Cesare Tinelli , University of Iowa
Daniel A. Reed , University of Iowa
Douglas W. Jones , University of Iowa
Hantao Zhang , University of Iowa
James Cremer , University of Iowa
Joseph K. Kearney , University of Iowa
Juan Pablo Hourcade , University of Iowa
Kasturi R. Varadarajan , University of Iowa
Octav Chipara , University of Iowa
Padmini Srinivasan , University of Iowa
Sriram V. Pemmaraju , University of Iowa
Suely Oliveira , University of Iowa
Sukumar Ghosh , University of Iowa
Ted Herman , University of Iowa
Tianbao Yang , University of Iowa
Zubair Shafiq , University of Iowa
Alessandro Salandrino , University of Kansas
Andy Gill , University of Kansas
Arvin Agah , University of Kansas
Aveek Dutta , University of Kansas
Bo Luo , University of Kansas
Carl Leuschen , University of Kansas
Carlton J. Leuschen , University of Kansas
Christopher Allen , University of Kansas
Cuncong Zhong , University of Kansas
David Johnson , University of Kansas
David W. Petr , University of Kansas
Erik Perrins , University of Kansas
Esam El-Araby , University of Kansas
Fengjun Li , University of Kansas
Gary J. Minden , University of Kansas
Glenn Prescott , University of Kansas
Guanghui Wang , University of Kansas
Heechul Yun , University of Kansas
Hossein Saiedian , University of Kansas
James M. Stiles , University of Kansas
James Miller , University of Kansas
James P. G. Sterbenz , University of Kansas
James Rowland , University of Kansas
Jerzy W. Grzymala-Busse , University of Kansas
Jonathan Brumberg , University of Kansas
Joseph B. Evans , University of Kansas
Jun Huan , University of Kansas
Kenneth Demarest , University of Kansas
Lingjia Liu , University of Kansas
Luke Huan , University of Kansas
Man Kong , University of Kansas
Michael S. Branicky , University of Kansas
Nicole Beckage , University of Kansas
Perry Alexander , University of Kansas
Prasad Kulkarni , University of Kansas
Rassul Saeedipour , University of Kansas
Reza Ahmadi , University of Kansas
Rongqing Hui , University of Kansas
Shannon D. Blunt , University of Kansas
Suzanne M. Shontz , University of Kansas
Tyrone E. Duncan , University of Kansas
Victor Frost , University of Kansas
Victor S. Frost , University of Kansas
Yang Yi , University of Kansas
Alex Alves Freitas , University of Kent
Andrew R. Runnalls , University of Kent
Andy King , University of Kent
Anna Jordanous , University of Kent
Anna K. Jordanous , University of Kent
Budi Arief , University of Kent
Carlos A. Pérez-Delgado , University of Kent
Colin G. Johnson , University of Kent
Colin Graeme Johnson , University of Kent
David J. Barnes , University of Kent
David N. Turner , University of Kent
David W. Chadwick , University of Kent
Dominic A. Orchard , University of Kent
Dominique Chu , University of Kent
Eerke A. Boiten , University of Kent
Fernando E. B. Otero , University of Kent
Fernando Esteban Barril Otero , University of Kent
Frank Wang , University of Kent
Frank Zhigang Wang , University of Kent
Fred R. M. Barnes , University of Kent
Frederick R. M. Barnes , University of Kent
Gerald Tripp , University of Kent
Howard Bowman , University of Kent
Ian Utting , University of Kent
Ian Vince McLoughlin , University of Kent
Janet Carter , University of Kent
John S. Crawford , University of Kent
Julio C. Hernandez-Castro , University of Kent
Julio César Hernández Castro , University of Kent
Laura Bocchi , University of Kent
Marek Grzes , University of Kent
Maria Christakis , University of Kent
Mark Batty , University of Kent
Matteo Migliavacca , University of Kent
Michael Kampouridis , University of Kent
Michael Kölling , University of Kent
Olaf Chitil , University of Kent
Peter F. Linington , University of Kent
Peter H. Welch , University of Kent
Peter J. Rodgers , University of Kent
Peter Kenny , University of Kent
Peter Rodgers , University of Kent
Radu Grigore , University of Kent
Ramaswamy Palaniappan , University of Kent
Richard E. Jones , University of Kent
Rogério de Lemos , University of Kent
Sally Fincher , University of Kent
Scott Owens , University of Kent
Simon J. Thompson , University of Kent
Srivas Chennu , University of Kent
Stefan Kahrs , University of Kent
Tim Hopkins , University of Kent
Andrew Klapper , University of Kentucky
Chen Qian , University of Kentucky
Dakshnamoorthy Manivannan , University of Kentucky
Fuhua (Frank) Cheng , University of Kentucky
Fuhua Cheng , University of Kentucky
Grzegorz W. Wasilkowski , University of Kentucky
James Griffioen , University of Kentucky
Jane Huffman Hayes , University of Kentucky
Jerzy W. Jaromczyk , University of Kentucky
Jim Griffioen , University of Kentucky
Jinze Liu , University of Kentucky
Judy Goldsmith , University of Kentucky
Jun Zhang , University of Kentucky
Kenneth L. Calvert , University of Kentucky
Miroslaw Truszczynski , University of Kentucky
Nathan Jacobs , University of Kentucky
Ramakanth Kavuluru , University of Kentucky
Raphael A. Finkel , University of Kentucky
Ruigang Yang , University of Kentucky
Tingting Yu , University of Kentucky
V. Wiktor Marek , University of Kentucky
Victor W. Marek , University of Kentucky
W. Brent Seales , University of Kentucky
Williams B. Seales , University of Kentucky
Zongming Fei , University of Kentucky
Alex Biryukov , University of Luxembourg
Bernard Steenis , University of Luxembourg
Björn E. Ottersten , University of Luxembourg
Christoph Schommer , University of Luxembourg
Denis Zampuniéris , University of Luxembourg
Franck Leprévost , University of Luxembourg
Jean-Sébastien Coron , University of Luxembourg
Juergen Sachau , University of Luxembourg
Jürgen Sachau , University of Luxembourg
Leendert W. N. van der Torre , University of Luxembourg
Leon van der Torre , University of Luxembourg
Lionel C. Briand , University of Luxembourg
Nicolas Guelfi , University of Luxembourg
Nicolas Navet , University of Luxembourg
Pascal Bouvry , University of Luxembourg
Paulo Jorge Esteves Veríssimo , University of Luxembourg
Paulo Veríssimo , University of Luxembourg
Peter Ryan , University of Luxembourg
Peter Y. A. Ryan , University of Luxembourg
Pierre Kelsen , University of Luxembourg
Raymond Bisdorff , University of Luxembourg
Sjouke Mauw , University of Luxembourg
Steffen Rothkugel , University of Luxembourg
Thomas Engel , University of Luxembourg
Uli Sorger , University of Luxembourg
Ulrich K. Sorger , University of Luxembourg
Ulrich Sorger , University of Luxembourg
Volker Müller 0001 , University of Luxembourg
Yves Le Traon , University of Luxembourg
Adam W. Bargteil , University of Maryland - Baltimore County
Alan T. Sherman , University of Maryland - Baltimore County
Anthony Johnson , University of Maryland - Baltimore County
Anupam Joshi , University of Maryland - Baltimore County
Charles Nicholas , University of Maryland - Baltimore County
Chein-I Chang , University of Maryland - Baltimore County
Chintan Patel , University of Maryland - Baltimore County
Curtis R. Menyuk , University of Maryland - Baltimore County
Cynthia Matuszek , University of Maryland - Baltimore County
Deepinder Sidhu , University of Maryland - Baltimore County
Dhananjay Phatak , University of Maryland - Baltimore County
Fow-Sen Choa , University of Maryland - Baltimore County
Gary M. Carter , University of Maryland - Baltimore County
Gymama E. Slaughter , University of Maryland - Baltimore County
Hamed Pirsiavash , University of Maryland - Baltimore County
Kostantinos Kalpakis , University of Maryland - Baltimore County
Marc Olano , University of Maryland - Baltimore County
Marie desJardins , University of Maryland - Baltimore County
Mohamed F. Younis , University of Maryland - Baltimore County
Mohamed Younis , University of Maryland - Baltimore County
Naghmeh Karimi , University of Maryland - Baltimore County
Nilanjan Banerjee , University of Maryland - Baltimore County
Penny Rheingans , University of Maryland - Baltimore County
Richard Chang , University of Maryland - Baltimore County
Ryan Robucci , University of Maryland - Baltimore County
Samuel J. Lomonaco , University of Maryland - Baltimore County
Samuel J. Lomonaco Jr. , University of Maryland - Baltimore County
Seung-Jun Kim , University of Maryland - Baltimore County
Tim Finin , University of Maryland - Baltimore County
Tim Oates , University of Maryland - Baltimore County
Timothy W. Finin , University of Maryland - Baltimore County
Ting-Zhu Huang , University of Maryland - Baltimore County
Tinoosh Mohsenin , University of Maryland - Baltimore County
Tülay Adali , University of Maryland - Baltimore County
Yaacov Yesha , University of Maryland - Baltimore County
Yelena Yesha , University of Maryland - Baltimore County
A. Udaya Shankar , University of Maryland - College Park
Adam A. Porter , University of Maryland - College Park
Alan Sussman , University of Maryland - College Park
Amitabh Varshney , University of Maryland - College Park
Amol Deshpande , University of Maryland - College Park
Andrew M. Childs , University of Maryland - College Park
Aravind Srinivasan , University of Maryland - College Park
Ashok K. Agrawala , University of Maryland - College Park
Atif M. Memon , University of Maryland - College Park
Atif Memon , University of Maryland - College Park
Ben Bederson , University of Maryland - College Park
Ben Shneiderman , University of Maryland - College Park
Benjamin B. Bederson , University of Maryland - College Park
Bobby Bhattacharjee , University of Maryland - College Park
Clyde P. Kruskal , University of Maryland - College Park
Dana S. Nau , University of Maryland - College Park
Daniel Abadi , University of Maryland - College Park
Daniel J. Abadi , University of Maryland - College Park
Dave Levin , University of Maryland - College Park
David Jacobs , University of Maryland - College Park
David M. Mount , University of Maryland - College Park
David Van Horn , University of Maryland - College Park
David W. Jacobs , University of Maryland - College Park
Don Perlis , University of Maryland - College Park
Donald Perlis , University of Maryland - College Park
Eytan Ruppin , University of Maryland - College Park
Hal Daumé III , University of Maryland - College Park
Hanan Samet , University of Maryland - College Park
Howard C. Elman , University of Maryland - College Park
Héctor Corrada Bravo , University of Maryland - College Park
James A. Reggia , University of Maryland - College Park
James Purtilo , University of Maryland - College Park
Jeffrey K. Hollingsworth , University of Maryland - College Park
Jeffrey S. Foster , University of Maryland - College Park
John Aloimonos , University of Maryland - College Park
John P. Dickerson , University of Maryland - College Park
John Paul Dickerson , University of Maryland - College Park
Jon E. Froehlich , University of Maryland - College Park
Jon Froehlich , University of Maryland - College Park
Jonathan Katz , University of Maryland - College Park
Larry S. Davis , University of Maryland - College Park
Marine Carpuat , University of Maryland - College Park
Matthias Zwicker , University of Maryland - College Park
Michael Hicks , University of Maryland - College Park
Michael W. Hicks , University of Maryland - College Park
Michelle L. Mazurek , University of Maryland - College Park
Mihai Pop , University of Maryland - College Park
Mike Hicks , University of Maryland - College Park
Mohammad Taghi Hajiaghayi , University of Maryland - College Park
MohammadTaghi Hajiaghayi , University of Maryland - College Park
Neil Spring , University of Maryland - College Park
Neil T. Spring , University of Maryland - College Park
Nick Roussopoulos , University of Maryland - College Park
Pete Keleher , University of Maryland - College Park
Peter J. Keleher , University of Maryland - College Park
Philip Resnik , University of Maryland - College Park
Ramani Duraiswami , University of Maryland - College Park
Rance Cleaveland , University of Maryland - College Park
Samir Khuller , University of Maryland - College Park
Thomas Goldstein , University of Maryland - College Park
Tom Goldstein , University of Maryland - College Park
V. S. Subrahmanian , University of Maryland - College Park
William I. Gasarch , University of Maryland - College Park
Yiannis Aloimonos , University of Maryland - College Park
Zia Khan , University of Maryland - College Park
Akshay Krishnamurthy , University of Massachusetts Amherst
Alexandra Meliou , University of Massachusetts Amherst
Amir Houman Sadr , University of Massachusetts Amherst
Amir Houmansadr , University of Massachusetts Amherst
Andrew McCallum , University of Massachusetts Amherst
Andrew McGregor 0001 , University of Massachusetts Amherst
Arjun Guha , University of Massachusetts Amherst
Arun Venkataramani , University of Massachusetts Amherst
Arya Mazumdar , University of Massachusetts Amherst
Barna Saha , University of Massachusetts Amherst
Benjamin M. Marlin , University of Massachusetts Amherst
Benjamin Marlin , University of Massachusetts Amherst
Brendan O'Connor , University of Massachusetts Amherst
Brendan T. O'Connor , University of Massachusetts Amherst
Brian Neil Levine , University of Massachusetts Amherst
Charles C. Weems , University of Massachusetts Amherst
Daniel R. Sheldon , University of Massachusetts Amherst
Daniel Sheldon , University of Massachusetts Amherst
David A. Mix Barrington , University of Massachusetts Amherst
David D. Jensen , University of Massachusetts Amherst
David E. Irwin , University of Massachusetts Amherst
Deepak Ganesan , University of Massachusetts Amherst
Don Towsley , University of Massachusetts Amherst
Donald F. Towsley , University of Massachusetts Amherst
Eliot Moss , University of Massachusetts Amherst
Emery Berger , University of Massachusetts Amherst
Emery D. Berger , University of Massachusetts Amherst
Erik G. Learned-Miller , University of Massachusetts Amherst
Erik G. Miller , University of Massachusetts Amherst
Evangelos Kalogerakis , University of Massachusetts Amherst
George S. Avrunin , University of Massachusetts Amherst
Gerome Miklau , University of Massachusetts Amherst
Hava T. Siegelmann , University of Massachusetts Amherst
J. Eliot B. Moss , University of Massachusetts Amherst
Jack C. Wileden , University of Massachusetts Amherst
James Allan , University of Massachusetts Amherst
James F. Kurose , University of Massachusetts Amherst
Jenna L. Marquard , University of Massachusetts Amherst
Jim Kurose , University of Massachusetts Amherst
Joydeep Biswas , University of Massachusetts Amherst
Justin Domke , University of Massachusetts Amherst
Laura M. Haas , University of Massachusetts Amherst
Leon J. Osterweil , University of Massachusetts Amherst
Lori A. Clarke , University of Massachusetts Amherst
Marco Serafini , University of Massachusetts Amherst
Mark D. Corner , University of Massachusetts Amherst
Michael Zink , University of Massachusetts Amherst
Mohit Iyyer , University of Massachusetts Amherst
Neil Immerman , University of Massachusetts Amherst
Peter J. Haas , University of Massachusetts Amherst
Philip S. Thomas , University of Massachusetts Amherst
Phillipa Gill , University of Massachusetts Amherst
Prashant J. Shenoy , University of Massachusetts Amherst
Ramesh K. Sitaraman , University of Massachusetts Amherst
René Just , University of Massachusetts Amherst
Robert Moll , University of Massachusetts Amherst
Robert N. Moll , University of Massachusetts Amherst
Roderic A. Grupen , University of Massachusetts Amherst
Rui Wang 0003 , University of Massachusetts Amherst
Shlomo Zilberstein , University of Massachusetts Amherst
Subhransu Maji , University of Massachusetts Amherst
Sunghoon Ivan Lee , University of Massachusetts Amherst
Tauhidur Rahman , University of Massachusetts Amherst
W. Bruce Croft , University of Massachusetts Amherst
Weibo Gong , University of Massachusetts Amherst
Yuriy Brun , University of Massachusetts Amherst
Bill Campbell , University of Massachusetts Boston
Bo Sheng , University of Massachusetts Boston
Dan Simovici , University of Massachusetts Boston
Duc A. Tran , University of Massachusetts Boston
Elizabeth O'Neil , University of Massachusetts Boston
Gabriel Ghinita , University of Massachusetts Boston
Junichi Suzuki , University of Massachusetts Boston
Kenneth Fletcher , University of Massachusetts Boston
Lap-Fai Yu , University of Massachusetts Boston
Marc Pomplun , University of Massachusetts Boston
Ming Ouyang , University of Massachusetts Boston
Nurit Haspel , University of Massachusetts Boston
Peter Fejer , University of Massachusetts Boston
Wei Ding 0003 , University of Massachusetts Boston
Xiaohui Liang , University of Massachusetts Boston
Anna Rumshisky , University of Massachusetts Lowell
B. G. Kim , University of Massachusetts Lowell
Benyuan Liu , University of Massachusetts Lowell
Byung Guk Kim , University of Massachusetts Lowell
Byung-Guk Kim , University of Massachusetts Lowell
Cindy Chen , University of Massachusetts Lowell
Cindy X. Chen , University of Massachusetts Lowell
Cindy Xinmin Chen , University of Massachusetts Lowell
David B. Adams , University of Massachusetts Lowell
Fred G. Martin , University of Massachusetts Lowell
Fred Martin , University of Massachusetts Lowell
Georges G. Grinstein , University of Massachusetts Lowell
Giampiero Pecelli , University of Massachusetts Lowell
Guanling Chen , University of Massachusetts Lowell
Haim Levkowitz , University of Massachusetts Lowell
Holly A. Yanco , University of Massachusetts Lowell
James Canning , University of Massachusetts Lowell
James T. Canning , University of Massachusetts Lowell
Jay A. McCarthy , University of Massachusetts Lowell
Jay McCarthy , University of Massachusetts Lowell
Jesse M. Heines , University of Massachusetts Lowell
Jie Wang 0002 , University of Massachusetts Lowell
Jim Canning , University of Massachusetts Lowell
Karen Daniels , University of Massachusetts Lowell
Marian G. Williams , University of Massachusetts Lowell
Patrick D. Krolak , University of Massachusetts Lowell
Raymond D. Gumb , University of Massachusetts Lowell
Sirong Lin , University of Massachusetts Lowell
Stuart Smith , University of Massachusetts Lowell
Tingjian Ge , University of Massachusetts Lowell
Wenjin Zhou , University of Massachusetts Lowell
William Moloney , University of Massachusetts Lowell
Xinwen Fu , University of Massachusetts Lowell
Yu Cao , University of Massachusetts Lowell
Aaron Harwood , University of Melbourne
Adrian R. Pearce , University of Melbourne
Alex Lopez-Lorca , University of Melbourne
Alistair Moffat , University of Melbourne
Andrew Turpin , University of Melbourne
Anthony Ian Wirth , University of Melbourne
Anthony Wirth , University of Melbourne
Antonette Mendoza , University of Melbourne
Atif Ahmad , University of Melbourne
Ben Rubinstein , University of Melbourne
Christoph F. Breidbach , University of Melbourne
Christopher A. Leckie , University of Melbourne
Christopher Leckie , University of Melbourne
Eduardo Velloso , University of Melbourne
Egemen Tanin , University of Melbourne
Frank Vetere , University of Melbourne
Gil Tidhar , University of Melbourne
Graeme G. Shanks , University of Melbourne
Greg Wadley , University of Melbourne
Gregory Wadley , University of Melbourne
Harald Søndergaard , University of Melbourne
Heidi Tscherning , University of Melbourne
James Bailey , University of Melbourne
Jan Schröder , University of Melbourne
Jenny Waycott , University of Melbourne
Jianzhong Qi , University of Melbourne
Justin Zobel , University of Melbourne
Karin M. Verspoor , University of Melbourne
Karin Verspoor , University of Melbourne
Kathleen Gray , University of Melbourne
Kotagiri Ramamohanarao , University of Melbourne
Lars Kulik , University of Melbourne
Liz Sonenberg , University of Melbourne
Martin Gibbs , University of Melbourne
Martin R. Gibbs , University of Melbourne
Michael Kirley , University of Melbourne
Nir Lipovetzky , University of Melbourne
Parampalli Udaya , University of Melbourne
Peter J. Stuckey , University of Melbourne
Peter James Stuckey , University of Melbourne
Peter Schachte , University of Melbourne
Peter Stuckey , University of Melbourne
Philip W. Dart , University of Melbourne
Rachelle Bosua , University of Melbourne
Rajkumar Buyya , University of Melbourne
Rao Kotagiri , University of Melbourne
Reeva Lederman , University of Melbourne
Richard O. Sinnott , University of Melbourne
Rui Zhang 0003 , University of Melbourne
Sean B. Maynard , University of Melbourne
Shanika Karunasekera , University of Melbourne
Shanton Chang , University of Melbourne
Sherah Kurnia , University of Melbourne
Steven Bird , University of Melbourne
Tim Miller , University of Melbourne
Timothy Baldwin , University of Melbourne
Toby C. Murray , University of Melbourne
Tony Wirth , University of Melbourne
Trevor Anthony Cohn , University of Melbourne
Trevor Cohn , University of Melbourne
Udaya Parampalli , University of Melbourne
Vanessa Teague , University of Melbourne
Vassilis Kostakos , University of Melbourne
Wally Smith , University of Melbourne
Burton Rosenberg , University of Miami
Dilip Sarkar , University of Miami
Geoff Sutcliffe , University of Miami
Hüseyin Koçak , University of Miami
Mahsa Mirzargar , University of Miami
Mitsunori Ogihara , University of Miami
Mitsunori Ogiwara , University of Miami
Odelia Schwartz , University of Miami
Stefan Wuchty , University of Miami
Thomas LeBlanc , University of Miami
Ubbo Visser , University of Miami
Victor J. Milenkovic , University of Miami
Victor Milenkovic , University of Miami
Alfred O. Hero III , University of Michigan
Alfred Olivier Hero , University of Michigan
Atul Prakash , University of Michigan
Baris Kasikci , University of Michigan
Barzan Mozafari , University of Michigan
Benjamin Kuipers , University of Michigan
Brian D. Noble , University of Michigan
Brian Noble , University of Michigan
Chad Jenkins , University of Michigan
Chris Peikert , University of Michigan
Danai Koutra , University of Michigan
Daniel E. Atkins , University of Michigan
Daniel Omar Romero , University of Michigan
Daniel Romero , University of Michigan
David Blaauw , University of Michigan
David E. Kieras , University of Michigan
David T. Blaauw , University of Michigan
Demosthenis Teneketzis , University of Michigan
Edmund H. Durfee , University of Michigan
Edwin B. Olson , University of Michigan
Edwin Olson , University of Michigan
Elliot Soloway , University of Michigan
Emily Mower , University of Michigan
Emily Mower Provost , University of Michigan
Grant Schoenebeck , University of Michigan
Gregory H. Wakefield , University of Michigan
H. V. Jagadish , University of Michigan
Harsha V. Madhyastha , University of Michigan
Honglak Lee , University of Michigan
Hosagrahar Visvesvaraya Jagadish , University of Michigan
Igor L. Markov , University of Michigan
J. Alex Halderman , University of Michigan
Jacob D. Abernethy , University of Michigan
Jason Flinn , University of Michigan
Jason J. Corso , University of Michigan
Jason Mars , University of Michigan
Jenna Wiens , University of Michigan
Jia Deng , University of Michigan
Jieping Ye , University of Michigan
John A. Halderman , University of Michigan
John E. Laird , University of Michigan
John Edwin Laird , University of Michigan
John P. Hayes , University of Michigan
John Patrick Hayes , University of Michigan
Kang G. Shin , University of Michigan
Karem A. Sakallah , University of Michigan
Kevin Fu , University of Michigan
Kevin J. Compton , University of Michigan
Lingjia Tang , University of Michigan
Manos Kapritsos , University of Michigan
Marios C. Papaefthymiou , University of Michigan
Mark S. Ackerman , University of Michigan
Martha E. Pollack , University of Michigan
Martin J. Strauss , University of Michigan
Martin Strauss , University of Michigan
Michael J. Cafarella , University of Michigan
Michael P. Wellman , University of Michigan
Mike Cafarella , University of Michigan
Mingyan Liu , University of Michigan
Mosharaf Chowdhury , University of Michigan
N. M. Mosharaf Kabir Chowdhury , University of Michigan
Odest Chadwicke Jenkins , University of Michigan
Peter M. Chen , University of Michigan
Pinaki Mazumder , University of Michigan
Prabal Dutta , University of Michigan
Prabal K. Dutta , University of Michigan
Qiaozhu Mei , University of Michigan
Quentin F. Stout , University of Michigan
Rada Flavia Mihalcea , University of Michigan
Rada Mihalcea , University of Michigan
Reetuparna Das , University of Michigan
Ronald G. Dreslinski , University of Michigan
Satinder P. Singh , University of Michigan
Satinder Pal Singh , University of Michigan
Satinder Singh (Baveja) , University of Michigan
Satinder Singh Baveja , University of Michigan
Satish Narayanasamy , University of Michigan
Scott A. Mahlke , University of Michigan
Seth Pettie , University of Michigan
Stéphane Lafortune , University of Michigan
Sugih Jamin , University of Michigan
Thomas F. Wenisch , University of Michigan
Todd M. Austin , University of Michigan
Trevor N. Mudge , University of Michigan
Valeria Bertacco , University of Michigan
Walter S. Lasecki , University of Michigan
Walter Stephen Lasecki , University of Michigan
Yaoyun Shi , University of Michigan
Zeeshan Syed , University of Michigan
Zhuoqing Morley Mao , University of Michigan
Abhishek Chandra , University of Minnesota
Anand R. Tripathi , University of Minnesota
Anand Tripathi , University of Minnesota
Antonia Zhai , University of Minnesota
Arindam Banerjee , University of Minnesota
Claudia Neuhauser , University of Minnesota
Dan Knights , University of Minnesota
Daniel Boley , University of Minnesota
Daniel F. Keefe , University of Minnesota
David H. C. Du , University of Minnesota
David Hung-Chang Du , University of Minnesota
Eric Van Wyk , University of Minnesota
Gary W. Meyer , University of Minnesota
George Karypis , University of Minnesota
Gopalan Nadathur , University of Minnesota
Haiyi Zhu , University of Minnesota
Jaideep Srivastava , University of Minnesota
Joe Konstan , University of Minnesota
John V. Carlis , University of Minnesota
Jon B. Weissman , University of Minnesota
Joseph A. Konstan , University of Minnesota
Junaed Sattar , University of Minnesota
Loren G. Terveen , University of Minnesota
Loren Gilbert Terveen , University of Minnesota
Maria L. Gini , University of Minnesota
Mats Per Erik Heimdahl , University of Minnesota
Mohamed F. Mokbel , University of Minnesota
Nicholas Hopper , University of Minnesota
Nicholas J. Hopper , University of Minnesota
Nikolaos P. Papanikolopoulos , University of Minnesota
Nikolaos Papanikolopoulos , University of Minnesota
Nikos Papanikolopoulos , University of Minnesota
Paul R. Schrater , University of Minnesota
Pen-Chung Yew , University of Minnesota
Rahul Narain , University of Minnesota
Ravi Janardan , University of Minnesota
Rui Kuang , University of Minnesota
Shashi Shekhar , University of Minnesota
Stephen J. Guy , University of Minnesota
Stephen McCamant , University of Minnesota
Stergios I. Roumeliotis , University of Minnesota
Svetlana Yarosh , University of Minnesota
Tian He , University of Minnesota
Victoria Interrante , University of Minnesota
Vipin Kumar , University of Minnesota
Volkan Isler , University of Minnesota
Youcef Saad , University of Minnesota
Yousef Saad , University of Minnesota
Zhi-Li Zhang , University of Minnesota
Aaron C. Courville , University of Montreal
Abdelhakim Hafid , University of Montreal
Abdelhakim Senhaji Hafid , University of Montreal
Alain Tapp , University of Montreal
Bernard Gendron , University of Montreal
Claude Frasson , University of Montreal
Derek Nowrouzezahrai , University of Montreal
Emma Frejinger , University of Montreal
Esma Aïmeur , University of Montreal
Eugene Syriani , University of Montreal
Fabian Bastin , University of Montreal
François Major , University of Montreal
Gena Hahn , University of Montreal
Gilles Brassard , University of Montreal
Guy Lapalme , University of Montreal
Houari A. Sahraoui , University of Montreal
Jean Meunier , University of Montreal
Jean-Yves Potvin , University of Montreal
Jian-Yun Nie , University of Montreal
Louis Salvail , University of Montreal
Marc Feeley , University of Montreal
Max Mignotte , University of Montreal
Michel Boyer , University of Montreal
Miklós Csürös , University of Montreal
Nadia El-Mabrouk , University of Montreal
Neil F. Stewart , University of Montreal
Olga Baysal , University of Montreal
Pascal Vincent , University of Montreal
Patrice Marcotte , University of Montreal
Philippe Langlais , University of Montreal
Pierre L'Ecuyer , University of Montreal
Pierre McKenzie , University of Montreal
Pierre Poulin , University of Montreal
Pierre-Louis Bellec , University of Montreal
Roland Memisevic , University of Montreal
Simon Lacoste-Julien , University of Montreal
Stefan Monnier , University of Montreal
Sylvie Hamel , University of Montreal
Sébastien Roy , University of Montreal
Yoshua Bengio , University of Montreal
Ashok Samal , University of Nebraska
Berthe Y. Choueiry , University of Nebraska
Brittany A. Duncan , University of Nebraska
Byrav Ramamurthy , University of Nebraska
Carrick Detweiler , University of Nebraska
Gregg Rothermel , University of Nebraska
Hamid Bagheri , University of Nebraska
Hongfeng Yu , University of Nebraska
Jitender S. Deogun , University of Nebraska
Juan Cui , University of Nebraska
Justin Bradley , University of Nebraska
Leen-Kiat Soh , University of Nebraska
Leenkiat Soh , University of Nebraska
Lisong Xu , University of Nebraska
Massimiliano Pierobon , University of Nebraska
Matthew B. Dwyer , University of Nebraska
Mehmet C. Vuran , University of Nebraska
Mehmet Can Vuran , University of Nebraska
Myra B. Cohen , University of Nebraska
Peter Z. Revesz , University of Nebraska
Qiben Yan , University of Nebraska
Sebastian G. Elbaum , University of Nebraska
Sheng Wei 0001 , University of Nebraska
Stephen Cooper , University of Nebraska
Stephen E. Reichenbach , University of Nebraska
Stephen Scott , University of Nebraska
Steve Goddard , University of Nebraska
ThanhVu H. Nguyen , University of Nebraska
ThanhVu Nguyen , University of Nebraska
Vinodchandran Variyam , University of Nebraska
Witawas Srisa-an , University of Nebraska
Ying Lu , University of Nebraska
Aslan Munir , University of Nevada
David Feil-Seifer , University of Nevada
Dongfang Zhao , University of Nevada
Dwight D. Egbert , University of Nevada
Eelke Folmer , University of Nevada
Feng Yan 0001 , University of Nevada
Frederick C. Harris Jr. , University of Nevada
George Bebis , University of Nevada
Hung Manh La , University of Nevada
Kostas Alexis , University of Nevada
Lei Yang 0001 , University of Nevada
Mehmet Hadi Gunes , University of Nevada
Mehmet Hadi Günes , University of Nevada
Mircea Nicolescu , University of Nevada
Monica N. Nicolescu , University of Nevada
Sergiu Dascalu , University of Nevada
Sergiu M. Dascalu , University of Nevada
Shamik Sengupta , University of Nevada
Sushil J. Louis , University of Nevada
Abdullah Mueen , University of New Mexico
Darko Stefanovic , University of New Mexico
David H. Ackley , University of New Mexico
Deepak Kapur , University of New Mexico
Dorian Arnold , University of New Mexico
Dorian C. Arnold , University of New Mexico
Gruia-Catalin Roman , University of New Mexico
Jared Saia , University of New Mexico
Jedidiah R. Crandall , University of New Mexico
Lance R. Williams , University of New Mexico
Lance Williams , University of New Mexico
Lydia Tapia , University of New Mexico
Melanie E. Moses , University of New Mexico
Melanie Moses , University of New Mexico
Patrick G. Bridges , University of New Mexico
Patrick Gage Kelley , University of New Mexico
Shuang (Sean) Luan , University of New Mexico
Shuang Luan , University of New Mexico
Stephanie Forrest , University of New Mexico
Thomas P. Hayes , University of New Mexico
Tom Hayes , University of New Mexico
Trilce Estrada , University of New Mexico
Alexander C. Berg , University of North Carolina
Anselmo Lastra , University of North Carolina
Cynthia Sturton , University of North Carolina
David A. Plaisted , University of North Carolina
David Stotts , University of North Carolina
Dinesh Manocha , University of North Carolina
Donald E. Porter , University of North Carolina
Fabian Monrose , University of North Carolina
Frederick P. Brooks Jr. , University of North Carolina
Gary Bishop , University of North Carolina
Greg Welch , University of North Carolina
Gregory F. Welch , University of North Carolina
Henry Fuchs , University of North Carolina
Jack Snoeyink , University of North Carolina
James H. Anderson , University of North Carolina
Jan F. Prins , University of North Carolina
Jan Prins , University of North Carolina
Jan-Michael Frahm , University of North Carolina
Jasleen Kaur , University of North Carolina
Ketan Mayer-Patel , University of North Carolina
Ketan Patel , University of North Carolina
Kevin Jeffay , University of North Carolina
Leonard McMillan , University of North Carolina
Marc Niethammer , University of North Carolina
Michael J. Fern , University of North Carolina
Michael K. Reiter , University of North Carolina
Ming C. Lin , University of North Carolina
Mohit Bansal , University of North Carolina
Montek Singh , University of North Carolina
P. David Stotts , University of North Carolina
Prasun Dewan , University of North Carolina
Ron Alterovitz , University of North Carolina
S. M. Shahriar Nirjon , University of North Carolina
Sanjoy Baruah , University of North Carolina
Sanjoy K. Baruah , University of North Carolina
Stan Ahalt , University of North Carolina
Stanley C. Ahalt , University of North Carolina
Stephen M. Pizer , University of North Carolina
Tamara L. Berg , University of North Carolina
Vladimir Jojic , University of North Carolina
Aaron D. Striegel , University of Notre Dame
Aaron Striegel , University of Notre Dame
Chaoli Wang , University of Notre Dame
Christian Poellabauer , University of Notre Dame
Collin McMillan , University of Notre Dame
Danny Chen , University of Notre Dame
David Chiang , University of Notre Dame
Dong Wang , University of Notre Dame
Douglas Thain , University of Notre Dame
Frank H. Collins , University of Notre Dame
Jane Cleland-Huang , University of Notre Dame
Jarek Nabrzyski , University of Notre Dame
Jaroslaw Nabrzyski , University of Notre Dame
Jesús A. Izaguirre , University of Notre Dame
Joannes J. Westerink , University of Notre Dame
Kevin W. Bowyer , University of Notre Dame
Laurel Riek , University of Notre Dame
Michael T. Niemier , University of Notre Dame
Michael Thaddeus Niemier , University of Notre Dame
Ming-Wang Dong , University of Notre Dame
Nitesh V. Chawla , University of Notre Dame
Panos J. Antsaklis , University of Notre Dame
Patrick J. Flynn , University of Notre Dame
Peter M. Kogge , University of Notre Dame
Robert B. Stevenson , University of Notre Dame
Ronald A. Metoyer , University of Notre Dame
Sidney K. D'Mello , University of Notre Dame
Tijana Milenkovic , University of Notre Dame
Tim Weninger , University of Notre Dame
Walter J. Scheirer , University of Notre Dame
Xiaobo Hu , University of Notre Dame
Xiaobo Sharon Hu , University of Notre Dame
Yih-Fang Huang , University of Notre Dame
Yiyu Shi , University of Notre Dame
Zoltán Toroczkai , University of Notre Dame
Allen D. Malony , University of Oregon
Anthony J. Hornof , University of Oregon
Boyana Norris , University of Oregon
Chris Wilson , University of Oregon
Daniel Lowd , University of Oregon
Dejing Dou , University of Oregon
Hank Childs , University of Oregon
Henry R. Childs , University of Oregon
Joe Sventek , University of Oregon
Joseph S. Sventek , University of Oregon
Jun Li , University of Oregon
Michal Young , University of Oregon
Michel A. Kinsy , University of Oregon
Reza Rejaie , University of Oregon
Stephen Fickas , University of Oregon
Xiaodi Wu , University of Oregon
Zena M. Ariola , University of Oregon
Alistair Knott , University of Otago
Andrew Trotman , University of Otago
Anthony V. Robins , University of Otago
Brendan McCane , University of Otago
David M. Eyers , University of Otago
Geoff Wyvill , University of Otago
Haibo Zhang 0001 , University of Otago
Lech Szymanski , University of Otago
M. D. Atkinson , University of Otago
Michael Albert , University of Otago
Michael D. Atkinson , University of Otago
Michael H. Albert , University of Otago
Michael Henry Albert , University of Otago
Mike D. Atkinson , University of Otago
Richard A. O'Keefe , University of Otago
Sandy Garner , University of Otago
Steven Mills , University of Otago
Willem Adrian Labuschagne , University of Otago
Yawen Chen , University of Otago
Zhiyi Huang 0001 , University of Otago
Abdulmotaleb El-Saddik , University of Ottawa
Ahmed Karmouch , University of Ottawa
Ali Miri , University of Ottawa
Amiya Nayak , University of Ottawa
Amiya R. Nayak , University of Ottawa
Amy P. Felty , University of Ottawa
Azzedine Boukerche , University of Ottawa
Azzedine F. M. Boukerche , University of Ottawa
Carlisle Adams , University of Ottawa
Carlisle M. Adams , University of Ottawa
Dan Ionescu , University of Ottawa
Daniel Amyot , University of Ottawa
Diana Inkpen , University of Ottawa
Diana Zaiu Inkpen , University of Ottawa
Dimitrios Makrakis , University of Ottawa
Dimitris Makrakis , University of Ottawa
Emil M. Petriu , University of Ottawa
Eric Dubois 0002 , University of Ottawa
Gregor von Bochmann , University of Ottawa
Guy-Vincent Jourdan , University of Ottawa
H. T. Mouftah , University of Ottawa
Hasan Ural , University of Ottawa
Herna L. Viktor , University of Ottawa
Herna Lydia Viktor , University of Ottawa
Hilmi R. Dajani , University of Ottawa
Hussein T. Mouftah , University of Ottawa
Iluju Kiringa , University of Ottawa
Jean-Lou De Carufel , University of Ottawa
Jiying Zhao , University of Ottawa
Jochen Lang , University of Ottawa
Liam Peyton , University of Ottawa
Lucia Moura , University of Ottawa
Marcel Turcotte , University of Ottawa
Martin Bouchard , University of Ottawa
Miodrag Bolic , University of Ottawa
Nejib Zaguia , University of Ottawa
Oliver W. W. Yang , University of Ottawa
Oliver Yang , University of Ottawa
Paola Flocchini , University of Ottawa
Pascal Fallavollita , University of Ottawa
Pierre Payeur , University of Ottawa
Robert Laganière , University of Ottawa
Shervin Shirmohammadi , University of Ottawa
Stan Szpakowicz , University of Ottawa
Stanislaw Szpakowicz , University of Ottawa
Stéphane S. Somé , University of Ottawa
Stéphane Sotèg Somé , University of Ottawa
Sylvia C. Boyd , University of Ottawa
Tet Hin Yeap , University of Ottawa
Thomas Tran , University of Ottawa
Timothy C. Lethbridge , University of Ottawa
Timothy Lethbridge , University of Ottawa
Vida Dujmovic , University of Ottawa
Voicu Groza , University of Ottawa
Voicu Z. Groza , University of Ottawa
Wail Gueaieb , University of Ottawa
Wonsook Lee , University of Ottawa
Yongyi Mao , University of Ottawa
A. W. Roscoe , University of Oxford
A. William Roscoe , University of Oxford
Agathoniki Trigoni , University of Oxford
Alessandro Abate , University of Oxford
Alex Rogers , University of Oxford
Andrew C. Simpson , University of Oxford
Andrew D. Ker , University of Oxford
Andrew David Ker , University of Oxford
Andrew Markham , University of Oxford
Andrew Simpson , University of Oxford
Bernardo Cuenca Grau , University of Oxford
Bill Roscoe , University of Oxford
Blanca Rodríguez Bravo , University of Oxford
Bob Coecke , University of Oxford
Boris Motik , University of Oxford
C. A. R. Hoare , University of Oxford
C.-H. Luke Ong , University of Oxford
Cas Cremers , University of Oxford
Cas J. F. Cremers , University of Oxford
Dan Olteanu , University of Oxford
Daniel Kroening , University of Oxford
Daniel Kröning , University of Oxford
David Gavaghan , University of Oxford
David J. Gavaghan , University of Oxford
David Kay , University of Oxford
Edith Elkind , University of Oxford
Elias Koutsoupias , University of Oxford
Gavin Lowe , University of Oxford
Georg Gottlob , University of Oxford
Hongseok Yang , University of Oxford
Ian Horrocks , University of Oxford
Ivan Flechais , University of Oxford
Ivan Martinovic , University of Oxford
James Worrell , University of Oxford
Jeremy Gibbons , University of Oxford
Jim Davies , University of Oxford
Jim R. Davies , University of Oxford
Jonathan Barrett , University of Oxford
Jonathan P. Whiteley , University of Oxford
Kasper Bonne Rasmussen , University of Oxford
Leslie A. Henderson , University of Oxford
Leslie Ann Goldberg , University of Oxford
Luca Cardelli , University of Oxford
Luke Ong , University of Oxford
Marina Jirotka , University of Oxford
Marta Kwiatkowska , University of Oxford
Marta Z. Kwiatkowska , University of Oxford
Martin Andrews , University of Oxford
Michael Benedikt , University of Oxford
Michael J. Wooldridge , University of Oxford
Michael Wooldridge , University of Oxford
Mike Spivey , University of Oxford
Nando de Freitas , University of Oxford
Nigel R. Shadbolt , University of Oxford
Nigel Shadbolt , University of Oxford
Niki Trigoni , University of Oxford
Paul Goldberg , University of Oxford
Paul W. Goldberg , University of Oxford
Peter G. Jeavons , University of Oxford
Peter Jeavons , University of Oxford
Phil Blunsom , University of Oxford
Rahul Santhanam , University of Oxford
Richard S. Bird , University of Oxford
S. J. Creese , University of Oxford
Sadie Creese , University of Oxford
Sam Staton , University of Oxford
Samson Abramsky , University of Oxford
Shimon Whiteson , University of Oxford
Stanislav Zivny , University of Oxford
Stefan Kiefer , University of Oxford
Stephen Cameron , University of Oxford
Stephen G. Pulman , University of Oxford
Stephen P. Cameron , University of Oxford
Stephen Pulman , University of Oxford
Thomas F. Melham , University of Oxford
Thomas Lukasiewicz , University of Oxford
Tom Melham , University of Oxford
Tony Hoare , University of Oxford
Ursula Martin , University of Oxford
Vojtech Forejt , University of Oxford
Björn W. Schuller , University of Passau
Burkhard Freitag , University of Passau
Christian Lengauer , University of Passau
Fabian R. Wirth , University of Passau
Fabian Wirth , University of Passau
Hans P. Reiser , University of Passau
Hans Peter Reiser , University of Passau
Harald Kosch , University of Passau
Hermann de Meer , University of Passau
Ilia Polian , University of Passau
Janet Feigenspan , University of Passau
Janet Siegmund , University of Passau
Joachim Posegga , University of Passau
Martin Kreuzer , University of Passau
Matthias Kranz , University of Passau
Michael Granitzer , University of Passau
Oliver Amft , University of Passau
Siegfried Handschuh , University of Passau
Sven Apel , University of Passau
Tomas Sauer , University of Passau
Aaron Leon Roth , University of Pennsylvania
Aaron Roth , University of Pennsylvania
Alexander Rakhlin , University of Pennsylvania
Andreas Haeberlen , University of Pennsylvania
Ani Nenkova , University of Pennsylvania
Benjamin C. Pierce , University of Pennsylvania
Boon Thau Loo , University of Pennsylvania
Camillo J. Taylor , University of Pennsylvania
Chris Callison-Burch , University of Pennsylvania
Daniel D. Lee , University of Pennsylvania
Daniel E. Koditschek , University of Pennsylvania
Insup Lee , University of Pennsylvania
Jean Gallier , University of Pennsylvania
Jean H. Gallier , University of Pennsylvania
Jianbo Shi , University of Pennsylvania
Joseph Devietti , University of Pennsylvania
Katherine J. Kuchenbecker , University of Pennsylvania
Konstantinos Daniilidis , University of Pennsylvania
Kostas Daniilidis , University of Pennsylvania
Linh T. X. Phan , University of Pennsylvania
Linh Thi Xuan Phan , University of Pennsylvania
Lyle H. Ungar , University of Pennsylvania
Matt Blaze , University of Pennsylvania
Max Mintz , University of Pennsylvania
Mayur Naik , University of Pennsylvania
Michael Kearns , University of Pennsylvania
Michael S. Kearns , University of Pennsylvania
Mitch Marcus , University of Pennsylvania
Mitchell Marcus , University of Pennsylvania
Mitchell P. Marcus , University of Pennsylvania
Nadia Heninger , University of Pennsylvania
Norman I. Badler , University of Pennsylvania
Rajeev Alur , University of Pennsylvania
Sampath Kannan , University of Pennsylvania
Sanjeev Khanna , University of Pennsylvania
Sasha Rakhlin , University of Pennsylvania
Shivani Agarwal 0001 , University of Pennsylvania
Stephanie Weirich , University of Pennsylvania
Steve Zdancewic , University of Pennsylvania
Sudipto Guha , University of Pennsylvania
Susan B. Davidson , University of Pennsylvania
Val Breazu-Tannen , University of Pennsylvania
Val Tannen , University of Pennsylvania
Valeriu Breazu , University of Pennsylvania
Vijay Kumar 0001 , University of Pennsylvania
Vincent Liu , University of Pennsylvania
Zachary G. Ives , University of Pennsylvania
Alessio Micheli , University of Pisa
Alina Sirbu , University of Pisa
Andrea Corradini , University of Pisa
Andrea Maggiolo Schettini , University of Pisa
Andrea Marino , University of Pisa
Anna Bernasconi , University of Pisa
Anna Monreale , University of Pisa
Antonio Brogi , University of Pisa
Antonio Cisternino , University of Pisa
Antonio Frangioni , University of Pisa
Augusto Ciuffoletti , University of Pisa
Carlo Montangero , University of Pisa
Chiara Bodei , University of Pisa
Claudio Gallicchio , University of Pisa
Daniele Mazzei , University of Pisa
Davide Bacciu , University of Pisa
Dino Pedreschi , University of Pisa
Egon Boerger , University of Pisa
Fabio Gadducci , University of Pisa
Fabrizio Baiardi , University of Pisa
Fabrizio Luccio , University of Pisa
Federico Giovanni Poloni , University of Pisa
Francesca Levi , University of Pisa
Francesco Romani , University of Pisa
Franco Turini , University of Pisa
Gabriele Mencagli , University of Pisa
Giancarlo Bigi , University of Pisa
Giandomenico Mastroeni , University of Pisa
Gianluigi Ferrari , University of Pisa
Gianna Del Corso , University of Pisa
Giorgio Ghelli , University of Pisa
Giovanna Rosone , University of Pisa
Giuseppe Attardi , University of Pisa
Giuseppe Prencipe , University of Pisa
Laura Galli , University of Pisa
Laura Ricci , University of Pisa
Laura Semini , University of Pisa
Linda Pagli , University of Pisa
Luca Gemignani , University of Pisa
Marco Bellia , University of Pisa
Marco Danelutto , University of Pisa
Maria Eugenia Occhiuto , University of Pisa
Maria Grazia Scutellà , University of Pisa
Maria Simi , University of Pisa
Massimo Pappalardo , University of Pisa
Massimo Torquati , University of Pisa
Maurizio Bonuccelli , University of Pisa
Mauro Passacantando , University of Pisa
Nadia Pisanti , University of Pisa
Paolo Ferragina , University of Pisa
Paolo Mancarella , University of Pisa
Paolo Milazzo , University of Pisa
Pierpaolo Degano , University of Pisa
Roberta Gori , University of Pisa
Roberto Barbuti , University of Pisa
Roberto Bruni , University of Pisa
Roberto Grossi , University of Pisa
Rossano Venturini , University of Pisa
Salvatore Ruggieri , University of Pisa
Stefano Chessa , University of Pisa
Susanna Pelagatti , University of Pisa
Ugo Montanari , University of Pisa
Vincenzo Ambriola , University of Pisa
Vincenzo Gervasi , University of Pisa
Adam J. Lee , University of Pittsburgh
Alexandros Labrinidis , University of Pittsburgh
Bruce R. Childers , University of Pittsburgh
Daniel Mossé , University of Pittsburgh
Diane J. Litman , University of Pittsburgh
Donald M. Chiarulli , University of Pittsburgh
Janyce Wiebe , University of Pittsburgh
Jingtao Wang , University of Pittsburgh
John R. Lange , University of Pittsburgh
Kirk Pruhs , University of Pittsburgh
Milos Hauskrecht , University of Pittsburgh
Panos K. Chrysanthis , University of Pittsburgh
Rami G. Melhem , University of Pittsburgh
Rebecca Hwa , University of Pittsburgh
Sangyeun Cho , University of Pittsburgh
Shi-Kuo Chang , University of Pittsburgh
Taieb F. Znati , University of Pittsburgh
Taieb Znati , University of Pittsburgh
Youtao Zhang , University of Pittsburgh
Aleksandar D. Rakic , University of Queensland
Alexander Pudmenzky , University of Queensland
Amin M. Abbosh , University of Queensland
Andrew Dekker , University of Queensland
Ben Matthews , University of Queensland
Brian C. Lovell , University of Queensland
Brian Lovell , University of Queensland
Daniel Angus , University of Queensland
David Andrew Ross , University of Queensland
Feng Liu , University of Queensland
Garry Marling , University of Queensland
Graeme Smith , University of Queensland
Gregory Hooper , University of Queensland
Hanna Kurniawati , University of Queensland
Heng Tao Shen , University of Queensland
Ian J. Hayes , University of Queensland
Jadwiga Indulska , University of Queensland
Jane Hunter , University of Queensland
Janet Wiles , University of Queensland
Joel Carpenter , University of Queensland
Larissa A. Meinicke , University of Queensland
Larissa Meinicke , University of Queensland
Lorna MacDonald , University of Queensland
Marcus Gallagher , University of Queensland
Marcus R. Gallagher , University of Queensland
Marius Portmann , University of Queensland
Michael Bruenig , University of Queensland
Michael Brünig , University of Queensland
Mohamed A. Sharaf , University of Queensland
Mohamed Sharaf , University of Queensland
Nadarajah Mithulananthan , University of Queensland
Neil Bergmann , University of Queensland
Neil W. Bergmann , University of Queensland
Olav Krause , University of Queensland
Paul E. I. Pounds , University of Queensland
Paul Pounds , University of Queensland
Penny Sanderson , University of Queensland
Peter O'Shea , University of Queensland
Peter R. Sutton , University of Queensland
Peter Sutton , University of Queensland
Philip Terrill , University of Queensland
Rahul Sharma 0003 , University of Queensland
Richard N. Thomas , University of Queensland
Saeid Mehrkanoon , University of Queensland
Shazia Sadiq , University of Queensland
Shazia W. Sadiq , University of Queensland
Shazia Wasim Sadiq , University of Queensland
Stephen James Wilson , University of Queensland
Stephen Viller , University of Queensland
Stuart Crozier , University of Queensland
Surya P. N. Singh , University of Queensland
Tapan K. Saha , University of Queensland
Tapan Kumar Saha , University of Queensland
Udantha R. Abeyratne , University of Queensland
Udantha Ranjith Abeyratne , University of Queensland
Xiaofang Zhou , University of Queensland
Xue Li , University of Queensland
Yufei Tao , University of Queensland
Zi Helen Huang , University of Queensland
Zi Huang , University of Queensland
Chen Ding , University of Rochester
Christopher M. Brown , University of Rochester
Daniel Gildea , University of Rochester
Daniel Stefankovic , University of Rochester
Engin Ipek , University of Rochester
Henry A. Kautz , University of Rochester
James F. Allen , University of Rochester
Ji Liu 0002 , University of Rochester
Jiebo Luo , University of Rochester
Joel I. Seiferas , University of Rochester
John Criswell , University of Rochester
Kai Shen , University of Rochester
Lane A. Hemachandra , University of Rochester
Lane A. Hemaspaandra , University of Rochester
Lenhart K. Schubert , University of Rochester
Michael L. Scott , University of Rochester
Michael Lee Scott , University of Rochester
Mohammed (Ehsan) Hoque , University of Rochester
Mohammed E. Hoque , University of Rochester
Muthuramakrishnan Venkitasubramaniam , University of Rochester
Randal C. Nelson , University of Rochester
Sandhya Dwarkadas , University of Rochester
Thomas M. Howard , University of Rochester
Adele A. Rescigno , University of Salerno
Adele Anna Rescigno , University of Salerno
Alberto Negro , University of Salerno
Alberto Postiglione , University of Salerno
Alfredo De Santis , University of Salerno
Amelia G. Nobile , University of Salerno
Andrea De Lucia , University of Salerno
Andrea F. Abate , University of Salerno
Andrea Francesco Abate , University of Salerno
Angelo Marcelli , University of Salerno
Annalisa De Bonis , University of Salerno
Antonio Della Cioppa , University of Salerno
Barbara Masucci , University of Salerno
Bruno Carpentieri , University of Salerno
Carlo Blundo , University of Salerno
Carmine Gravino , University of Salerno
Clelia De Felice , University of Salerno
Clelia de Felice , University of Salerno
Delfina Malandrino , University of Salerno
Domenico Parente , University of Salerno
Donatello Conte , University of Salerno
Enrico Fischetti , University of Salerno
Filomena De Santis , University of Salerno
Filomena Ferrucci , University of Salerno
Francesco A. N. Palmieri , University of Salerno
Francesco Colace , University of Salerno
Francesco Orciuoli , University of Salerno
Francesco Palmieri , University of Salerno
Gennaro Costagliola , University of Salerno
Gennaro Percannella , University of Salerno
Genny Tortora , University of Salerno
Genoveffa Tortora , University of Salerno
Giancarlo Nota , University of Salerno
Gianluca De Marco , University of Salerno
Giuliana Vitiello , University of Salerno
Giuseppe Cattaneo , University of Salerno
Giuseppe Persiano , University of Salerno
Giuseppe Polese , University of Salerno
Ivan Visconti , University of Salerno
Luisa Gargano , University of Salerno
Marcella Anselmo , University of Salerno
Margherita Napoli , University of Salerno
Mario Vento , University of Salerno
Massimo De Santo , University of Salerno
Matteo Gaeta , University of Salerno
Maurizio Tucci , University of Salerno
Michele Nappi , University of Salerno
Mimmo Parente , University of Salerno
Monica Sebillo , University of Salerno
Paolo D'Arco , University of Salerno
Pasquale Foggia , University of Salerno
Pierluigi Ritrovato , University of Salerno
Pino Persiano , University of Salerno
Riccardo Distasi , University of Salerno
Rita Francese , University of Salerno
Roberto De Prisco , University of Salerno
Roberto Tagliaferri , University of Salerno
Rosalba Zizza , University of Salerno
Sabrina Senatore , University of Salerno
Salvatore La Torre , University of Salerno
Ugo Vaccaro , University of Salerno
Vincenzo Auletta , University of Salerno
Vincenzo Deufemia , University of Salerno
Vincenzo Loia , University of Salerno
Vittorio Fuccella , University of Salerno
Vittorio Scarano , University of Salerno
Adriana Iamnitchi , University of South Florida
Alessio Gaspar , University of South Florida
Alfredo Weitzenfeld , University of South Florida
Alfredo Weitzenfeld Ridel , University of South Florida
Dmitry Goldgof , University of South Florida
Hao Zheng , University of South Florida
Jarred Ligatti , University of South Florida
Jay Ligatti , University of South Florida
Kenneth Christensen , University of South Florida
Lawrence Hall , University of South Florida
Les A. Piegl , University of South Florida
Miguel Labrador , University of South Florida
Paul Rosen , University of South Florida
Rafael Perez , University of South Florida
Rangachar Kasturi , University of South Florida
Srinivas Katkoori , University of South Florida
Sriram Chellappan , University of South Florida
Sudeep Sarkar , University of South Florida
William Armitage , University of South Florida
Xinming Ou , University of South Florida
Xinming Simon Ou , University of South Florida
Yao Liu , University of South Florida
Yi-Cheng Tu , University of South Florida
Yicheng Tu , University of South Florida
Yu Sun , University of South Florida
Aiichiro Nakano , University of Southern California
Aleksandra Korolova , University of Southern California
Aristides A. G. Requicha , University of Southern California
Barry W. Boehm , University of Southern California
Ben Reichardt , University of Southern California
Ben W. Reichardt , University of Southern California
Bhaskar Krishnamachari , University of Southern California
C. S. Raghavendra , University of Southern California
C.-C. Jay Kuo , University of Southern California
Cauligi S. Raghavendra , University of Southern California
Chao Wang 0001 , University of Southern California
Chung-Chieh Jay Kuo , University of Southern California
Cyrus Shahabi , University of Southern California
David Kempe 0001 , University of Southern California
Dennis McLeod , University of Southern California
Ellis Horowitz , University of Southern California
Ethan Katz-Bassett , University of Southern California
Fei Sha , University of Southern California
Francisco J. Valero Cuevas , University of Southern California
G. Stefano Sukhatme , University of Southern California
Gaurav S. Sukhatme , University of Southern California
George A. Bekey , University of Southern California
Gérard G. Medioni , University of Southern California
Haipeng Luo , University of Southern California
Hao Li , University of Southern California
Ilias Diakonikolas , University of Southern California
Jeffrey A. Miller , University of Southern California
Jernej Barbic , University of Southern California
Joseph J. Lim , University of Southern California
Kai Hwang 0001 , University of Southern California
Kevin Knight , University of Southern California
Laurent Itti , University of Southern California
Leana Golubchik , University of Southern California
Leonard M. Adleman , University of Southern California
Leonard Max Adleman , University of Southern California
Maja J. Mataric , University of Southern California
Melvin A. Breuer , University of Southern California
Michael A. Arbib , University of Southern California
Michael S. Waterman , University of Southern California
Milind Tambe , University of Southern California
Ming-Deh A. Huang , University of Southern California
Ming-Deh Huang , University of Southern California
Morteza Dehghani , University of Southern California
Muhammad Naveed 0001 , University of Southern California
Murali Annavaram , University of Southern California
Nenad Medvidovic , University of Southern California
Nora Ayanian , University of Southern California
Paul E. Debevec , University of Southern California
Paul S. Rosenbloom , University of Southern California
Rajiv K. Kalia , University of Southern California
Ram Nevatia , University of Southern California
Ramakant Nevatia , University of Southern California
Ramesh Govindan , University of Southern California
Remo Rohs , University of Southern California
Shaddin Dughmi , University of Southern California
Shahram Ghandeharizadeh , University of Southern California
Shang-Hua Teng , University of Southern California
Shrikanth Narayanan , University of Southern California
Shrikanth S. Narayanan , University of Southern California
Stefan Schaal , University of Southern California
Stephen C. Y. Lu , University of Southern California
Sven Koenig , University of Southern California
Ting Chen , University of Southern California
Todd A. Brun , University of Southern California
Ulrich Neumann , University of Southern California
V. K. Prasanna Kumar , University of Southern California
Viktor K. Prasanna , University of Southern California
William G. J. Halfond , University of Southern California
Wyatt Lloyd , University of Southern California
Xianghong Jasmine Zhou , University of Southern California
Xuehai Qian , University of Southern California
Yan Liu , University of Southern California
A. D. Fekete , University of Sydney
Alan David Fekete , University of Sydney
Alan Fekete , University of Sydney
Albert Y. Zomaya , University of Sydney
Anastasios Viglas , University of Sydney
Bernhard Scholz , University of Sydney
Bing Bing Zhou , University of Sydney
Dagan Feng , University of Sydney
David Dagan Feng , University of Sydney
David Feng , University of Sydney
David Lowe , University of Sydney
Fabio T. Ramos , University of Sydney
Fabio Tozeto Ramos , University of Sydney
Irena Koprinska , University of Sydney
James R. Curran , University of Sydney
James Richard Curran , University of Sydney
Jinman Kim , University of Sydney
Joachim Gudmundsson , University of Sydney
John Stavrakakis , University of Sydney
Joseph G. Davis , University of Sydney
Josiah Poon , University of Sydney
Judy Kay , University of Sydney
Julián Mestre , University of Sydney
Kalina Yacef , University of Sydney
Kevin K. Y. Kuan , University of Sydney
Masahiro Takatsuka , University of Sydney
Na Liu , University of Sydney
Ralph Holz , University of Sydney
Ralph-Günther Holz , University of Sydney
Sanjay Chawla , University of Sydney
Seok-Hee Hong , University of Sydney
Simon K. Poon , University of Sydney
Tom Weidong Cai , University of Sydney
Uwe Röhm , University of Sydney
Vera Chung , University of Sydney
Vincent Gramoli , University of Sydney
Wei Bao , University of Sydney
Weidong Cai , University of Sydney
Xiuying Wang , University of Sydney
Ying Zhou , University of Sydney
Zhiyong Wang , University of Sydney
Ahti Peder , University of Tartu
Aivar Annamaa , University of Tartu
Amnir Hadachi , University of Tartu
Anne Villems , University of Tartu
Dietmar Pfahl , University of Tartu
Dirk Oliver Theis , University of Tartu
Dominique Unruh , University of Tartu
Eero Vainikko , University of Tartu
Eno Tõnisson , University of Tartu
Erkki Luuk , University of Tartu
Fabrizio Maria Maggi , University of Tartu
Fredrik Milani , University of Tartu
Gholamreza Anbarjafari , University of Tartu
Heiki-Jaan Kaalep , University of Tartu
Helger Lipmaa , University of Tartu
Helle Hein , University of Tartu
Härmel Nestra , University of Tartu
Jaak Vilo , University of Tartu
Kadri Muischnek , University of Tartu
Kadri Vider , University of Tartu
Kaili Müürisep , University of Tartu
Kalmer Apinis , University of Tartu
Luciano García-Bañuelos , University of Tartu
Marina Lepp , University of Tartu
Mark Fishel , University of Tartu
Marlon Dumas , University of Tartu
Raimundas Matulevicius , University of Tartu
Reimo Palm , University of Tartu
Satish Narayana Srirama , University of Tartu
Siim Karus , University of Tartu
Sven Laur , University of Tartu
Tõnu Tamme , University of Tartu
Vambola Leping , University of Tartu
Varmo Vene , University of Tartu
Vesal Vojdani , University of Tartu
Vitaly Skachek , University of Tartu
Aly E. Fathy , University of Tennessee
Audris Mockus , University of Tennessee
Benjamin J. Blalock , University of Tennessee
Brad T. Vander Zanden , University of Tennessee
Bradley T. Vander Zanden , University of Tennessee
Bruce J. MacLennan , University of Tennessee
Chao Tian , University of Tennessee
Daniel Costinett , University of Tennessee
Donatello Materassi , University of Tennessee
Fangxing Li , University of Tennessee
Fei (Fred) Wang , University of Tennessee
Garrett S. Rose , University of Tennessee
Garrett Steven Rose , University of Tennessee
Gong Gu , University of Tennessee
Gregory Peterson , University of Tennessee
Hairong Qi , University of Tennessee
Husheng Li , University of Tennessee
Héctor Pulgar-Painemal , University of Tennessee
Itamar Arel , University of Tennessee
Jack Dongarra , University of Tennessee
Jack J. Dongarra , University of Tennessee
James S. Plank , University of Tennessee
Jayne Wu , University of Tennessee
Jens Gregor , University of Tennessee
Jeremy H. Holleman , University of Tennessee
Jeremy Holleman , University of Tennessee
Jian Huang , University of Tennessee
Jinyuan Stella Sun , University of Tennessee
Jinyuan Sun , University of Tennessee
Judy Day , University of Tennessee
Kai Sun , University of Tennessee
Kevin Tomsovic , University of Tennessee
Leon M. Tolbert , University of Tennessee
Lynne E. Parker , University of Tennessee
Lynne Parker , University of Tennessee
Mark E. Dean , University of Tennessee
Micah Beck , University of Tennessee
Michael A. Langston , University of Tennessee
Michael Berry , University of Tennessee
Michael D. Vose , University of Tennessee
Michael R. Jantz , University of Tennessee
Mongi A. Abidi , University of Tennessee
Nicole McFarlane , University of Tennessee
Qing Cao , University of Tennessee
Qing Charles Cao , University of Tennessee
Seddik M. Djouadi , University of Tennessee
Syed Islam , University of Tennessee
Wei Gao , University of Tennessee
Yilu Liu , University of Tennessee
Bill Carroll , University of Texas at Arlington
Bob Weems , University of Texas at Arlington
Chengkai Li , University of Texas at Arlington
Chris H. Q. Ding , University of Texas at Arlington
Christoph Csallner , University of Texas at Arlington
David Kung , University of Texas at Arlington
Farhad Ahani Kamangar , University of Texas at Arlington
Farhad Kamangar , University of Texas at Arlington
Fillia Makedon , University of Texas at Arlington
Gautam Das , University of Texas at Arlington
Gergely Zaruba , University of Texas at Arlington
Hao Che , University of Texas at Arlington
Heng Huang , University of Texas at Arlington
Hong Jiang , University of Texas at Arlington
Hong Q. Ding , University of Texas at Arlington
Ishfaq Ahmad , University of Texas at Arlington
Jean Gao , University of Texas at Arlington
Jean X. Gao , University of Texas at Arlington
Jia Rao , University of Texas at Arlington
Jiang Ming , University of Texas at Arlington
Junzhou Huang , University of Texas at Arlington
Leonidas Fegaras , University of Texas at Arlington
Lynn Peterson , University of Texas at Arlington
Manfred Huber , University of Texas at Arlington
Ramez Elmasri , University of Texas at Arlington
Roger Walker , University of Texas at Arlington
Sharma Chakravarthy , University of Texas at Arlington
Song Jiang , University of Texas at Arlington
Vassilis Athitsos , University of Texas at Arlington
Yonghe Liu , University of Texas at Arlington
Yu Lei , University of Texas at Arlington
Adam Klivans , University of Texas at Austin
Adam R. Klivans , University of Texas at Austin
Alan Cline , University of Texas at Austin
Alexandros G. Dimakis , University of Texas at Austin
Aloysius K. Mok , University of Texas at Austin
Anna Gál , University of Texas at Austin
Brent R. Waters , University of Texas at Austin
Brent Waters , University of Texas at Austin
Bruce W. Porter , University of Texas at Austin
C. Greg Plaxton , University of Texas at Austin
Calvin Lin , University of Texas at Austin
Chandrajit Bajaj , University of Texas at Austin
Chandrajit L. Bajaj , University of Texas at Austin
Christopher J. Rossbach , University of Texas at Austin
Dan Miranker , University of Texas at Austin
Dana H. Ballard , University of Texas at Austin
Dana Moshkovitz , University of Texas at Austin
Daniel P. Miranker , University of Texas at Austin
David Zuckerman , University of Texas at Austin
Don S. Batory , University of Texas at Austin
Donald S. Fussell , University of Texas at Austin
E. Allen Emerson , University of Texas at Austin
Emmett Witchel , University of Texas at Austin
Eric Price , University of Texas at Austin
Etienne Vouga , University of Texas at Austin
Gordon S. Novak , University of Texas at Austin
Gordon S. Novak Jr. , University of Texas at Austin
Greg Durrett , University of Texas at Austin
Inderjit S. Dhillon , University of Texas at Austin
Isil Dillig , University of Texas at Austin
J. Strother Moore , University of Texas at Austin
James C. Browne , University of Texas at Austin
Jayadev Misra , University of Texas at Austin
Keshav Pingali , University of Texas at Austin
Kristen Grauman , University of Texas at Austin
Lili Qiu , University of Texas at Austin
Mohamed G. Gouda , University of Texas at Austin
Peter Stone , University of Texas at Austin
Philipp Krähenbühl , University of Texas at Austin
Qi-Xing Huang , University of Texas at Austin
Qixing Huang , University of Texas at Austin
Raymond J. Mooney , University of Texas at Austin
Risto Miikkulainen , University of Texas at Austin
Robert A. van de Geijn , University of Texas at Austin
Robert S. Boyer , University of Texas at Austin
Scott Aaronson , University of Texas at Austin
Scott Niekum , University of Texas at Austin
Simon Peter , University of Texas at Austin
Simon S. Lam , University of Texas at Austin
Thomas Dillig , University of Texas at Austin
Vijay Chidambaram , University of Texas at Austin
Vijaya Ramachandran , University of Texas at Austin
Vladimir Lifschitz , University of Texas at Austin
Warren A. Hunt Jr. , University of Texas at Austin
William H. Press , University of Texas at Austin
William R. Cook , University of Texas at Austin
Yin Zhang , University of Texas at Austin
Alvaro A. Cárdenas , University of Texas at Dallas
Alvaro Cardenas , University of Texas at Dallas
Andras Farago , University of Texas at Dallas
Andrian Marcus , University of Texas at Dallas
András Faragó , University of Texas at Dallas
B. Prabhakaran , University of Texas at Dallas
Balaji Raghavachari , University of Texas at Dallas
Balakrishnan Prabhakaran , University of Texas at Dallas
Benjamin Adam Raichel , University of Texas at Dallas
Benjamin Raichel , University of Texas at Dallas
Bhavani M. Thuraisingham , University of Texas at Dallas
Cong Liu , University of Texas at Dallas
D. T. Huynh , University of Texas at Dallas
Dan I. Moldovan , University of Texas at Dallas
Ding-Zhu Du , University of Texas at Dallas
Farokh B. Bastani , University of Texas at Dallas
Gopal Gupta , University of Texas at Dallas
Haim Schweitzer , University of Texas at Dallas
Haim Shvaytser , University of Texas at Dallas
I-Ling Yen , University of Texas at Dallas
Ivan Hal Sudborough , University of Texas at Dallas
Ivor P. Page , University of Texas at Dallas
Jason Jue , University of Texas at Dallas
Jorge Arturo Cobb , University of Texas at Dallas
Kamil Saraç , University of Texas at Dallas
Kang Zhang , University of Texas at Dallas
Kendra Cooper , University of Texas at Dallas
Kendra M. L. Cooper , University of Texas at Dallas
Kevin W. Hamlen , University of Texas at Dallas
Latifur Khan , University of Texas at Dallas
Latifur R. Khan , University of Texas at Dallas
Lawrence Chung , University of Texas at Dallas
Lingming Zhang , University of Texas at Dallas
Milind Dawande , University of Texas at Dallas
Murat Kantarcioglu , University of Texas at Dallas
Neeraj Mittal , University of Texas at Dallas
Nicholas Ruozzi , University of Texas at Dallas
Ovidiu Daescu , University of Texas at Dallas
Paul A. Fishwick , University of Texas at Dallas
R. Chandrasekaran , University of Texas at Dallas
Ramaswamy Chandrasekaran , University of Texas at Dallas
Ravi Prakash , University of Texas at Dallas
Ryan McMahan , University of Texas at Dallas
Rym Wenkstern , University of Texas at Dallas
Rym Zalila-Wenkstern , University of Texas at Dallas
S. Q. Zheng , University of Texas at Dallas
S. Venkatesan , University of Texas at Dallas
Sanda M. Harabagiu , University of Texas at Dallas
Sergei Bespamyatnikh , University of Texas at Dallas
Sergey Bereg , University of Texas at Dallas
Si-Qing Zheng , University of Texas at Dallas
Simeon C. Ntafos , University of Texas at Dallas
Subbayyan Venkatesan , University of Texas at Dallas
Tien N. Nguyen , University of Texas at Dallas
Vibhav Gogate , University of Texas at Dallas
Vincent Ng , University of Texas at Dallas
W. Eric Wong , University of Texas at Dallas
Weili Wu , University of Texas at Dallas
Xiaohu Guo , University of Texas at Dallas
Yang Liu , University of Texas at Dallas
Yvo Desmedt , University of Texas at Dallas
Zhiqiang Lin , University of Texas at Dallas
Zygmunt J. Haas , University of Texas at Dallas
Alec Jacobson , University of Toronto
Aleksandar Nikolov , University of Toronto
Allan Borodin , University of Toronto
Allan D. Jepson , University of Toronto
Amir H. Chinaei , University of Toronto
Angela Demke Brown , University of Toronto
Angela K. Demke , University of Toronto
Anthony J. Bonner , University of Toronto
Azadeh Farzan , University of Toronto
Benjamin Rossman , University of Toronto
Bianca Schroeder , University of Toronto
Bianca Schröder , University of Toronto
Bogdan Simion , University of Toronto
Charles Rackoff , University of Toronto
Christina C. Christara , University of Toronto
Daniel J. Wigdor , University of Toronto
Daniel Wigdor , University of Toronto
David I. W. Levin , University of Toronto
David J. Fleet , University of Toronto
David K. Duvenaud , University of Toronto
David Liu , University of Toronto
Derek G. Corneil , University of Toronto
Derek Gordon Corneil , University of Toronto
Diane Horton , University of Toronto
Eric C. R. Hehner , University of Toronto
Eugene Fiume , University of Toronto
Eyal de Lara , University of Toronto
Fahiem Bacchus , University of Toronto
Faith E. Fich , University of Toronto
Faith Ellen , University of Toronto
Faith Fich , University of Toronto
François Pitt , University of Toronto
Gary Baumgartner , University of Toronto
Gerald Penn , University of Toronto
Graeme Hirst , University of Toronto
Hector J. Levesque , University of Toronto
Jaqueline Smith , University of Toronto
Jennifer Campbell , University of Toronto
John Mylopoulos , University of Toronto
Karan Singh , University of Toronto
Karen L. Reid , University of Toronto
Kenneth R. Jackson , University of Toronto
Khai N. Truong , University of Toronto
Kiriakos N. Kutulakos , University of Toronto
Kyros Kutulakos , University of Toronto
Marsha Chechik , University of Toronto
Michael Brudno , University of Toronto
Michael Molloy , University of Toronto
Michael S. O. Molloy , University of Toronto
Michelle Craig , University of Toronto
Michelle Wahl Craig , University of Toronto
Nick Koudas , University of Toronto
Paul Gries , University of Toronto
Peter Marbach , University of Toronto
Radford M. Neal , University of Toronto
Raquel Urtasun , University of Toronto
Ravin Balakrishnan , University of Toronto
Renée J. Miller , University of Toronto
Richard S. Zemel , University of Toronto
Roger B. Grosse , University of Toronto
Ronald Baecker , University of Toronto
Ronald M. Baecker , University of Toronto
Rudolf Mathon , University of Toronto
Sam Toueg , University of Toronto
Sanja Fidler , University of Toronto
Sheila A. McIlraith , University of Toronto
Stephen A. Cook , University of Toronto
Steve Easterbrook , University of Toronto
Steve Engels , University of Toronto
Steve M. Easterbrook , University of Toronto
Suzanne Stevenson , University of Toronto
Sven J. Dickinson , University of Toronto
Tarek S. Abdelrahman , University of Toronto
Thomas F. Fairgrieve , University of Toronto
Toniann Pitassi , University of Toronto
Vassos Hadzilacos , University of Toronto
Wayne Enright , University of Toronto
Wayne H. Enright , University of Toronto
Yashar Ganjali , University of Toronto
Aditya Bhaskara , University of Utah
Al Davis , University of Utah
Alan L. Davis , University of Utah
Alexander Lex , University of Utah
Bei Wang , University of Utah
Cem Yuksel , University of Utah
Charles D. Hansen , University of Utah
Chris R. Johnson 0001 , University of Utah
Christopher R. Johnson 0001 , University of Utah
Chuck Hansen , University of Utah
Craig Caldwell , University of Utah
Elaine Cohen , University of Utah
Ellen Riloff , University of Utah
Erik Brunvand , University of Utah
Erin Parker , University of Utah
Feifei Li 0001 , University of Utah
Ganesh Gopalakrishnan , University of Utah
Hari Sundar , University of Utah
Jacobus E. van der Merwe , University of Utah
Jeff M. Phillips , University of Utah
John M. Hollerbach , University of Utah
John Regehr , University of Utah
Joseph L. Zachary , University of Utah
Jur P. van den Berg , University of Utah
Jur van den Berg , University of Utah
Ken S. Stevens , University of Utah
Kenneth S. Stevens , University of Utah
Ladislav Kavan , University of Utah
Lee A. Hollaar , University of Utah
Marcel Prastawa , University of Utah
Mark Christensen van Langeveld , University of Utah
Martin Berzins , University of Utah
Mary W. Hall , University of Utah
Matthew Flatt , University of Utah
Mike Kirby , University of Utah
Miriah D. Meyer , University of Utah
P. Thomas Fletcher , University of Utah
R. Michael Young , University of Utah
Rajeev Balasubramonian , University of Utah
Richard Brown , University of Utah
Richard F. Riesenfeld , University of Utah
Robert M. Kirby , University of Utah
Robert Michael Kirby , University of Utah
Robert Michael Young , University of Utah
Robert R. Kessler , University of Utah
Ross T. Whitaker , University of Utah
Ryan Stutsman , University of Utah
Sneha Kumar Kasera , University of Utah
Suresh Venkatasubramanian , University of Utah
Tamara Denning , University of Utah
Thomas Schmid , University of Utah
Tolga Tasdizen , University of Utah
Tom Henderson , University of Utah
Tucker Hermans , University of Utah
Valerio Pascucci , University of Utah
Vivek Srikumar , University of Utah
William Thompson , University of Utah
Zvonimir Rakamaric , University of Utah
Alex Thomo , University of Victoria
Alona Fyshe , University of Victoria
Andrea Tagliasacchi , University of Victoria
Brian Wyvill , University of Victoria
Bruce M. Kapron , University of Victoria
D. Michael Miller , University of Victoria
Daniel Hoffman , University of Victoria
Daniel M. Germán , University of Victoria
Daniela E. Damian , University of Victoria
Daniela E. Herlea , University of Victoria
Frank Ruskey , University of Victoria
George Tzanetakis , University of Victoria
Hausi A. Müller , University of Victoria
Jens H. Jahnke , University of Victoria
Jens H. Weber , University of Victoria
Jianping Pan , University of Victoria
Kui Wu , University of Victoria
Mantis Cheng , University of Victoria
Margaret-Anne D. Storey , University of Victoria
Margaret-Anne Storey , University of Victoria
Sudhakar Ganti , University of Victoria
Ulrike Stege , University of Victoria
Valerie King , University of Victoria
Venkatesh Srinivasan , University of Victoria
Wendy Myrvold , University of Victoria
Yvonne Coady , University of Victoria
Alf Weaver , University of Virginia
Alfred C. Weaver , University of Virginia
Andrew Grimshaw , University of Virginia
Andrew S. Grimshaw , University of Virginia
Baishakhi Ray , University of Virginia
Connelly Barnes , University of Virginia
David Evans , University of Virginia
Gabriel Robins , University of Virginia
Haiying (Helen) Shen , University of Virginia
Haiying Shen , University of Virginia
Hongning Wang , University of Virginia
Jack A. Stankovic , University of Virginia
Jack W. Davidson , University of Virginia
James P. Cohoon , University of Virginia
John A. Stankovic , University of Virginia
John Knight , University of Virginia
Kai-Wei Chang , University of Virginia
Kamin Whitehouse , University of Virginia
Kevin Skadron , University of Virginia
Kevin Sullivan , University of Virginia
Lu Feng , University of Virginia
Madhur Behl , University of Virginia
Marty A. Humphrey , University of Virginia
Marty Humphrey , University of Virginia
Mary Lou Soffa , University of Virginia
Mohammad Mahmoody , University of Virginia
Quanquan Gu , University of Virginia
Samira Manabi Khan , University of Virginia
Vicente Ordonez , University of Virginia
Vicente Ordóñez Román , University of Virginia
Westley Weimer , University of Virginia
Worthy Martin , University of Virginia
Worthy N. Martin , University of Virginia
Yanjun Qi , University of Virginia
Annika Hinze , University of Waikato
Annika Marie Hinze , University of Waikato
Anupama Krishnan , University of Waikato
Bernhard Pfahringer , University of Waikato
Bill Rogers , University of Waikato
Claire Timpany , University of Waikato
David Bainbridge , University of Waikato
David M. Nichols , University of Waikato
Eibe Frank , University of Waikato
Emmanuel Turner , University of Waikato
Ian H. Witten , University of Waikato
Judy Bowen , University of Waikato
Keith Soo , University of Waikato
Mark D. Apperley , University of Waikato
Mark Utting , University of Waikato
Masood Masoodian , University of Waikato
Matthew J. Luckie , University of Waikato
Michael Mayo , University of Waikato
Nicholas Vanderschantz , University of Waikato
Richard Nelson , University of Waikato
Robi Malik , University of Waikato
Ryan K. L. Ko , University of Waikato
Ryan Kok Leong Ko , University of Waikato
Sally Jo Cunningham , University of Waikato
Shaoqun Wu , University of Waikato
Simon J. Laing , University of Waikato
Simon Laing , University of Waikato
Steve Reeves , University of Waikato
Te Taka Keegan , University of Waikato
Tomás García Ferrari , University of Waikato
Tony McGregor , University of Waikato
Tony Smith , University of Waikato
Vimal Kumar 0001 , University of Waikato
Aleksy Schubert , University of Warsaw
Andrzej Janusz , University of Warsaw
Andrzej Szalas , University of Warsaw
Andrzej Tarlecki , University of Warsaw
Anna Zych , University of Warsaw
Barbara Dunin-Keplicz , University of Warsaw
Bartek Klin , University of Warsaw
Damian Niwinski , University of Warsaw
Dominik Slezak , University of Warsaw
Eryk Kopczynski , University of Warsaw
Filip Murlak , University of Warsaw
Hung Son Nguyen , University of Warsaw
Jacek Sroka , University of Warsaw
Jakub Pawlewicz , University of Warsaw
Jakub Radoszewski , University of Warsaw
Jan Madey , University of Warsaw
Jerzy Tyszkiewicz , University of Warsaw
Konrad Iwanicki , University of Warsaw
Krzysztof Diks , University of Warsaw
Krzysztof R. Apt , University of Warsaw
Krzysztof Rzadca , University of Warsaw
Krzysztof Stencel , University of Warsaw
Linh Anh Nguyen , University of Warsaw
Lorenzo Clemente , University of Warsaw
Lukasz Kowalik , University of Warsaw
Marcin Dziubinski , University of Warsaw
Marcin Jakub Kaminski , University of Warsaw
Marcin Kaminski , University of Warsaw
Marcin Mucha , University of Warsaw
Marcin Peczarski , University of Warsaw
Marcin Pilipczuk , University of Warsaw
Marek Cygan , University of Warsaw
Michal Pilipczuk , University of Warsaw
Michal Skrzypczak , University of Warsaw
Mikolaj Bojanczyk , University of Warsaw
Miroslaw Kowaluk , University of Warsaw
Norbert Dojer , University of Warsaw
Oskar Skibski , University of Warsaw
Pawel Parys , University of Warsaw
Pawel Urzyczyn , University of Warsaw
Piotr Sankowski , University of Warsaw
Piotr Wasilewski , University of Warsaw
Robert Dabrowski , University of Warsaw
Slawomir Lasota , University of Warsaw
Stefan Dziembowski , University of Warsaw
Szymon Torunczyk , University of Warsaw
Tomasz Kazana , University of Warsaw
Tomasz P. Michalak , University of Warsaw
Tomasz Pawel Michalak , University of Warsaw
Tomasz Walen , University of Warsaw
Wojciech Czerwinski , University of Warsaw
Wojciech Jaworski , University of Warsaw
Wojciech Plandowski , University of Warsaw
Wojciech Rytter , University of Warsaw
Alan Borning , University of Washington
Ali Farhadi , University of Washington
Alvin Cheung , University of Washington
Anna R. Karlin , University of Washington
Anup Rao , University of Washington
Arvind Krishnamurthy , University of Washington
Brian Curless , University of Washington
Dan Grossman , University of Washington
Dan Suciu , University of Washington
Daniel S. Weld , University of Washington
Daniel Sabby Weld , University of Washington
Dieter Fox , University of Washington
Ed Lazowska , University of Washington
Edward D. Lazowska , University of Washington
Emanuel Todorov , University of Washington
Emina Torlak , University of Washington
Emo Todorov , University of Washington
Franziska Roesner , University of Washington
Georg Seelig , University of Washington
Hank Levy , University of Washington
Henry M. Levy , University of Washington
Ira Kemelmacher , University of Washington
Ira Kemelmacher-Shlizerman , University of Washington
James A. Fogarty , University of Washington
James Fogarty , University of Washington
James R. Lee , University of Washington
Jeffrey Heer , University of Washington
John Zahorjan , University of Washington
Joshua R. Smith , University of Washington
Katharina Reinecke , University of Washington
Linda G. Shapiro , University of Washington
Luis Ceze , University of Washington
Luke S. Zettlemoyer , University of Washington
Luke Zettlemoyer , University of Washington
Magdalena Balazinska , University of Washington
Mark Oskin , University of Washington
Martin Tompa , University of Washington
Maya Cakmak , University of Washington
Maya Çakmak , University of Washington
Michael Bedford Taylor , University of Washington
Michael D. Ernst , University of Washington
Noah A. Smith , University of Washington
Paul Beame , University of Washington
Pedro M. Domingos , University of Washington
Rajesh P. N. Rao , University of Washington
Ras Bodík , University of Washington
Rastislav Bodík , University of Washington
Richard E. Ladner , University of Washington
Richard J. Anderson , University of Washington
Sham Kakade , University of Washington
Sham M. Kakade , University of Washington
Shayan Oveis Gharan , University of Washington
Shwetak N. Patel , University of Washington
Shwetak Patel , University of Washington
Shyamnath Gollakota , University of Washington
Siddhartha S. Srinivasa , University of Washington
Siddhartha Srinivasa , University of Washington
Steve Tanimoto , University of Washington
Steven L. Tanimoto , University of Washington
Steven M. Seitz , University of Washington
Su-In Lee , University of Washington
Tadayoshi Kohno , University of Washington
Thomas E. Anderson , University of Washington
Thomas Rothvoss , University of Washington
Thomas Rothvoß , University of Washington
Walter L. Ruzzo , University of Washington
Xi Wang , University of Washington
Yejin Choi , University of Washington
Yin Tat Lee , University of Washington
Zachary Tatlock , University of Washington
Zoran Popovic , University of Washington
Anna Lubiw , University of Waterloo
Arie Gurfinkel , University of Waterloo
Arne Storjohann , University of Waterloo
Bernard Wong , University of Waterloo
Bin Ma , University of Waterloo
Charles L. A. Clarke , University of Waterloo
Christopher Batty , University of Waterloo
Chrysanne Di Marco , University of Waterloo
Chrysanne DiMarco , University of Waterloo
Craig S. Kaplan , University of Waterloo
Daniel G. Brown 0001 , University of Waterloo
Daniel Gregory Brown , University of Waterloo
Daniel M. Berry , University of Waterloo
Daniel Vogel 0001 , University of Waterloo
David Toman , University of Waterloo
Derek Rayside , University of Waterloo
Douglas R. Stinson , University of Waterloo
Edith L. M. Law , University of Waterloo
Edith Law , University of Waterloo
Edward Chan , University of Waterloo
Edward Lank , University of Waterloo
Eric Blais , University of Waterloo
Florian Kerschbaum , University of Waterloo
George Labahn , University of Waterloo
Gladimir Baranoski , University of Waterloo
Gladimir V. G. Baranoski , University of Waterloo
Gordon V. Cormack , University of Waterloo
Grant E. Weddell , University of Waterloo
Gregor Richards , University of Waterloo
Ian Goldberg , University of Waterloo
Ian McKillop , University of Waterloo
Ihab F. Ilyas , University of Waterloo
Ihab Francis Ilyas , University of Waterloo
J. Ian Munro , University of Waterloo
Jeff Orchard , University of Waterloo
Jeffrey O. Shallit , University of Waterloo
Jeffrey Shallit , University of Waterloo
Jesse Hoey , University of Waterloo
Jimmy J. Lin , University of Waterloo
Joanne M. Atlee , University of Waterloo
John Watrous , University of Waterloo
Jonathan F. Buss , University of Waterloo
Justin W. L. Wan , University of Waterloo
Kate Larson , University of Waterloo
Kenneth Salem , University of Waterloo
Khuzaima Daudjee , University of Waterloo
Krzysztof Czarnecki , University of Waterloo
Lap Chi Lau , University of Waterloo
Lila Kari , University of Waterloo
Lila Santean , University of Waterloo
Lin Tan , University of Waterloo
M. Tamer Özsu , University of Waterloo
Mark Giesbrecht , University of Waterloo
Martin Karsten , University of Waterloo
Meiyappan Nagappan , University of Waterloo
Michael W. Godfrey , University of Waterloo
Ming Li 0001 , University of Waterloo
Nancy A. Day , University of Waterloo
Naomi Nishimura , University of Waterloo
Ondrej Lhoták , University of Waterloo
Pascal Poupart , University of Waterloo
Patrick Lam , University of Waterloo
Peter A. Buhr , University of Waterloo
Peter A. Forsyth , University of Waterloo
Peter van Beek , University of Waterloo
Prabhakar Ragde , University of Waterloo
Raouf Boutaba , University of Waterloo
Richard Cleve , University of Waterloo
Richard J. Trefler , University of Waterloo
Richard Mann , University of Waterloo
Robin Cohen , University of Waterloo
Samer Al-Kiswany , University of Waterloo
Sebastian Fischmeister , University of Waterloo
Semih Salihoglu , University of Waterloo
Sergey Gorbunov , University of Waterloo
Shai Ben-David , University of Waterloo
Srinivasan Keshav , University of Waterloo
Stephen M. Watt , University of Waterloo
Stephen Mann , University of Waterloo
Therese C. Biedl , University of Waterloo
Tim Brecht , University of Waterloo
Urs Hengartner , University of Waterloo
Vijay Ganesh , University of Waterloo
Werner Dietl , University of Waterloo
Werner Michael Dietl , University of Waterloo
William Cowan , University of Waterloo
Yaoliang Yu , University of Waterloo
Yuying Li , University of Waterloo
Éric Schost , University of Waterloo
Amitava Datta , University of Western Australia
Bruce S. Gardiner , University of Western Australia
Cara K. MacNish , University of Western Australia
Cara MacNish , University of Western Australia
Chris McDonald , University of Western Australia
Chris S. McDonald , University of Western Australia
Christof Huebner , University of Western Australia
Christof Hübner , University of Western Australia
Du Q. Huynh , University of Western Australia
George J. Milne , University of Western Australia
George Milne , University of Western Australia
Hugh R. Barrett , University of Western Australia
Jianxin Li , University of Western Australia
Lyndon While , University of Western Australia
Mark Alexander Reynolds , University of Western Australia
Mark Reynolds , University of Western Australia
Mohammed Bennamoun , University of Western Australia
R. Lyndon While , University of Western Australia
Rachel Cardell-Oliver , University of Western Australia
Syed M. S. Islam , University of Western Australia
Syed Zulqarnain Gilani , University of Western Australia
Tim French , University of Western Australia
Timothy Stewart French , University of Western Australia
Wei Liu 0006 , University of Western Australia
Wei Vivian Liu , University of Western Australia
Aditya Akella , University of Wisconsin - Madison
Alberto Del Pia , University of Wisconsin - Madison
Amos Ron , University of Wisconsin - Madison
AnHai Doan , University of Wisconsin - Madison
Andrea C. Arpaci-Dusseau , University of Wisconsin - Madison
Andrea C. Dusseau , University of Wisconsin - Madison
Anthony Gitter , University of Wisconsin - Madison
Aws Albarghouthi , University of Wisconsin - Madison
Barton P. Miller , University of Wisconsin - Madison
Ben Liblit , University of Wisconsin - Madison
Bilge Mutlu , University of Wisconsin - Madison
C. David Page Jr. , University of Wisconsin - Madison
Charles R. Dyer , University of Wisconsin - Madison
David A. Wood , University of Wisconsin - Madison
David Page , University of Wisconsin - Madison
Deborah Joseph , University of Wisconsin - Madison
Dieter van Melkebeek , University of Wisconsin - Madison
Eftichis Sifakis , University of Wisconsin - Madison
Eftychios Sifakis , University of Wisconsin - Madison
Eric Bach , University of Wisconsin - Madison
Garvesh Raskutti , University of Wisconsin - Madison
Grace Wahba , University of Wisconsin - Madison
Gurindar S. Sohi , University of Wisconsin - Madison
Jeff Linderoth , University of Wisconsin - Madison
Jeff T. Linderoth , University of Wisconsin - Madison
Jignesh M. Patel , University of Wisconsin - Madison
Jin-Yi Cai , University of Wisconsin - Madison
Jin-yi Cai , University of Wisconsin - Madison
Jude W. Shavlik , University of Wisconsin - Madison
Karthikeyan Sankaralingam , University of Wisconsin - Madison
Karu Sankaralingam , University of Wisconsin - Madison
Loris D'Antoni , University of Wisconsin - Madison
Mark Craven , University of Wisconsin - Madison
Mark D. Hill , University of Wisconsin - Madison
Martina A. Rau , University of Wisconsin - Madison
Michael C. Ferris , University of Wisconsin - Madison
Michael Gleicher , University of Wisconsin - Madison
Michael M. Swift , University of Wisconsin - Madison
Miron Livny , University of Wisconsin - Madison
Mohit Gupta , University of Wisconsin - Madison
Paraschos Koutris , University of Wisconsin - Madison
Paul Barford , University of Wisconsin - Madison
Rebecca M. Willett , University of Wisconsin - Madison
Rebecca Willett , University of Wisconsin - Madison
Remzi H. Arpaci , University of Wisconsin - Madison
Remzi H. Arpaci-Dusseau , University of Wisconsin - Madison
Robert D. Nowak , University of Wisconsin - Madison
Shuchi Chawla , University of Wisconsin - Madison
Somesh Jha , University of Wisconsin - Madison
Stephen J. Wright , University of Wisconsin - Madison
Suman Banerjee , University of Wisconsin - Madison
Sushmita Roy , University of Wisconsin - Madison
Thomas W. Reps , University of Wisconsin - Madison
Vikas Singh , University of Wisconsin - Madison
Xiaojin (Jerry) Zhu , University of Wisconsin - Madison
Xiaojin Zhu 0001 , University of Wisconsin - Madison
Artur Jez , University of Wroclaw
Dariusz Biernacki , University of Wroclaw
Emanuel Kieronski , University of Wroclaw
Filip Sieczkowski , University of Wroclaw
Grzegorz Stachowiak , University of Wroclaw
Hans de Nivelle , University of Wroclaw
Jakub Kowalski , University of Wroclaw
Jakub Michaliszyn , University of Wroclaw
Jan Chorowski , University of Wroclaw
Jan Otop , University of Wroclaw
Jaroslaw Byrka , University of Wroclaw
Jerzy Marcinkowski , University of Wroclaw
Katarzyna Paluch , University of Wroclaw
Krzysztof Lorys , University of Wroclaw
Leszek Pacholski , University of Wroclaw
Lukasz Jez , University of Wroclaw
Maciej Piróg , University of Wroclaw
Malgorzata Biernacka , University of Wroclaw
Marcin Bienkowski , University of Wroclaw
Marek Materzok , University of Wroclaw
Marek Piotrów , University of Wroclaw
Marek Szykula , University of Wroclaw
Mieczysław Wodecki , University of Wroclaw
Pawel Gawrychowski , University of Wroclaw
Pawel Wozny , University of Wroclaw
Piotr Lipinski , University of Wroclaw
Piotr Wieczorek , University of Wroclaw
Piotr Witkowski 0001 , University of Wroclaw
Tomasz Gogacz , University of Wroclaw
Tomasz Jurdzinski , University of Wroclaw
Witold Charatonik , University of Wroclaw
Abraham Bernstein , University of Zurich
Burkhard Stiller , University of Zurich
Chat Wacharamanotham , University of Zurich
Daning Hu , University of Zurich
Davide Scaramuzza , University of Zurich
Elaine M. Huang , University of Zurich
Elaine May Huang , University of Zurich
Gerhard Schwabe , University of Zurich
Harald C. Gall , University of Zurich
Lorenz Hilty , University of Zurich
Martin Glinz , University of Zurich
Michael H. Böhlen , University of Zurich
Renato Pajarola , University of Zurich
Sven Seuken , University of Zurich
Thomas Fritz , University of Zurich
Antonio Carzaniga , Università della Svizzera italiana
Cesare Alippi , Università della Svizzera italiana
Cesare Pautasso , Università della Svizzera italiana
Evanthia Papadopoulou , Università della Svizzera italiana
Fabio Crestani , Università della Svizzera italiana
Fernando Pedone , Università della Svizzera italiana
Gabriele Bavota , Università della Svizzera italiana
Igor Pivkin , Università della Svizzera italiana
Igor V. Pivkin , Università della Svizzera italiana
Illia Horenko , Università della Svizzera italiana
Jürgen Schmidhuber , Università della Svizzera italiana
Kai Hormann , Università della Svizzera italiana
Laura Pozzi , Università della Svizzera italiana
Marc Langheinrich , Università della Svizzera italiana
Matthias Hauswirth , Università della Svizzera italiana
Mauro Pezzè , Università della Svizzera italiana
Mehdi Jazayeri , Università della Svizzera italiana
Michael Bronstein , Università della Svizzera italiana
Michele Lanza , Università della Svizzera italiana
Michele Parrinello , Università della Svizzera italiana
Natasha Sharygina , Università della Svizzera italiana
Nathaniel Nystrom , Università della Svizzera italiana
Olaf Schenk , Università della Svizzera italiana
Robert Soulé , Università della Svizzera italiana
Rolf Krause , Università della Svizzera italiana
Silvia Santini , Università della Svizzera italiana
Stefan Wolf , Università della Svizzera italiana
Vittorio Limongelli , Università della Svizzera italiana
Walter Binder , Università della Svizzera italiana
Alain Trémeau , Université Jean Monnet
Amaury Habrad , Université Jean Monnet
Anne-Claire Legrand , Université Jean Monnet
Baptiste Jeudy , Université Jean Monnet
Catherine Combes , Université Jean Monnet
Christine Largeron , Université Jean Monnet
Christine Largeron-Leténo , Université Jean Monnet
Christophe Ducottet , Université Jean Monnet
Christophe Gravier , Université Jean Monnet
Corinne Fournier , Université Jean Monnet
Damien Muselet , Université Jean Monnet
Emilie Morvant , Université Jean Monnet
Eric Dinet , Université Jean Monnet
Fabien Momey , Université Jean Monnet
Fabrice Muhlenbach , Université Jean Monnet
François Jacquenet , Université Jean Monnet
Frédérique Laforest , Université Jean Monnet
Hubert Konik , Université Jean Monnet
Jacques Fayolle , Université Jean Monnet
Julien Subercaze , Université Jean Monnet
Kamal Deep Singh , Université Jean Monnet
Loïc Denis , Université Jean Monnet
Léonor Beccera-Bonache , Université Jean Monnet
Marc Bernard , Université Jean Monnet
Marc Sebban , Université Jean Monnet
Mathias Géry , Université Jean Monnet
Mathieu Hébert , Université Jean Monnet
Olivier Alata , Université Jean Monnet
Philippe Ezequel , Université Jean Monnet
Pierre Chavel , Université Jean Monnet
Pierre Maret , Université Jean Monnet
Rémi Emonet , Université Jean Monnet
Thierry Fournel , Université Jean Monnet
Thierry Lépine , Université Jean Monnet
Virginie Fresse , Université Jean Monnet
Bernard Fortz , Université libre de Bruxelles
Emmanuel Filiot , Université libre de Bruxelles
Gianluca Bontempi , Université libre de Bruxelles
Gilles Geeraerts , Université libre de Bruxelles
Gwenaël Joret , Université libre de Bruxelles
Jean Cardinal , Université libre de Bruxelles
Jean-François Raskin , Université libre de Bruxelles
Joël Goossens , Université libre de Bruxelles
Maarten Jansen , Université libre de Bruxelles
Martine Labbé , Université libre de Bruxelles
Matthieu Defrance , Université libre de Bruxelles
Olivier Markowitch , Université libre de Bruxelles
Samuel Fiorini , Université libre de Bruxelles
Stefan Langerman , Université libre de Bruxelles
Thierry Massart , Université libre de Bruxelles
Tom Lenaerts , Université libre de Bruxelles
Yves Roggeman , Université libre de Bruxelles
A. E. Eiben , VU Amsterdam
A. Th. Schreiber , VU Amsterdam
Alban Ponse , VU Amsterdam
Andrew S. Tanenbaum , VU Amsterdam
Andy D. Pimentel , VU Amsterdam
Andy Tanenbaum , VU Amsterdam
Annette ten Teije , VU Amsterdam
Anton Eliëns , VU Amsterdam
Bob J. Wielinga , VU Amsterdam
Chris Verhoef , VU Amsterdam
Cristiano Giuffrida , VU Amsterdam
Elias Athanasopoulos , VU Amsterdam
Evert Haasdijk , VU Amsterdam
Femke van Raamsdonk , VU Amsterdam
Frank van Harmelen , VU Amsterdam
Gerrit C. van der Veer , VU Amsterdam
Guszti Eiben , VU Amsterdam
Guus Schreiber , VU Amsterdam
Hajo A. Reijers , VU Amsterdam
Hans Akkermans , VU Amsterdam
Hans Burg , VU Amsterdam
Hans van Vliet , VU Amsterdam
Henri E. Bal , VU Amsterdam
Henrik Leopold , VU Amsterdam
Herbert Bos , VU Amsterdam
Ivano Malavolta , VU Amsterdam
J. M. Akkermans , VU Amsterdam
Jaap Gordijn , VU Amsterdam
Jaap Heringa , VU Amsterdam
Jacco van Ossenbruggen , VU Amsterdam
Jacopo Urbani , VU Amsterdam
Jan Treur , VU Amsterdam
Johannes C. van Vliet , VU Amsterdam
Jörg Endrullis , VU Amsterdam
K. Anton Feenstra , VU Amsterdam
Lora Aroyo , VU Amsterdam
Maarten de Rijke , VU Amsterdam
Maarten van Steen , VU Amsterdam
Mark Hoogendoorn , VU Amsterdam
Michel C. A. Klein , VU Amsterdam
Nelly Condori-Fernández , VU Amsterdam
Patricia Lago , VU Amsterdam
Paul T. Groth , VU Amsterdam
Rob V. van Nieuwpoort , VU Amsterdam
Rob van Nieuwpoort , VU Amsterdam
Roel C. de Vrijer , VU Amsterdam
Sanne Abeln , VU Amsterdam
Spyros Voulgaris , VU Amsterdam
Stefan Schlobach , VU Amsterdam
Tibor Bosse , VU Amsterdam
Tobias Kuhn , VU Amsterdam
Victor de Boer , VU Amsterdam
Viktor de Boer , VU Amsterdam
Wan Fokkink , VU Amsterdam
Wan J. Fokkink , VU Amsterdam
Willem Robert van Hage , VU Amsterdam
Ágoston E. Eiben , VU Amsterdam
Aniruddha S. Gokhale , Vanderbilt University
Bennett A. Landman , Vanderbilt University
Benoit M. Dawant , Vanderbilt University
Bharat L. Bhuva , Vanderbilt University
Bobby Bodenheimer , Vanderbilt University
D. Mitch Wilkes , Vanderbilt University
D. Mitchell Wilkes , Vanderbilt University
Daniel M. Fleetwood , Vanderbilt University
Douglas C. Schmidt , Vanderbilt University
Douglas Fisher , Vanderbilt University
Gabor Karsai , Vanderbilt University
Gautam Biswas , Vanderbilt University
James Wittig , Vanderbilt University
Janos Sztipanovits , Vanderbilt University
Jeremy P. Spinrad , Vanderbilt University
Jerry Spinrad , Vanderbilt University
Jules White , Vanderbilt University
Julie A. Adams , Vanderbilt University
Kenneth F. Galloway , Vanderbilt University
Lloyd W. Massengill , Vanderbilt University
Maithilee Kunda , Vanderbilt University
Padma Raghavan , Vanderbilt University
Philippe M. Fauchet , Vanderbilt University
Richard Alan Peters , Vanderbilt University
Richard Alan Peters II , Vanderbilt University
Robert E. Bodenheimer , Vanderbilt University
Robert Reed , Vanderbilt University
Robert Weller , Vanderbilt University
Ronald D. Schrimpf , Vanderbilt University
Sharon Weiss , Vanderbilt University
Sokrates T. Pantelides , Vanderbilt University
Taylor Johnson , Vanderbilt University
Weng Poo Kang , Vanderbilt University
William Robinson , Vanderbilt University
Xenofon D. Koutsoukos , Vanderbilt University
Yaqiong Xu , Vanderbilt University
Yevgeniy Vorobeychik , Vanderbilt University
Ákos Lédeczi , Vanderbilt University
Ajay Kapur , Victoria University of Wellington
Alex Potanin , Victoria University of Wellington
Bastiaan Kleijn , Victoria University of Wellington
Bhujanga Chakrabarti , Victoria University of Wellington
Bing Xue , Victoria University of Wellington
Bryan Ng , Victoria University of Wellington
Christopher Hollitt , Victoria University of Wellington
Ciaran Moore , Victoria University of Wellington
Dale A. Carnegie , Victoria University of Wellington
Dale Anthony Carnegie , Victoria University of Wellington
David J. Pearce , Victoria University of Wellington
David Streader , Victoria University of Wellington
Dean Pemberton , Victoria University of Wellington
Dionysis Athanasopoulos , Victoria University of Wellington
Elf Eldridge , Victoria University of Wellington
Gang Chen 0002 , Victoria University of Wellington
Gideon Gouws , Victoria University of Wellington
Hui Ma , Victoria University of Wellington
Ian S. Welch , Victoria University of Wellington
Ian Welch , Victoria University of Wellington
James Noble , Victoria University of Wellington
James Quilty , Victoria University of Wellington
John H. Hine , Victoria University of Wellington
John P. Lewis , Victoria University of Wellington
Karsten Lundqvist , Victoria University of Wellington
Kris Bubendorfer , Victoria University of Wellington
Lindsay Groves , Victoria University of Wellington
Marco Servetto , Victoria University of Wellington
Marcus Frean , Victoria University of Wellington
Marcus R. Frean , Victoria University of Wellington
Mengjie Zhang , Victoria University of Wellington
Michael Homer , Victoria University of Wellington
Mo Zareei , Victoria University of Wellington
Neil A. Dodgson , Victoria University of Wellington
Neil Anthony Dodgson , Victoria University of Wellington
Paul D. Teal , Victoria University of Wellington
Paul Teal , Victoria University of Wellington
Pawel A. Dmochowski , Victoria University of Wellington
Peter Andreae , Victoria University of Wellington
Peter M. Andreae , Victoria University of Wellington
Qiang Fu , Victoria University of Wellington
Ramesh K. Rayudu , Victoria University of Wellington
Ramesh Kumar Rayudu , Victoria University of Wellington
Ramesh Rayudu , Victoria University of Wellington
Robin Dykstra , Victoria University of Wellington
Stuart Marshall , Victoria University of Wellington
Taehyun Rhee , Victoria University of Wellington
Thomas Kühne , Victoria University of Wellington
W. Bastiaan Kleijn , Victoria University of Wellington
Willem B. Kleijn , Victoria University of Wellington
Winston K. G. Seah , Victoria University of Wellington
Winston Khoon Guan Seah , Victoria University of Wellington
Winston Seah , Victoria University of Wellington
Xiaoying Gao , Victoria University of Wellington
Yi Mei , Victoria University of Wellington
Zohar Levi , Victoria University of Wellington
Alberto Cano 0001 , Virginia Commonwealth University
Alberto Cano Rojas , Virginia Commonwealth University
Bartosz Krawczyk , Virginia Commonwealth University
Bridget T. McInnes , Virginia Commonwealth University
Carol J. Fung , Virginia Commonwealth University
Eyuphan Bulut , Virginia Commonwealth University
Hong-Sheng Zhou , Virginia Commonwealth University
Kostadin Damevski , Virginia Commonwealth University
Krzysztof J. Cios , Virginia Commonwealth University
Lukasz Kurgan , Virginia Commonwealth University
Milos Manic , Virginia Commonwealth University
Preetam Ghosh , Virginia Commonwealth University
Sevag Gharibian , Virginia Commonwealth University
Thang N. Dinh , Virginia Commonwealth University
Tomasz Arodz , Virginia Commonwealth University
Vojislav Kecman , Virginia Commonwealth University
Wei Cheng , Virginia Commonwealth University
Adrian Sandu , Virginia Tech
Alexey Onufriev , Virginia Tech
Ali Raza Butt , Virginia Tech
Anil Kumar S. Vullikanti , Virginia Tech
Anil Vullikanti , Virginia Tech
B. Aditya Prakash , Virginia Tech
Barbara G. Ryder , Virginia Tech
Bert C. Huang , Virginia Tech
Bert Huang , Virginia Tech
Calvin J. Ribbens , Virginia Tech
Chang-Tien Lu , Virginia Tech
Changhee Jung , Virginia Tech
Chris North , Virginia Tech
Christopher L. Barrett , Virginia Tech
Christopher L. North , Virginia Tech
Clifford A. Shaffer , Virginia Tech
Csaba J. Egyhazy , Virginia Tech
D. Scott McCrickard , Virginia Tech
Danfeng (Daphne) Yao , Virginia Tech
Danfeng Yao , Virginia Tech
Deborah G. Tatar , Virginia Tech
Deborah Tatar , Virginia Tech
Denis Gracanin , Virginia Tech
Dennis G. Kafura , Virginia Tech
Dongyoon Lee , Virginia Tech
Doug A. Bowman , Virginia Tech
Edward A. Fox , Virginia Tech
Eli Tilevich , Virginia Tech
Godmar Back , Virginia Tech
Godmar V. Back , Virginia Tech
Ing-Ray Chen , Virginia Tech
Kirk W. Cameron , Virginia Tech
Kurt Luther , Virginia Tech
Layne T. Watson , Virginia Tech
Lenwood S. Heath , Virginia Tech
Liqing Zhang , Virginia Tech
Madhav Marathe , Virginia Tech
Madhav V. Marathe , Virginia Tech
Naren Ramakrishnan , Virginia Tech
Osman Balci , Virginia Tech
Stephen H. Edwards , Virginia Tech
Steve H. Harrison , Virginia Tech
Steve Harrison , Virginia Tech
T. M. Murali , Virginia Tech
Wenjing Lou , Virginia Tech
Wu-chun Feng , Virginia Tech
Yang Cao , Virginia Tech
Yong Cao , Virginia Tech
Adam Hahn , Washington State University
Ahmed Abu-Hajar , Washington State University
Ali Mehrizi-Sani , Washington State University
Ali Saberi , Washington State University
Anamika Dubey , Washington State University
Ananth Kalyanaraman , Washington State University
Anantharaman Kalyanaraman , Washington State University
Andrew O'Fallon , Washington State University
Anjan Bose , Washington State University
Anurag K. Srivastava , Washington State University
Assefaw Hadish Gebremedhin , Washington State University
Behrooz A. Shirazi , Washington State University
Behrooz Shirazi , Washington State University
Benjamin Belzer , Washington State University
Bolong Zeng , Washington State University
Brent Carper , Washington State University
Bryan Minor , Washington State University
Carl H. Hauser , Washington State University
Carl Hauser , Washington State University
Chen-Ching Liu , Washington State University
Chris Hundhausen , Washington State University
Dae Hyun Kim , Washington State University
Daehyun Kim , Washington State University
David E. Bakken , Washington State University
Deuk Heo , Washington State University
Diane J. Cook , Washington State University
Diane Joyce Cook , Washington State University
Gina Sprint , Washington State University
Haipeng Cai , Washington State University
Hassan Ghasemzadeh , Washington State University
Hassan Ghasemzadeh Mohammadi , Washington State University
Jacob Murray , Washington State University
Janardhan Rao Doppa , Washington State University
Javier Guerrero , Washington State University
John Schneider , Washington State University
José G. Delgado-Frias , Washington State University
K. C. Wang , Washington State University
Krishnamoorthy Sivakumar , Washington State University
Larry Holder , Washington State University
Matthew E. Taylor , Washington State University
Matthew Edmund Taylor , Washington State University
Murari Kejariwal , Washington State University
Noel Schulz , Washington State University
Partha Pratim Pande , Washington State University
Patrick D. Pedrow , Washington State University
Robert G. Olsen , Washington State University
Robert M. Rioux , Washington State University
Saeed Lotfifard , Washington State University
Sakire Arslan Ay , Washington State University
Sandip Roy , Washington State University
Shira L. Broschat , Washington State University
Shuiwang Ji , Washington State University
Subhanshu Gupta , Washington State University
Thomas Fischer , Washington State University
Vaithianathan Mani Venkatasubramanian , Washington State University
Venera Arnaoudova , Washington State University
Yinghui Wu , Washington State University
Zhe Dang , Washington State University
Benjamin Moseley , Washington University in St. Louis
Brendan Juba , Washington University in St. Louis
Caitlin Kelleher , Washington University in St. Louis
Caitlin L. Kelleher , Washington University in St. Louis
Chenyang Lu , Washington University in St. Louis
Christopher D. Gill , Washington University in St. Louis
I-Ting Angelina Lee , Washington University in St. Louis
Jeremy Buhler , Washington University in St. Louis
Jeremy D. Buhler , Washington University in St. Louis
Jonathan Turner , Washington University in St. Louis
Kunal Agrawal , Washington University in St. Louis
Michael R. Brent , Washington University in St. Louis
Patrick Crowley , Washington University in St. Louis
Raj Jain , Washington University in St. Louis
Roch Guérin , Washington University in St. Louis
Roger Chamberlain , Washington University in St. Louis
Roger D. Chamberlain , Washington University in St. Louis
Roger Dean Chamberlain , Washington University in St. Louis
Roman Garnett , Washington University in St. Louis
Ron Cytron , Washington University in St. Louis
Ron K. Cytron , Washington University in St. Louis
Sanmay Das , Washington University in St. Louis
Tao Ju , Washington University in St. Louis
Viktor Gruev , Washington University in St. Louis
Weixiong Zhang , Washington University in St. Louis
William D. Richard , Washington University in St. Louis
Yasutaka Furukawa , Washington University in St. Louis
Yixin Chen , Washington University in St. Louis
Anwar Haque , Western University
Charles X. Ling , Western University
Daniel J. Lizotte , Western University
Hanan Lutfi Lutfiyya , Western University
Hanan Lutfiyya , Western University
John L. Barron , Western University
Jörn Diedrichsen , Western University
Kaizhong Zhang , Western University
Kamran Sedig , Western University
Kostas Kontogiannis , Western University
Lucian Ilie , Western University
Mahmoud R. El-Sakka , Western University
Marc Moreno Maza , Western University
Mark Daley , Western University
Michael Anthony Bauer , Western University
Michael James Katchabaw , Western University
Michael Katchabaw , Western University
Nazim H. Madhavji , Western University
Olga Veksler , Western University
Robert E. Mercer , Western University
Robert E. Webber , Western University
Roberto Solis-Oba , Western University
Steven S. Beauchemin , Western University
Sylvia L. Osborn , Western University
Yuri Boykov , Western University
Cagdas Onal , Worcester Polytechnic Institute
Candace L. Sidner , Worcester Polytechnic Institute
Candy L. Sidner , Worcester Polytechnic Institute
Carlo Pinciroli , Worcester Polytechnic Institute
Carolina Ruiz , Worcester Polytechnic Institute
Charles Rich , Worcester Polytechnic Institute
Craig A. Shue , Worcester Polytechnic Institute
Craig E. Wills , Worcester Polytechnic Institute
Craig Putnam , Worcester Polytechnic Institute
Daniel J. Dougherty , Worcester Polytechnic Institute
David C. Brown , Worcester Polytechnic Institute
David Finkel , Worcester Polytechnic Institute
Dmitry Korkin , Worcester Polytechnic Institute
Eduardo Torres-Jara , Worcester Polytechnic Institute
Elke A. Rundensteiner , Worcester Polytechnic Institute
Emmanuel Agu , Worcester Polytechnic Institute
Emmanuel O. Agu , Worcester Polytechnic Institute
Gary F. Pollice , Worcester Polytechnic Institute
George T. Heineman , Worcester Polytechnic Institute
Gregory S. Fischer , Worcester Polytechnic Institute
Gábor N. Sárközy , Worcester Polytechnic Institute
Jacob Whitehill , Worcester Polytechnic Institute
Jie Fu , Worcester Polytechnic Institute
Joseph Beck , Worcester Polytechnic Institute
Joseph E. Beck , Worcester Polytechnic Institute
Joshua D. Guttman , Worcester Polytechnic Institute
Kathi Fisler , Worcester Polytechnic Institute
Kenneth Alan Stafford , Worcester Polytechnic Institute
Krishna K. Venkatasubramanian , Worcester Polytechnic Institute
Krishna Kumar Venkatasubramanian , Worcester Polytechnic Institute
Lane Harrison , Worcester Polytechnic Institute
Lane T. Harrison , Worcester Polytechnic Institute
Mark Claypool , Worcester Polytechnic Institute
Marko B. Popovic , Worcester Polytechnic Institute
Micha Hofri , Worcester Polytechnic Institute
Michael A. Gennert , Worcester Polytechnic Institute
Mohamed Y. Eltabakh , Worcester Polytechnic Institute
Neil T. Heffernan , Worcester Polytechnic Institute
Robert E. Kinicki , Worcester Polytechnic Institute
Robert Walls , Worcester Polytechnic Institute
Suzanne Mello-Stark , Worcester Polytechnic Institute
William R. Michalson , Worcester Polytechnic Institute
Xiangnan Kong , Worcester Polytechnic Institute
Yanhua Li , Worcester Polytechnic Institute
Abraham Silberschatz , Yale University
Amin Karbasi , Yale University
Avi Silberschatz , Yale University
Brian Scassellati , Yale University
Dana Angluin , Yale University
Daniel A. Spielman , Yale University
David Gelernter , Yale University
Dragomir R. Radev , Yale University
Drew McDermott , Yale University
Drew V. McDermott , Yale University
Holly E. Rushmeier , Yale University
Jakub Szefer , Yale University
James Aspnes , Yale University
Joan Feigenbaum , Yale University
Julie Dorsey , Yale University
Leandros Tassiulas , Yale University
Mahesh Balakrishnan , Yale University
Mariana Raykova , Yale University
Michael J. Fischer , Yale University
Minlan Yu , Yale University
Rajit Manohar , Yale University
Ruzica Piskac , Yale University
Sahand Negahban , Yale University
Smita Krishnaswamy , Yale University
Stanley C. Eisenstat , Yale University
Steven W. Zucker , Yale University
Vladimir Rokhlin , Yale University
Wenjun Hu , Yale University
Yang Richard Yang , Yale University
Zhong Shao , Yale University
Sophia Ananiadou, University of Manchester
Terri K. Attwood, University of Manchester
Richard Banach, University of Manchester
Riza Theresa Batista-Navarro, University of Manchester
Sean Bechhofer, University of Manchester
Gavin Brown 0001, University of Manchester
Andy Carpenter, University of Manchester
Sarah Clinch, University of Manchester
Suzanne Embury, University of Manchester
Alvaro A. A. Fernandes, University of Manchester
Stephen B. Furber, University of Manchester
Aphrodite Galata, University of Manchester
Carole A. Goble, University of Manchester
Simon Harper, University of Manchester
Caroline Jay, University of Manchester
Ross D. King, University of Manchester
Konstantin Korovin, University of Manchester
Kung-Kiu Lau, University of Manchester
Milan D. Mihajlovic, University of Manchester
Christoforos Moutafis, University of Manchester
Javier Navaridas, University of Manchester
Eva M. Navarro-Lopez, University of Manchester
Goran Nenadic, University of Manchester
Bijan Parsia, University of Manchester
Norman W. Paton, University of Manchester
Vasilis Pavlidis, University of Manchester
Steve Pettifer, University of Manchester
Antoniu Pop, University of Manchester
Ian Pratt-Hartmann, University of Manchester
Allan Ramsay, University of Manchester
Giles Reger, University of Manchester
Rizos Sakellariou, University of Manchester
Ulrike Sattler, University of Manchester
Renate A. Schmidt, University of Manchester
Robert D. Stevens, University of Manchester
Christopher J. Taylor, University of Manchester
Carole Twining, University of Manchester
Markel Vigo, University of Manchester<|MERGE_RESOLUTION|>--- conflicted
+++ resolved
@@ -2452,7 +2452,6 @@
 Timothy A. Gonsalves , IIT Madras
 V. Kamakoti , IIT Madras
 V. Krishna Nandivada , IIT Madras
-<<<<<<< HEAD
 Aditya Nigam, IIT Mandi
 Anil Kumar Sao, IIT Mandi
 Aroor Dinesh Dileep, IIT Mandi
@@ -2467,7 +2466,6 @@
 Timothy A. Gonsalves , IIT Mandi
 Tushar Jain, IIT Mandi
 Varun Dutt, IIT Mandi
-=======
 Pushpak Bhattacharyya, IIT Patna
 Abyayananda Maiti , IIT Patna
 Arijit Mondal, IIT Patna
@@ -2482,7 +2480,6 @@
 Sourav Kumar Dandapat, IIT Patna
 Sriparna Saha 0001, IIT Patna
 Suman Kumar Maji , IIT Patna
->>>>>>> ad31d7a8
 Balasubramanian Raman , IIT Roorkee
 Biplab Banerjee , IIT Roorkee
 Dhaval Patel , IIT Roorkee
