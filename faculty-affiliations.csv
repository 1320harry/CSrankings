name,affiliation
Aki Vehtari , Aalto University
Alexander Jung , Aalto University
Antti Ylä-Jääski , Aalto University
Aristides Gionis , Aalto University
Casper Lassenius , Aalto University
David K. McGookin , Aalto University
Eero Hyvönen , Aalto University
Eljas Soisalon-Soininen , Aalto University
Harri Lähdesmäki , Aalto University
Heikki Mannila , Aalto University
Ilkka Niemelä , Aalto University
Jaakko Lehtinen , Aalto University
Jari Saramäki , Aalto University
Jouko Lampinen , Aalto University
Juha Karhunen , Aalto University
Juho Kannala , Aalto University
Juho Rousu , Aalto University
Jukka Suomela , Aalto University
Kari Smolander , Aalto University
Keijo Heljanko , Aalto University
Kimmo Kaski , Aalto University
Lauri Malmi , Aalto University
Lauri Savioja , Aalto University
Mario Di Francesco , Aalto University
Marjo Kauppinen , Aalto University
Marko H. T. Nieminen , Aalto University
Marko Nieminen , Aalto University
Martti Mäntylä , Aalto University
Mikko Kivelä , Aalto University
N. Asokan , Aalto University
Parinya Chalermsook , Aalto University
Pekka Orponen , Aalto University
Perttu Hämäläinen , Aalto University
Petri Vuorimaa , Aalto University
Petteri Kaski , Aalto University
Samuel Kaski , Aalto University
Stavros Tripakis , Aalto University
Tapio Lokki , Aalto University
Tapio Takala , Aalto University
Tuomas Aura , Aalto University
Anders Møller , Aarhus University
Aslan Askarov , Aarhus University
Christian N. S. Pedersen , Aarhus University
Christian Nørgaard Storm Pedersen , Aarhus University
Claudio Orlandi , Aarhus University
Eve Hoggan , Aarhus University
Gerth Stølting Brodal , Aarhus University
Gudmund Skovbjerg Frandsen , Aarhus University
Hans Jörg Müller , Aarhus University
Henrik Bærbak Christensen , Aarhus University
Ira Assent , Aarhus University
Ivan Bjerre Damgård , Aarhus University
Ivan Damgård , Aarhus University
Jesper Buus Nielsen , Aarhus University
Jörg Müller , Aarhus University
Kaj Grønbæk , Aarhus University
Kasper Dalgaard Larsen , Aarhus University
Kasper Green Larsen , Aarhus University
Kristoffer Arnsfelt Hansen , Aarhus University
Kurt Jensen , Aarhus University
Lars Arge , Aarhus University
Lars Birkedal , Aarhus University
Marianne Graves Petersen , Aarhus University
Michael I. Schwartzbach , Aarhus University
Morten Kyng , Aarhus University
Niels Olof Bouvin , Aarhus University
Olav W. Bertelsen , Aarhus University
Olav Wedege Bertelsen , Aarhus University
Ole Caprani , Aarhus University
Olivier Danvy , Aarhus University
Panagiotis Karras , Aarhus University
Peyman Afshani , Aarhus University
Susanne Bødker , Aarhus University
Thomas Dueholm Hansen , Aarhus University
Ahmad R. Dhaini , American University of Beirut
Ali Chehab , American University of Beirut
Ayman I. Kayssi , American University of Beirut
Fadi A. Zaraket , American University of Beirut
Fadi N. Karameh , American University of Beirut
Fatima K. Abu Salem , American University of Beirut
George M. Turkiyyah , American University of Beirut
George Turkiyyah , American University of Beirut
Haitham Akkary , American University of Beirut
Hassan A. Artail , American University of Beirut
Hassan Artail , American University of Beirut
Hazem M. Hajj , American University of Beirut
Haïdar Safa , American University of Beirut
Ibrahim C. Abou-Faycal , American University of Beirut
Imad Elhajj , American University of Beirut
Imad H. Elhajj , American University of Beirut
Louay Bazzi , American University of Beirut
Louay M. J. Bazzi , American University of Beirut
Mariette Awad , American University of Beirut
Mohamad Jaber , American University of Beirut
Paul C. Attie , American University of Beirut
Shady Elbassuoni , American University of Beirut
Wassim El-Hajj , American University of Beirut
Wes Masri , American University of Beirut
Amit Dvir , Ariel University
Amos Azaria , Ariel University
Anat Paskin , Ariel University
Anat Paskin-Cherniavsky , Ariel University
Boaz Ben-Moshe , Ariel University
Dan Ophir , Ariel University
Dana Shapira , Ariel University
Dror Tobi , Ariel University
Elad Aigner-Horev , Ariel University
Eran Omri , Ariel University
Gabriel Nivasch , Ariel University
Lee-Ad Gottlieb , Ariel University
Mira Gonen , Ariel University
Noam Hazon , Ariel University
Ofir Pele , Ariel University
Vadim E. Levit , Ariel University
Adam Doupé , Arizona State University
Andréa W. Richa , Arizona State University
Arunabha Sen , Arizona State University
Aviral Shrivastava , Arizona State University
Baoxin Li , Arizona State University
Brian C. Nelson , Arizona State University
Carole-Jean Wu , Arizona State University
Charles J. Colbourn , Arizona State University
Charles Joseph Colbourn , Arizona State University
Chitta Baral , Arizona State University
Erin Walker , Arizona State University
Gail-Joon Ahn , Arizona State University
Georgios E. Fainekos , Arizona State University
Guoliang Xue , Arizona State University
Hanghang Tong , Arizona State University
Hasan Davulcu , Arizona State University
Heni Ben Amor , Arizona State University
Huan Liu , Arizona State University
James S. Collofello , Arizona State University
Jingrui He , Arizona State University
Joohyung Lee , Arizona State University
K. Selçuk Candan , Arizona State University
Kasim Selçuk Candan , Arizona State University
Kurt VanLehn , Arizona State University
Ming Zhao , Arizona State University
Mohamed Sarwat , Arizona State University
Partha Dasgupta , Arizona State University
Rida A. Bazzi , Arizona State University
Sandeep K. S. Gupta , Arizona State University
Subbarao Kambhampati , Arizona State University
Violet R. Syrotiuk , Arizona State University
Wei-Tek Tsai , Arizona State University
Yalin Wang , Arizona State University
Yezhou Yang , Arizona State University
Antonis Dimakis , Athens University of Economics and Business
Dimitris Gritzalis , Athens University of Economics and Business
E. J. Yannakoudakis , Athens University of Economics and Business
Emmanouel A. Giakoumakis , Athens University of Economics and Business
Emmanuel J. Yannakoudakis , Athens University of Economics and Business
Eugénie Foustoucos , Athens University of Economics and Business
Evangelos Markakis , Athens University of Economics and Business
George C. Polyzos , Athens University of Economics and Business
George D. Stamoulis , Athens University of Economics and Business
George Xylomenos , Athens University of Economics and Business
Georgios Papaioannou , Athens University of Economics and Business
Giannis F. Marias , Athens University of Economics and Business
Ioannis Kontoyiannis , Athens University of Economics and Business
Ioannis Milis , Athens University of Economics and Business
Ion Androutsopoulos , Athens University of Economics and Business
Iordanis Koutsopoulos , Athens University of Economics and Business
Michalis K. Titsias , Athens University of Economics and Business
Michalis Vazirgiannis , Athens University of Economics and Business
Nicos Malevris , Athens University of Economics and Business
Nikolaos Malevris , Athens University of Economics and Business
P. Katerinis , Athens University of Economics and Business
P. Vassalos , Athens University of Economics and Business
Panos Constantopoulos , Athens University of Economics and Business
Stavros Toumpis , Athens University of Economics and Business
T. Z. Kalamboukis , Athens University of Economics and Business
Theodore K. Apostolopoulos , Athens University of Economics and Business
Theodore Kalamboukis , Athens University of Economics and Business
Vana Kalogeraki , Athens University of Economics and Business
Vangelis Markakis , Athens University of Economics and Business
Vasilios A. Siris , Athens University of Economics and Business
Vasilis Vassalos , Athens University of Economics and Business
Yannis Kotidis , Athens University of Economics and Business
Alvin S. Lim , Auburn University
Anthony Skjellum , Auburn University
Cheryl D. Seals , Auburn University
Cheryl Denise Seals , Auburn University
Cheryl Seals , Auburn University
Daniela Marghitu , Auburn University
David A. Umphress , Auburn University
Dean Hendrix , Auburn University
James H. Cross , Auburn University
James H. Cross II , Auburn University
Jeffrey L. Overbey , Auburn University
Jeffrey Overbey , Auburn University
Kai H. Chang , Auburn University
Kai-Hsiung Chang , Auburn University
Levent Yilmaz , Auburn University
N. Hari Narayanan , Auburn University
Richard Chapman , Auburn University
Saad Biaz , Auburn University
Sanjeev Baskiyar , Auburn University
T. Dean Hendrix , Auburn University
Wei-Shinn Ku , Auburn University
Xiao Qin , Auburn University
Adrian Lowe , Australian National University
Alistair P. Rendell , Australian National University
Andreas Fell , Australian National University
Andres Cuevas , Australian National University
Andrew Blakers , Australian National University
Andrew F. Thomson , Australian National University
Anoop Cherian , Australian National University
Antonio Tricoli , Australian National University
Antony Hosking , Australian National University
Antony L. Hosking , Australian National University
Apurv Kumar , Australian National University
Armin Haller , Australian National University
Basura Fernando , Australian National University
Ben Swift , Australian National University
Benjamin Swift , Australian National University
Bob McKay , Australian National University
Bob Williamson , Australian National University
Brendan D. McKay , Australian National University
Brian D. O. Anderson , Australian National University
Brian David Outram Anderson , Australian National University
Changbin Brad Yu , Australian National University
Changbin Yu , Australian National University
Chog Barugkin , Australian National University
Chris Stokes-Griffin , Australian National University
Chuong V. Nguyen , Australian National University
Daniel Macdonald , Australian National University
Daniel Walter , Australian National University
David Nisbet , Australian National University
Dingfu Zhou , Australian National University
Dinusha Vatsalan , Australian National University
Dirk Pattinson , Australian National University
Dongwoo Kim , Australian National University
Ekaterina Lebedeva , Australian National University
Enrico Scala , Australian National University
Er-Chien Wang , Australian National University
Eric C. McCreath , Australian National University
Eric McCreath , Australian National University
Evan Franklin , Australian National University
Fatih Murat Porikli , Australian National University
Fatih Porikli , Australian National University
Fiacre Rougieux , Australian National University
Fiona J. Beck , Australian National University
Gerard Borg , Australian National University
Gerry Corrigan , Australian National University
Guodong Shi , Australian National University
Hassan Hijazi , Australian National University
Hassan L. Hijazi , Australian National University
Hemant Kumar Mulmudi , Australian National University
Henry Gardner , Australian National University
Henry J. Gardner , Australian National University
Heping Shen , Australian National University
Hongdong Li , Australian National University
Igor Skryabin , Australian National University
Ijaz Akhter , Australian National University
Jeremy Dawson , Australian National University
Jeremy E. Dawson , Australian National University
Jie Cui , Australian National University
Jochen Renz , Australian National University
Jochen Trumpf , Australian National University
John A. Richards , Australian National University
John K. Slaney , Australian National University
John Lloyd , Australian National University
John Pye , Australian National University
John Slaney , Australian National University
John W. Lloyd , Australian National University
Jonghyuk Kim , Australian National University
Joseph S. Coventry , Australian National University
Junming Wei , Australian National University
Kate Booker , Australian National University
Kean Chern Fong , Australian National University
Klaus Weber , Australian National University
Kun Cai , Australian National University
Kylie Catchpole , Australian National University
Laurent Kneip , Australian National University
Lexing Xie , Australian National University
Lynette Johns-Boast , Australian National University
Mahesh Venkataraman , Australian National University
Marco Ernst , Australian National University
Marcus Hutter , Australian National University
Marian-Andrei Rizoiu , Australian National University
Mark D. Reid , Australian National University
Mark Reid , Australian National University
Matt Stocks , Australian National University
Matthew Doolan , Australian National University
Matthew R. James , Australian National University
Michael Dennis , Australian National University
Nan Yang , Australian National University
Neda Aboutorab , Australian National University
Parastoo Sadeghi , Australian National University
Patrik Haslum , Australian National University
Paul Compston , Australian National University
Peter Christen , Australian National University
Peter E. Strazdins , Australian National University
Peter Kreider , Australian National University
Peter Strazdins , Australian National University
Pheng Phang , Australian National University
Prasanga N. Samarasinghe , Australian National University
Qing Wang , Australian National University
Qing-Hua Qin , Australian National University
Rajeev Goré , Australian National University
Ramesh S. Sankaranarayana , Australian National University
Ramesh Sankaranarayana , Australian National University
Richard Brent , Australian National University
Richard I. Hartley , Australian National University
Richard P. Brent , Australian National University
Robert C. Williamson , Australian National University
Robert E. Mahony , Australian National University
Robert I. McKay , Australian National University
Robert Ian McKay , Australian National University
Robert Williamson , Australian National University
Rodney A. Kennedy , Australian National University
Roman Bader , Australian National University
Salman Durrani , Australian National University
Shankar Kalyanasundaram , Australian National University
Shayne Flint , Australian National University
Shihao Yan , Australian National University
Stephen Blackburn , Australian National University
Stephen Gould , Australian National University
Stephen M. Blackburn , Australian National University
Steve Blackburn , Australian National University
Steven M. Blackburn , Australian National University
Sylvie Thiébaux , Australian National University
T. C. Chong , Australian National University
T. D. Gedeon , Australian National University
Takuya Tsuzuki , Australian National University
Tamás D. Gedeon , Australian National University
Thomas P. White , Australian National University
Thushara D. Abhayapala , Australian National University
Timothy Graham , Australian National University
Tom Gedeon , Australian National University
Tom Ratcliff , Australian National University
Tony Hosking , Australian National University
Uwe R. Zimmer , Australian National University
Uwe Zimmer , Australian National University
Vernie Everett , Australian National University
Vincent Wheeler , Australian National University
Viorela Ila , Australian National University
W. M. Lee , Australian National University
Weifa Liang , Australian National University
Wen Zhang 0002 , Australian National University
Wojciech Lipinski , Australian National University
Xiangyun Zhou , Australian National University
Xiaolei Hou , Australian National University
Xinbo Yang , Australian National University
Yimao Wan , Australian National University
Yuchao Dai , Australian National University
Yuerui Lu , Australian National University
Abhishek Mishra , BITS Pilani
Amit Dua , BITS Pilani
Arun Chauhan 0002 , BITS Pilani
Ashutosh Bhatia , BITS Pilani
Avinash Gautam , BITS Pilani
J. P. Misra , BITS Pilani
K. Haribabu , BITS Pilani
Kamlesh Tiwari , BITS Pilani
Kuldeep Kumar , BITS Pilani
Lavika Goel , BITS Pilani
Mukesh Kumar Rohil , BITS Pilani
Navneet Goyal , BITS Pilani
Poonam Goyal , BITS Pilani
Rahul Banerjee , BITS Pilani
Sudeept Mohan , BITS Pilani
Sundar Balasubramaniam , BITS Pilani
Sundaresan Raman , BITS Pilani
Vandana Agarwal , BITS Pilani
Virendra Singh Shekhawat , BITS Pilani
Yashvardhan Sharma , BITS Pilani
Amihood Amir , Bar-Ilan University
Amir Herzberg , Bar-Ilan University
Ariel J. Frank , Bar-Ilan University
Avinatan Hassidim , Bar-Ilan University
Benny Pinkas , Bar-Ilan University
David Sarne , Bar-Ilan University
Doron A. Peled , Bar-Ilan University
Doron Peled , Bar-Ilan University
Ely Porat , Bar-Ilan University
Gal A. Kaminka , Bar-Ilan University
Ido Dagan , Bar-Ilan University
Joseph Keshet , Bar-Ilan University
Liam Roditty , Bar-Ilan University
Moshe Koppel , Bar-Ilan University
Moshe Lewenstein , Bar-Ilan University
Nathan S. Netanyahu , Bar-Ilan University
Noa Agmon , Bar-Ilan University
Sarit Kraus , Bar-Ilan University
Shmuel T. Klein , Bar-Ilan University
Shmuel Tomi Klein , Bar-Ilan University
Tali Kaufman , Bar-Ilan University
Tanya Plotkin , Bar-Ilan University
Yael Amsterdamer , Bar-Ilan University
Yehuda Lindell , Bar-Ilan University
Yoav Goldberg , Bar-Ilan University
Yonatan Aumann , Bar-Ilan University
Anand Seetharam , Binghamton University
Aravind Prakash , Binghamton University
Arti Ramesh , Binghamton University
Dmitry Ponomarev , Binghamton University
Dmitry V. Ponomarev , Binghamton University
Guanhua Yan , Binghamton University
Hui Lu 0001 , Binghamton University
Kanad Ghose , Binghamton University
Kartik Gopalan , Binghamton University
Kenneth Chiu , Binghamton University
Kyoung-Don Kang , Binghamton University
Lei Yu 0001 , Binghamton University
Leslie Lander , Binghamton University
Lijun Yin , Binghamton University
Madhusudhan Govindaraju , Binghamton University
Michael J. Lewis , Binghamton University
Mo Sha , Binghamton University
Patrick H. Madden , Binghamton University
Ping Yang 0002 , Binghamton University
Timothy N. Miller , Binghamton University
Weiyi Meng , Binghamton University
Weiying Dai , Binghamton University
Yan Wang 0003 , Binghamton University
Yao Liu 0001 , Binghamton University
Yifan Zhang 0002 , Binghamton University
Yu David Liu , Binghamton University
Zhongfei (Mark) Zhang , Binghamton University
Zhongfei Zhang , Binghamton University
Amit Jain , Boise State University
Bogdan Dit , Boise State University
Casey Kennington , Boise State University
Casey Redd Kennington , Boise State University
Catherine Mills Olschanowsky , Boise State University
Catherine Olschanowsky , Boise State University
Dianxiang Xu , Boise State University
Edoardo Serra , Boise State University
Elena Sherman , Boise State University
Francesca Spezzano , Boise State University
Gaby Dagher , Boise State University
Hoda Mehrpouyan , Boise State University
Jerry Alan Fails , Boise State University
Jidong Xiao , Boise State University
Jim Buffenbarger , Boise State University
Jyh-haw Yeh , Boise State University
Maria Soledad Pera , Boise State University
Michael D. Ekstrand , Boise State University
Min Long , Boise State University
Steve Cutchin , Boise State University
Timothy L. Andersen , Boise State University
Yantian Hou , Boise State University
Edward Sciore , Boston College
Hao Jiang , Boston College
Howard Straubing , Boston College
José Bento , Boston College
José Bento Ayres Pereira , Boston College
Robert Muller , Boston College
Robert Signorile , Boston College
Sergio Alvarez , Boston College
Sergio Alvarez Pardo , Boston College
A. J. Kfoury , Boston University
Alina Ene , Boston University
Assaf J. Kfoury , Boston University
Azer Bestavros , Boston University
Charalampos E. Tsourakakis , Boston University
David Starobinski , Boston University
Evimaria Terzi , Boston University
George Kollios , Boston University
Hongwei Xi , Boston University
Ibrahim Matta , Boston University
John W. Byers , Boston University
Jonathan Appavoo , Boston University
Kate Saenko , Boston University
Leonid A. Levin , Boston University
Leonid Reyzin , Boston University
Lorenzo Orecchia , Boston University
Manuel Egele , Boston University
Margrit Betke , Boston University
Mark Crovella , Boston University
Péter Gács , Boston University
Ran Canetti , Boston University
Richard West , Boston University
Sharon Goldberg , Boston University
Stan Sclaroff , Boston University
Steven Homer , Boston University
Wayne Snyder , Boston University
Antonella Di Lillo , Brandeis University
Harry G. Mairson , Brandeis University
James A. Storer , Brandeis University
James Pustejovsky , Brandeis University
Jordan Pollack , Brandeis University
Liuba Shrira , Brandeis University
Lotus Goldberg , Brandeis University
Mitch Cherniack , Brandeis University
Nianwen Xue , Brandeis University
Olga Papaemmanouil , Brandeis University
Pengyu Hong , Brandeis University
Richard Alterman , Brandeis University
Rick Alterman , Brandeis University
Sophia A. Malamud , Brandeis University
Timothy J. Hickey , Brandeis University
Bill Barrett , Brigham Young University
Brent Adams , Brigham Young University
Bryan S. Morse , Brigham Young University
Christophe G. Giraud-Carrier , Brigham Young University
Cory Barker , Brigham Young University
Dan Ventura , Brigham Young University
Daniel Zappala , Brigham Young University
David Wingate , Brigham Young University
Eric G. Mercer , Brigham Young University
Eric K. Ringger , Brigham Young University
Eric Mercer , Brigham Young University
J. Kelly Flanagan , Brigham Young University
Jacob W. Crandall , Brigham Young University
Jacob William Crandall , Brigham Young University
Kenneth J. Rodham , Brigham Young University
Kent E. Seamons , Brigham Young University
Kevin D. Seppi , Brigham Young University
Mark J. Clement , Brigham Young University
Michael A. Goodrich , Brigham Young University
Michael D. Jones , Brigham Young University
Parris K. Egbert , Brigham Young University
Paul R. Roper , Brigham Young University
Quinn O. Snell , Brigham Young University
Quinn Snell , Brigham Young University
Robert P. Burton , Brigham Young University
Ryan Farrell , Brigham Young University
Scott N. Woodfield , Brigham Young University
Sean C. Warnick , Brigham Young University
Sean Warnick , Brigham Young University
Seth Holladay , Brigham Young University
Thomas W. Sederberg , Brigham Young University
Tony R. Martinez , Brigham Young University
William A. Barrett , Brigham Young University
Yiu-Kai Dennis Ng , Brigham Young University
Yiu-Kai Ng , Brigham Young University
Amy Greenwald , Brown University
Andries van Dam , Brown University
Andy van Dam , Brown University
Anna Lysyanskaya , Brown University
David H. Laidlaw , Brown University
Eli Upfal , Brown University
Eugene Charniak , Brown University
Franco P. Preparata , Brown University
George Konidaris , Brown University
Jeff Huang , Brown University
John E. Savage , Brown University
John F. Hughes , Brown University
Maurice Herlihy , Brown University
Michael L. Littman , Brown University
Paul Valiant , Brown University
Pedro F. Felzenszwalb , Brown University
Pedro Felipe Felzenszwalb , Brown University
Philip N. Klein , Brown University
Roberto Tamassia , Brown University
Rodrigo C. Fonseca , Brown University
Rodrigo Fonseca , Brown University
Seny Kamara , Brown University
Shriram Krishnamurthi , Brown University
Sorin Istrail , Brown University
Stan Zdonik , Brown University
Stanley B. Zdonik , Brown University
Stefanie Tellex , Brown University
Steven P. Reiss , Brown University
Theophilus Benson , Brown University
Thomas W. Doeppner Jr. , Brown University
Tim Kraska , Brown University
Ugur Çetintemel , Brown University
Vasileios P. Kemerlis , Brown University
Aiswarya Cyriac , CMI
B. Srivathsan , CMI
C. Aiswarya , CMI
Geevarghese Philip , CMI
K. Narayan Kumar , CMI
K. V. Subrahmanyam , CMI
M. Praveen , CMI
Madhavan Mukund , CMI
Partha Mukhopadhyay , CMI
Prajakta Nimbhorkar , CMI
S. P. Suresh , CMI
Samir Datta , CMI
Sourav Chakraborty 0001 , CMI
Abbe Mowshowitz , CUNY
Abdullah Uz Tansel , CUNY
Akira Kawaguchi , CUNY
Amotz Bar-Noy , CUNY
Amotz Barnoy , CUNY
Bilal Khan , CUNY
Bon K. Sy , CUNY
Brian Murphy , CUNY
Candido Cabo , CUNY
Changhe Yuan , CUNY
Chen Chao , CUNY
Danny Kopec , CUNY
Danyang Zhang , CUNY
Delaram Kahrobaei , CUNY
Devorah Kletenik , CUNY
Dina Sokol , CUNY
Douglas Troeger , CUNY
Felisa J. Vázquez-Abad , CUNY
Feng Gu , CUNY
Gabor T. Herman , CUNY
George Wolberg , CUNY
Ioannis Stamos , CUNY
Irina Gladkova , CUNY
Izidor Gertner , CUNY
Jianting Zhang , CUNY
Jie Wei , CUNY
Jizhong Xiao , CUNY
Joel David Hamkins , CUNY
Kaliappa Nadar Ravindran , CUNY
Kaliappa Ravindran , CUNY
Katherine St. John , CUNY
Lei Xie , CUNY
Leonid Gurvits , CUNY
Lev Manovich , CUNY
Linda Weiser Friedman , CUNY
Louis D'Alotto , CUNY
Louis Petingi , CUNY
M. Ümit Uyar , CUNY
Matthew Johnson , CUNY
Michael E. Kress , CUNY
Michael Grossberg , CUNY
Michael Mandel , CUNY
Myung J. Lee , CUNY
Myung Jong Lee , CUNY
Nelly Fazio , CUNY
Neng-Fa Zhou , CUNY
Olympia Hadjiliadis , CUNY
Paula A. Whitlock , CUNY
Peter Brass , CUNY
Peter Braß , CUNY
Ping Ji , CUNY
Raquel Benbunan-Fich , CUNY
Rivka Levitan , CUNY
Robert M. Haralick , CUNY
Robert Martin Haralick , CUNY
Rohit Parikh , CUNY
Rosario Gennaro , CUNY
Russell Miller , CUNY
Saad Mneimneh , CUNY
Sarah Zelikovitz , CUNY
Saul Aaron Kripke , CUNY
Saul Kripke , CUNY
Scott Dexter , CUNY
Sergei N. Artëmov , CUNY
Shuqun Zhang , CUNY
Shweta Jain , CUNY
Soon Ae Chun , CUNY
Spiridon Bakiras , CUNY
Subash Shankar , CUNY
Susan D. Epstein , CUNY
Susan Imberman , CUNY
Sven Dietrich , CUNY
T. Yung Kong , CUNY
Tat Yung Kong , CUNY
Theodore Brown , CUNY
Theodore Raphan , CUNY
Victor Pan , CUNY
Victor Y. Pan , CUNY
William E. Skeith III , CUNY
William G. Sakas , CUNY
Xiangdong Li , CUNY
Xiaowen Zhang , CUNY
Yedidyah Langsam , CUNY
Ying-li Tian , CUNY
Yumei Huo , CUNY
Zhanyang Zhang , CUNY
Zhigang Xiang , CUNY
Zhigang Zhu , CUNY
A. J. Jansen , CWI
Eric J. Pauwels , CWI
Fahrad Arbab , CWI
Frank S. de Boer , CWI
Han la Poutré , CWI
Hannes Mühleisen , CWI
Harry Buhrman , CWI
Ivan Herman , CWI
Iván Herman , CWI
Jack Jansen , CWI
Jan J. M. M. Rutten , CWI
Jan Rutten , CWI
Jan van Eijck , CWI
Joke Blom , CWI
Joke G. Blom , CWI
Joost Batenburg , CWI
Jop Briët , CWI
Jurgen J. Vinju , CWI
Laura Hollink , CWI
Lynda Hardman , CWI
Marc Stevens , CWI
Martin L. Kersten , CWI
Michael Kaisers , CWI
Paul Klint , CWI
Peter A. Boncz , CWI
Peter Grunwald , CWI
Peter Grünwald , CWI
Rob van der Mei , CWI
Robert D. van der Mei , CWI
Robert van Liere , CWI
Roeland M. H. Merks , CWI
Roeland Merks , CWI
Ronald Cramer , CWI
Ronald de Wolf , CWI
Sander M. Bohte , CWI
Serge Fehr , CWI
Stefan Manegold , CWI
Steven Pemberton , CWI
Tijs van der Storm , CWI
Adam Wierman , California Institute of Technology
Alain J. Martin , California Institute of Technology
Alan H. Barr , California Institute of Technology
Chris Umans , California Institute of Technology
Christopher Umans , California Institute of Technology
Erik Winfree , California Institute of Technology
Joel A. Tropp , California Institute of Technology
Leonard J. Schulman , California Institute of Technology
Mathieu Desbrun , California Institute of Technology
Peter Schröder , California Institute of Technology
Pietro Perona , California Institute of Technology
Steven H. Low , California Institute of Technology
Thomas Vidick , California Institute of Technology
Tracey Ho , California Institute of Technology
Venkat Chandrasekaran , California Institute of Technology
Yaser S. Abu-Mostafa , California Institute of Technology
Yisong Yue , California Institute of Technology
Anil Maheshwari , Carleton University
Anil Somayaji , Carleton University
B. John Oommen , Carleton University
David Mould , Carleton University
Doron Nussbaum , Carleton University
Douglas G. Howe , Carleton University
Dwight Deugo , Carleton University
Evangelos Kranakis , Carleton University
Frank Dehne , Carleton University
Frank K. H. A. Dehne , Carleton University
Jean-Pierre Corriveau , Carleton University
Jörg-Rüdiger Sack , Carleton University
Leopoldo E. Bertossi , Carleton University
Louis D. Nel , Carleton University
Mark Lanthier , Carleton University
Mengchi Liu , Carleton University
Michel Barbeau , Carleton University
Michiel H. M. Smid , Carleton University
Nicola Santoro , Carleton University
Oliver Matias van Kaick , Carleton University
Oliver van Kaick , Carleton University
Pat Morin , Carleton University
Paul C. van Oorschot , Carleton University
Robert Biddle , Carleton University
Sonia Chiasson , Carleton University
Tony White , Carleton University
Wilf R. LaLonde , Carleton University
Yuhong Guo , Carleton University
Aarti Singh , Carnegie Mellon University
Abhinav Gupta , Carnegie Mellon University
Alan W. Black , Carnegie Mellon University
Alessandro Acquisti , Carnegie Mellon University
Alex Waibel , Carnegie Mellon University
Alexander H. Waibel , Carnegie Mellon University
Alonzo Kelly , Carnegie Mellon University
Amy Ogan , Carnegie Mellon University
Andreas R. Pfenning , Carnegie Mellon University
Andrew Pavlo , Carnegie Mellon University
Andrew W. Moore 0001 , Carnegie Mellon University
André Platzer , Carnegie Mellon University
Andy Pavlo , Carnegie Mellon University
Aniket Kittur , Carnegie Mellon University
Anind Dey , Carnegie Mellon University
Anind K. Dey , Carnegie Mellon University
Anupam Datta , Carnegie Mellon University
Anupam Gupta , Carnegie Mellon University
Ariel D. Procaccia , Carnegie Mellon University
Barnabás Póczos , Carnegie Mellon University
Bernhard Haeupler , Carnegie Mellon University
Bhiksha Raj , Carnegie Mellon University
Bhiksha Ramakrishnan , Carnegie Mellon University
Bill Scherlis , Carnegie Mellon University
Bogdan Vasilescu , Carnegie Mellon University
Brad A. Myers , Carnegie Mellon University
Brandon Lucia , Carnegie Mellon University
Bruce H. Krogh , Carnegie Mellon University
Bruno Sinopoli , Carnegie Mellon University
Bryan Parno , Carnegie Mellon University
Carl Kingsford , Carnegie Mellon University
Carolyn Penstein Rosé , Carnegie Mellon University
Chinmay Eishan Kulkarni , Carnegie Mellon University
Chinmay Kulkarni , Carnegie Mellon University
Chris Harrison , Carnegie Mellon University
Christian Kästner , Carnegie Mellon University
Christopher G. Atkeson , Carnegie Mellon University
Christopher James Langmead , Carnegie Mellon University
Christos Faloutsos , Carnegie Mellon University
Claire Le Goues , Carnegie Mellon University
Dabbala Rajagopal Reddy , Carnegie Mellon University
Dana S. Scott , Carnegie Mellon University
Daniel Dominic Kaplan Sleator , Carnegie Mellon University
Daniel Dominic Sleator , Carnegie Mellon University
Daniel P. Siewiorek , Carnegie Mellon University
Dave Andersen , Carnegie Mellon University
David Brumley , Carnegie Mellon University
David G. Andersen , Carnegie Mellon University
David Garlan , Carnegie Mellon University
David Held , Carnegie Mellon University
David J. Mostow , Carnegie Mellon University
David P. Woodruff , Carnegie Mellon University
David R. O'Hallaron , Carnegie Mellon University
Deva Ramanan , Carnegie Mellon University
Diana Marculescu , Carnegie Mellon University
Douglas C. Sicker , Carnegie Mellon University
Drew Bagnell , Carnegie Mellon University
Edmund M. Clarke , Carnegie Mellon University
Eduard H. Hovy , Carnegie Mellon University
Eric Nyberg , Carnegie Mellon University
Eric P. Xing , Carnegie Mellon University
Eric Po Xing , Carnegie Mellon University
Farnam Jahanian , Carnegie Mellon University
Fei Fang , Carnegie Mellon University
Frank Pfenning , Carnegie Mellon University
Garth A. Gibson , Carnegie Mellon University
Garth Gibson , Carnegie Mellon University
Gary K. Fedder , Carnegie Mellon University
Gary L. Miller , Carnegie Mellon University
Geoff F. Kaufman , Carnegie Mellon University
Geoffrey J. Gordon , Carnegie Mellon University
Graham Neubig , Carnegie Mellon University
Greg Ganger , Carnegie Mellon University
Guy E. Blelloch , Carnegie Mellon University
Hartmut Geyer , Carnegie Mellon University
Howie Choset , Carnegie Mellon University
Igor Mordatch , Carnegie Mellon University
Illah R. Nourbakhsh , Carnegie Mellon University
Illah Reza Nourbakhsh , Carnegie Mellon University
Ioannis Gkioulekas , Carnegie Mellon University
J. Andrew Bagnell , Carnegie Mellon University
J. Zico Kolter , Carnegie Mellon University
Jack Mostow , Carnegie Mellon University
Jaime G. Carbonell , Carnegie Mellon University
James Andrew Bagnell , Carnegie Mellon University
James C. Hoe , Carnegie Mellon University
James D. Herbsleb , Carnegie Mellon University
James H. Morris , Carnegie Mellon University
James K. Baker , Carnegie Mellon University
James P. Callan , Carnegie Mellon University
Jamie Callan , Carnegie Mellon University
Jan Hoffmann 0002 , Carnegie Mellon University
Jason I. Hong , Carnegie Mellon University
Jean Yang , Carnegie Mellon University
Jeffrey P. Bigham , Carnegie Mellon University
Jeffrey Philip Bigham , Carnegie Mellon University
Jeremy Z. Kolter , Carnegie Mellon University
Jessica Hammer , Carnegie Mellon University
Jessica K. Hodgins , Carnegie Mellon University
Jian Ma , Carnegie Mellon University
Jodi Forlizzi , Carnegie Mellon University
Jodi L. Forlizzi , Carnegie Mellon University
John C. Stamper , Carnegie Mellon University
John Zimmerman , Carnegie Mellon University
Jonathan Aldrich , Carnegie Mellon University
Justine Cassell , Carnegie Mellon University
Justine Sherry , Carnegie Mellon University
K. V. Rashmi , Carnegie Mellon University
Karl Crary , Carnegie Mellon University
Katerina Fragkiadaki , Carnegie Mellon University
Kathleen M. Carley , Carnegie Mellon University
Kayvon Fatahalian , Carnegie Mellon University
Keenan Crane , Carnegie Mellon University
Kemal Oflazer , Carnegie Mellon University
Ken Koedinger , Carnegie Mellon University
Kenneth R. Koedinger , Carnegie Mellon University
Kiron K. Skinner , Carnegie Mellon University
Korlakai Vinayak Rashmi , Carnegie Mellon University
Laura A. Dabbish , Carnegie Mellon University
Laura Dabbish , Carnegie Mellon University
Lenore Blum , Carnegie Mellon University
Lorrie Faith Cranor , Carnegie Mellon University
Louis-Philippe Morency , Carnegie Mellon University
Luis von Ahn , Carnegie Mellon University
Lujo Bauer , Carnegie Mellon University
M. Satyanarayanan , Carnegie Mellon University
Mahadev Satyanarayanan , Carnegie Mellon University
Manuel Blum , Carnegie Mellon University
Manuela M. Veloso , Carnegie Mellon University
Maria-Florina Balcan , Carnegie Mellon University
Maria-Florina Popa , Carnegie Mellon University
Martial Hebert , Carnegie Mellon University
Mary Shaw , Carnegie Mellon University
Matt Fredrikson , Carnegie Mellon University
Matthew Fredrikson , Carnegie Mellon University
Matthew T. Mason , Carnegie Mellon University
Mayank Goel , Carnegie Mellon University
Michael A. Erdmann , Carnegie Mellon University
Michael I. Shamos , Carnegie Mellon University
Michael Ian Shamos , Carnegie Mellon University
Mor Harchol-Balter , Carnegie Mellon University
Nancy S. Pollard , Carnegie Mellon University
Nathan Beckmann , Carnegie Mellon University
Nihar B. Shah , Carnegie Mellon University
Niki Kittur , Carnegie Mellon University
Norman M. Sadeh , Carnegie Mellon University
Peter Steenkiste , Carnegie Mellon University
Phillip B. Gibbons , Carnegie Mellon University
Pradeep Ravikumar , Carnegie Mellon University
Priya Narasimhan , Carnegie Mellon University
Radu Marculescu , Carnegie Mellon University
Ragunathan Rajkumar , Carnegie Mellon University
Raj Rajkumar , Carnegie Mellon University
Raj Reddy , Carnegie Mellon University
Randal E. Bryant , Carnegie Mellon University
Red Whittaker , Carnegie Mellon University
Richard M. Stern , Carnegie Mellon University
Robert E. Kraut , Carnegie Mellon University
Robert F. Murphy , Carnegie Mellon University
Robert Harper 0001 , Carnegie Mellon University
Robert Kraut , Carnegie Mellon University
Roger B. Dannenberg , Carnegie Mellon University
Ronald Rosenfeld , Carnegie Mellon University
Roni Rosenfeld , Carnegie Mellon University
Roy Maxion , Carnegie Mellon University
Ruslan Salakhutdinov , Carnegie Mellon University
Ryan O'Donnell , Carnegie Mellon University
Sara B. Kiesler , Carnegie Mellon University
Scott E. Hudson , Carnegie Mellon University
Seth Copen Goldstein , Carnegie Mellon University
Seyoung Kim , Carnegie Mellon University
Simon Lucey , Carnegie Mellon University
Srinivasa G. Narasimhan , Carnegie Mellon University
Srinivasan Seshan , Carnegie Mellon University
Stelian Coros , Carnegie Mellon University
Stephen Brookes , Carnegie Mellon University
Stephen D. Brookes , Carnegie Mellon University
Steven Rudich , Carnegie Mellon University
Subra Suresh , Carnegie Mellon University
Tai Sing Lee , Carnegie Mellon University
Takeo Kanade , Carnegie Mellon University
Taylor Berg-Kirkpatrick , Carnegie Mellon University
Todd C. Mowry , Carnegie Mellon University
Tom M. Mitchell , Carnegie Mellon University
Tom Michael Mitchell , Carnegie Mellon University
Travis D. Breaux , Carnegie Mellon University
Tuomas Sandholm , Carnegie Mellon University
Umut A. Acar , Carnegie Mellon University
Venkatesan Guruswami , Carnegie Mellon University
Vincent A. W. M. M. Aleven , Carnegie Mellon University
Vincent Aleven , Carnegie Mellon University
Vipul Goyal , Carnegie Mellon University
Virgil D. Gligor , Carnegie Mellon University
Virgil Gligor , Carnegie Mellon University
Vyas Sekar , Carnegie Mellon University
William L. Scherlis , Carnegie Mellon University
William W. Cohen , Carnegie Mellon University
William Whittaker , Carnegie Mellon University
Yiming Yang , Carnegie Mellon University
Yong-Lae Park , Carnegie Mellon University
Yulia Tsvetkov , Carnegie Mellon University
Yuvraj Agarwal , Carnegie Mellon University
Ziv Bar-Joseph , Carnegie Mellon University
Andy Podgurski , Case Western Reserve University
Behnam Malakooti , Case Western Reserve University
Chris Fietkiewicz , Case Western Reserve University
Dan Hefetz , Case Western Reserve University
Francis L. Merat , Case Western Reserve University
Frank L. Merat , Case Western Reserve University
Gultekin Özsoyoglu , Case Western Reserve University
Harold S. Connamacher , Case Western Reserve University
Jing Li 0002 , Case Western Reserve University
Marc Buchner , Case Western Reserve University
Mehmet Koyutürk , Case Western Reserve University
Michael S. Lewicki , Case Western Reserve University
Soumya Ray , Case Western Reserve University
Vincenzo Liberatore , Case Western Reserve University
Wyatt S. Newman , Case Western Reserve University
Z. Meral Özsoyoglu , Case Western Reserve University
Zehra Meral Özsoyoglu , Case Western Reserve University
Ada Wai-Chee Fu , Chinese University of Hong Kong
Andrej Bogdanov , Chinese University of Hong Kong
Bei Yu , Chinese University of Hong Kong
Benjamin W. Wah , Chinese University of Hong Kong
Benjamin Wan-Sang Wah , Chinese University of Hong Kong
Chi-Wing Fu , Chinese University of Hong Kong
Eric Lo , Chinese University of Hong Kong
Evangeline F. Y. Young , Chinese University of Hong Kong
F. Y. Young , Chinese University of Hong Kong
Hanqiu Sun , Chinese University of Hong Kong
Ho-fung Leung , Chinese University of Hong Kong
Irwin King , Chinese University of Hong Kong
J. H. M. Lee , Chinese University of Hong Kong
James Cheng , Chinese University of Hong Kong
Jeffrey Xu Yu , Chinese University of Hong Kong
Jiaya Jia , Chinese University of Hong Kong
Jimmy Ho-Man Lee , Chinese University of Hong Kong
John C. S. Lui , Chinese University of Hong Kong
John Chi-Shing Lui , Chinese University of Hong Kong
Kevin Y. Yip , Chinese University of Hong Kong
Kin Hong Wong , Chinese University of Hong Kong
Kin-hong Wong , Chinese University of Hong Kong
Kwong-Sak Leung , Chinese University of Hong Kong
Lai-Wan Chan , Chinese University of Hong Kong
Laiwan Chan , Chinese University of Hong Kong
Lei Xu 0001 , Chinese University of Hong Kong
Leizhen Cai , Chinese University of Hong Kong
Man Hon Wong , Chinese University of Hong Kong
Michael R. Lyu , Chinese University of Hong Kong
Michael Rung-Tsong Lyu , Chinese University of Hong Kong
Patrick P. C. Lee , Chinese University of Hong Kong
Patrick Pak-Ching Lee , Chinese University of Hong Kong
Phillip Chi-Wing Fu , Chinese University of Hong Kong
Qiang Xu , Chinese University of Hong Kong
Shengyu Zhang , Chinese University of Hong Kong
Siu On Chan , Chinese University of Hong Kong
Siu-Hang Or , Chinese University of Hong Kong
Tak-Kei Lam , Chinese University of Hong Kong
Tien-Tsin Wong , Chinese University of Hong Kong
Xu Yu , Chinese University of Hong Kong
Yat Chiu Law , Chinese University of Hong Kong
Arthorn Luangsodsai , Chulalongkorn University
Chatchawit Aporntewan , Chulalongkorn University
Chidchanok Lursinsap , Chulalongkorn University
Dittaya Wanvarie , Chulalongkorn University
Jaruloj Eamsiri Chongstitvatana , Chulalongkorn University
Kitiporn Plaimas , Chulalongkorn University
Krung Sinapiromsaran , Chulalongkorn University
Nagul Cooharojananone , Chulalongkorn University
Pattarasinee Bhattarakosol , Chulalongkorn University
Peraphon Sophatsathit , Chulalongkorn University
Pornsiri Muenchaisri , Chulalongkorn University
Rajalida Lipikorn , Chulalongkorn University
Saranya Maneeroj , Chulalongkorn University
Somjai Boonsiri , Chulalongkorn University
Suchada Siripant , Chulalongkorn University
Suphakant Phimoltares , Chulalongkorn University
Alexander Herzog , Clemson University
Amy W. Apon , Clemson University
Andrew Robb , Clemson University
Andrew T. Duchowski , Clemson University
Bart P. Knijnenburg , Clemson University
Bart Piet Knijnenburg , Clemson University
Brian A. Malloy , Clemson University
Brian C. Dean , Clemson University
David Donar , Clemson University
Donald H. House , Clemson University
Eileen Kraemer , Clemson University
Eric Patterson , Clemson University
Feng Luo , Clemson University
Hongxin Hu , Clemson University
Ilya Safro , Clemson University
Jacob Sorber , Clemson University
James J. Martin , Clemson University
James P. Clements , Clemson University
James Wang , Clemson University
James Westall , Clemson University
Jerry Tessendorf , Clemson University
Jim Martin , Clemson University
John Mark Smotherman , Clemson University
John McGregor , Clemson University
Kelly Caine , Clemson University
Larry F. Hodges , Clemson University
Mark Smotherman , Clemson University
Murali Sitaraman , Clemson University
Pradip K. Srimani , Clemson University
Robert Geist , Clemson University
Rong Ge 0002 , Clemson University
Roy P. Pargas , Clemson University
Sabarish V. Babu , Clemson University
Sandra L. Mitchell , Clemson University
Sandra Mitchell Hedetniemi , Clemson University
Sekou L. Remy , Clemson University
Sekou Remy , Clemson University
Sophie Jörg , Clemson University
Victor B. Zordan , Clemson University
Wayne Goddard , Clemson University
Adwait Jog , College of William and Mary
Adwait Nadkarni , College of William and Mary
Andreas Stathopoulos , College of William and Mary
Bin Ren , College of William and Mary
Denys Poshyvanyk , College of William and Mary
Dmitry Evtyushkin , College of William and Mary
Evgenia Smirni , College of William and Mary
Gang Zhou , College of William and Mary
Peter Kemper , College of William and Mary
Phil Kearns , College of William and Mary
Pieter Peers , College of William and Mary
Qun Li , College of William and Mary
Robert Michael Lewis , College of William and Mary
Virginia Torczon , College of William and Mary
Weizhen Mao , College of William and Mary
Xiaojing Liao , College of William and Mary
Xu Liu , College of William and Mary
Zhenming Liu , College of William and Mary
Bo Wu 0002 , Colorado School of Mines
Chuan Yue , Colorado School of Mines
Dejun Yang , Colorado School of Mines
Dinesh Mehta , Colorado School of Mines
Dinesh P. Mehta , Colorado School of Mines
Hao Zhang 0011 , Colorado School of Mines
Hua Wang , Colorado School of Mines
Neil Dantam , Colorado School of Mines
Neil T. Dantam , Colorado School of Mines
Qi Han , Colorado School of Mines
Thomas Emrys Williams , Colorado School of Mines
Tom Williams 0001 , Colorado School of Mines
Tracy Camp , Colorado School of Mines
William A. Hoff , Colorado School of Mines
William Hoff , Colorado School of Mines
A. P. Wim Böhm , Colorado State University
Asa Ben-Hur , Colorado State University
Bruce A. Draper , Colorado State University
Charles W. Anderson , Colorado State University
Chris Wilcox , Colorado State University
Christos Papadopoulos , Colorado State University
Daniel Massey , Colorado State University
Darrell Whitley , Colorado State University
Hamid Reza Chitsaz , Colorado State University
Indrajit Ray , Colorado State University
Indrakshi Ray , Colorado State University
J. Ross Beveridge , Colorado State University
James M. Bieman , Colorado State University
L. Darrell Whitley , Colorado State University
Ross M. McConnell , Colorado State University
Sangmi Lee Pallickara , Colorado State University
Sanjay Rajopadhye , Colorado State University
Sanjay V. Rajopadhye , Colorado State University
Shrideep Pallickara , Colorado State University
Sudipto Ghosh , Colorado State University
Yashwant K. Malaiya , Colorado State University
Alexandr Andoni , Columbia University
Alfred V. Aho , Columbia University
Allison B. Lewko , Columbia University
Allison Bishop , Columbia University
Allison Bishop Lewko , Columbia University
Angelos D. Keromytis , Columbia University
Ansaf Salleb , Columbia University
Ansaf Salleb-Aouissi , Columbia University
Augustin Chaintreau , Columbia University
Changxi Zheng , Columbia University
Christos H. Papadimitriou , Columbia University
Christos Harilaos Papadimitriou , Columbia University
Cliff Stein , Columbia University
Clifford Stein , Columbia University
Dan Rubenstein , Columbia University
Daniel J. Hsu , Columbia University
David M. Blei , Columbia University
Eitan Grinspun , Columbia University
Ethan Katz-Bassett , Columbia University
Eugene Wu 0002 , Columbia University
Gail E. Kaiser , Columbia University
Henning Schulzrinne , Columbia University
Itsik Pe'er , Columbia University
Jason Nieh , Columbia University
John R. Kender , Columbia University
Julia Hirschberg , Columbia University
Junfeng Yang , Columbia University
Kathleen McKeown , Columbia University
Kathleen R. McKeown , Columbia University
Kenneth A. Ross , Columbia University
Luca P. Carloni , Columbia University
Luis Gravano , Columbia University
Martha A. Kim , Columbia University
Martha Mercaldi , Columbia University
Martha Mercaldi Kim , Columbia University
Michael Collins , Columbia University
Mihalis Yannakakis , Columbia University
Peter K. Allen , Columbia University
Peter N. Belhumeur , Columbia University
Rocco A. Servedio , Columbia University
Roxana Geambasu , Columbia University
Salvatore J. Stolfo , Columbia University
Shih-Fu Chang , Columbia University
Shree K. Nayar , Columbia University
Simha Sethumadhavan , Columbia University
Stephen A. Edwards , Columbia University
Steve Bellovin , Columbia University
Steven Feiner , Columbia University
Steven K. Feiner , Columbia University
Steven M. Bellovin , Columbia University
Steven M. Nowick , Columbia University
Suman Jana , Columbia University
Tal Malkin , Columbia University
Tony Jebara , Columbia University
Vishal Misra , Columbia University
Vladimir Vapnik , Columbia University
Xi Chen 0001 , Columbia University
Yaniv Erlich , Columbia University
Yechiam Yemini , Columbia University
Adam Krzyzak , Concordia University
Aiman Hanna , Concordia University
Bipin C. Desai , Concordia University
Brigitte Jaumard , Concordia University
Charalambos Poullis , Concordia University
Ching Yee Suen , Concordia University
Constantinos Constantinides , Concordia University
David K. Probst , Concordia University
Dhrubajyoti Goswami , Concordia University
Emad Shihab , Concordia University
Eusebius J. Doedel , Concordia University
Greg Butler , Concordia University
Gregory Butler , Concordia University
Gösta Grahne , Concordia University
Hovhannes Harutyunyan , Concordia University
Javad Sadri , Concordia University
Joey Paquet , Concordia University
Juergen Rilling , Concordia University
Lata Narayanan , Concordia University
Leila Kosseim , Concordia University
Marta Kersten-Oertel , Concordia University
Mohamed Taleb , Concordia University
Nancy Acemian , Concordia University
Nematollaah Shiri , Concordia University
Nikolaos Tsantalis , Concordia University
Nora Houari , Concordia University
Olga Ormandjieva , Concordia University
Peter C. Rigby , Concordia University
R. Jayakumar , Concordia University
Rajagopalan Jayakumar , Concordia University
René Witte , Concordia University
Sabine Bergler , Concordia University
Stan Klasa , Concordia University
Sudhir Mudur , Concordia University
Terry Fancott , Concordia University
Thomas G. Fevens , Concordia University
Tiberiu Popa , Concordia University
Tien D. Bui , Concordia University
Tien Dai Bui , Concordia University
Todd Eavis , Concordia University
Tristan Glatard , Concordia University
Volker Haarslev , Concordia University
Weiyi Shang , Concordia University
Yuhong Yan , Concordia University
Adrian Sampson , Cornell University
Alon Keinan , Cornell University
Amir Salman Avestimehr , Cornell University
Andrew C. Myers , Cornell University
Andrew Gordon Wilson , Cornell University
Anil Damle , Cornell University
Ari Juels , Cornell University
Arpita Ghosh , Cornell University
Bart Selman , Cornell University
Carla P. Gomes , Cornell University
Charles F. Van Loan , Cornell University
Charles Van Loan , Cornell University
Christina Delimitrou , Cornell University
Christopher Batten , Cornell University
Claire Cardie , Cornell University
Cristian Danescu-Niculescu-Mizil , Cornell University
Dan Cosley , Cornell University
Dan Huttenlocher , Cornell University
Daniel P. Huttenlocher , Cornell University
David Bindel , Cornell University
David H. Albonesi , Cornell University
David M. Mimno , Cornell University
David Mimno , Cornell University
David P. Williamson , Cornell University
David Shmoys , Cornell University
David Steurer , Cornell University
Deborah Estrin , Cornell University
Dexter Campbell Kozen , Cornell University
Dexter Kozen , Cornell University
Donald P. Greenberg , Cornell University
Elaine Runting Shi , Cornell University
Elaine Shi , Cornell University
Emin Gün Sirer , Cornell University
Erik Andersen , Cornell University
François Guimbretière , Cornell University
Fred B. Schneider , Cornell University
G. Edward Suh , Cornell University
Greg Morrisett , Cornell University
Hadas Kress-Gazit , Cornell University
Hakim Weatherspoon , Cornell University
Haym Hirsh , Cornell University
Immanuel Trummer , Cornell University
J. Gregory Morrisett , Cornell University
J. Nathan Foster , Cornell University
Jayadev Acharya , Cornell University
John E. Hopcroft , Cornell University
Jon M. Kleinberg , Cornell University
Joseph Y. Halpern , Cornell University
José F. Martínez , Cornell University
Karthik Sridharan , Cornell University
Kavita Bala , Cornell University
Ken Birman , Cornell University
Kenneth P. Birman , Cornell University
Kilian Q. Weinberger , Cornell University
Kirstin Peterson , Cornell University
Lillian Lee , Cornell University
Lorenzo Alvisi , Cornell University
Malte F. Jung , Cornell University
Malte Jung , Cornell University
Mor Naaman , Cornell University
Nate Foster , Cornell University
Nicola Dell , Cornell University
Nicola Lee Dell , Cornell University
Noah Snavely , Cornell University
Phoebe Sengers , Cornell University
Rachit Agarwal 0001 , Cornell University
Rafael Pass , Cornell University
Ramin Zabih , Cornell University
Robert D. Kleinberg , Cornell University
Robert Kleinberg , Cornell University
Robert L. Constable , Cornell University
Ron Brachman , Cornell University
Ronald J. Brachman , Cornell University
Ross A. Knepper , Cornell University
Ross Tate , Cornell University
Salman Avestimehr , Cornell University
Serge J. Belongie , Cornell University
Shiri Azenkot , Cornell University
Siddhartha Banerjee , Cornell University
Stephen R. Marschner , Cornell University
Steve Marschner , Cornell University
Tanzeem Choudhury , Cornell University
Thomas Ristenpart , Cornell University
Thorsten Joachims , Cornell University
Tsu-Han Chen , Cornell University
Tsuhan Chen , Cornell University
Vitaly Shmatikov , Cornell University
Yoav Artzi , Cornell University
Zhiru Zhang , Cornell University
Éva Tardos , Cornell University
Aditya Tatu , DAIICT
Amit Sengupta , DAIICT
Anish Mathuria , DAIICT
Asim Banerjee , DAIICT
Biswajit Mishra , DAIICT
Deepak K. Ghodgaonkar , DAIICT
Dipankar Nagchoudhuri , DAIICT
Gagan Garg , DAIICT
Hemant A. Patil , DAIICT
Jaideep Mulherkar , DAIICT
Kalyan Sasidhar , DAIICT
Laxminarayana S. Pillutla , DAIICT
Manik Lal Das , DAIICT
Manish Narwaria , DAIICT
Manjunath V. Joshi , DAIICT
Minal Bhise , DAIICT
Mukesh Tiwari , DAIICT
Naresh Jotwani , DAIICT
Pokhar Mal Jat , DAIICT
Prasenjit Majumder , DAIICT
Rahul Dubey , DAIICT
Rahul Muthu , DAIICT
Rajendra Mitharwal , DAIICT
Rajib Lochan Das , DAIICT
Ranendu Ghosh , DAIICT
Rutu Parekh , DAIICT
Sanjay Srivastava , DAIICT
Sanjeev Gupta , DAIICT
Saurabh Tiwari , DAIICT
Sourish Dasgupta , DAIICT
Suman K. Mitra , DAIICT
Yash Vasavada , DAIICT
Aasa Feragen , DIKU
Andrzej Filinski , DIKU
Christian Igel , DIKU
Christian Wulff-Nilsen , DIKU
Christina Lioma , DIKU
Cosmin E. Oancea , DIKU
Cosmin Eugen Oancea , DIKU
Erik Frøkjær , DIKU
Finn Kensing , DIKU
François Lauze , DIKU
Fritz Henglein , DIKU
Jakob Grue Simonsen , DIKU
Jean-Yves Moyen , DIKU
Jon Sporring , DIKU
Jorgen P. Bansler , DIKU
Jyrki Katajainen , DIKU
Jørgen P. Bansler , DIKU
Kasper Hornbæk , DIKU
Katarzyna Wac , DIKU
Ken Friis Larsen , DIKU
Kenny Erleben , DIKU
Kim Steenstrup Pedersen , DIKU
Klaus Marius Hansen , DIKU
Knud Henriksen , DIKU
Lauge Sørensen , DIKU
Mads Nielsen , DIKU
Marleen de Bruijne , DIKU
Martin Elsman , DIKU
Martin Lillholm , DIKU
Matthew G. Liptrot , DIKU
Mikkel Abrahamsen , DIKU
Mikkel R. Jakobsen , DIKU
Mikkel Rønne Jakobsen , DIKU
Mikkel Thorup , DIKU
Naja L. Holten Møller , DIKU
Pawel Winter , DIKU
Pernille Bjørn , DIKU
Robert Glück , DIKU
Sebastian Boring , DIKU
Stefan Horst Sommer , DIKU
Stephen Alstrup , DIKU
Sune Darkner , DIKU
Søren Ingvor Olsen , DIKU
Tariq Andersen , DIKU
Tariq O. Andersen , DIKU
Tijs Slaats , DIKU
Torben Æ. Mogensen , DIKU
Torben Ægidius Mogensen , DIKU
Yevgeny Seldin , DIKU
Yvonne J. F. M. Jansen , DIKU
Yvonne Jansen , DIKU
A. Rau-Chaplin , Dalhousie University
Alex Brodsky , Dalhousie University
Alexander O. Brodsky , Dalhousie University
Bonnie MacKay , Dalhousie University
Carolyn R. Watters , Dalhousie University
Christian Blouin , Dalhousie University
Derek F. Reilly , Dalhousie University
Derek Reilly , Dalhousie University
Dirk Arnold , Dalhousie University
Evangelos E. Milios , Dalhousie University
Fernando Paulovich , Dalhousie University
Israat Haque , Dalhousie University
J. Blustein , Dalhousie University
James Fleming , Dalhousie University
Khurram Aziz , Dalhousie University
Kirstie Hawkey , Dalhousie University
Malcolm Heywood , Dalhousie University
Meng He , Dalhousie University
Michael McAllister , Dalhousie University
N. Kalyaniwalla , Dalhousie University
N. Zincir-Heywood , Dalhousie University
Norbert Zeh , Dalhousie University
Peter Bodorik , Dalhousie University
Qigang Gao , Dalhousie University
Raghav Sampangi , Dalhousie University
Raza Abidi , Dalhousie University
Rita Orji , Dalhousie University
Robert Beiko , Dalhousie University
Sampalli Srinivas , Dalhousie University
Srinivas Sampalli , Dalhousie University
Stan Matwin , Dalhousie University
Stephen Brooks , Dalhousie University
T. Trappenberg , Dalhousie University
Vlado Keselj , Dalhousie University
Amit Chakrabarti , Dartmouth College
Andrew T. Campbell , Dartmouth College
Chris Bailey-Kellogg , Dartmouth College
Christopher Bailey-Kellogg , Dartmouth College
Daniel N. Rockmore , Dartmouth College
David Kotz , Dartmouth College
Deeparnab Chakrabarty , Dartmouth College
Devin J. Balkcom , Dartmouth College
Emily Whiting , Dartmouth College
Gevorg Grigoryan , Dartmouth College
Hany Farid , Dartmouth College
Lorenzo Torresani , Dartmouth College
Lorie Loeb , Dartmouth College
Michael A. Casey , Dartmouth College
Peter M. Winkler , Dartmouth College
Peter Winkler , Dartmouth College
Prasad Jayanti , Dartmouth College
Qiang Liu , Dartmouth College
Robert L. (Scot) Drysdale III , Dartmouth College
Robert L. Drysdale III , Dartmouth College
Robert L. Scot Drysdale , Dartmouth College
Sean W. Smith , Dartmouth College
Sergey Bratus , Dartmouth College
Thomas H. Cormen , Dartmouth College
Wojciech Jarosz , Dartmouth College
Xia Zhou , Dartmouth College
Xing-Dong Yang , Dartmouth College
Ali Shokoufandeh , Drexel University
Bruce W. Char , Drexel University
Christopher W. Geib , Drexel University
Colin S. Gordon , Drexel University
Dario D. Salvucci , Drexel University
David E. Breen , Drexel University
Erin Solovey , Drexel University
Erin Treacy Solovey , Drexel University
Geoffrey Mainland , Drexel University
Jeffrey L. Popyack , Drexel University
Jeffrey Popyack , Drexel University
Jeremy Johnson , Drexel University
Julia Stoyanovich , Drexel University
Ko Nishino , Drexel University
M. Brian Blake , Drexel University
Rachel Greenstadt , Drexel University
Santi Ontañón , Drexel University
Santi Ontañón Villar , Drexel University
Santiago Ontañón , Drexel University
Spiros Mancoridis , Drexel University
Vasilis Gkatzelis , Drexel University
William C. Regli , Drexel University
Yuanfang Cai , Drexel University
A. Robert Calderbank , Duke University
Alexander J. Hartemink , Duke University
Alvin R. Lebeck , Duke University
Ashwin Machanavajjhala , Duke University
Bruce M. Maggs , Duke University
Bruce MacDowell Maggs , Duke University
Bruce Randall Donald , Duke University
Carlo Tomasi , Duke University
Debmalya Panigrahi , Duke University
Jeffrey S. Chase , Duke University
John H. Reif , Duke University
Jun Yang , Duke University
Kamesh Munagala , Duke University
Landon P. Cox , Duke University
M. V. N. Ashwin Kumar , Duke University
Pankaj K. Agarwal , Duke University
Pankaj Kumar Agarwal , Duke University
Ronald Parr , Duke University
Rong Ge 0001 , Duke University
Shivnath Babu , Duke University
Sudeepa Roy , Duke University
Vincent Conitzer , Duke University
Xiaobai Sun , Duke University
Xiaowei Yang , Duke University
Ailamaki Natassa , EPFL
Alain Wegmann , EPFL
Amin Shokrollahi , EPFL
Anastasia Ailamaki , EPFL
Anastassia Ailamaki , EPFL
Arjen K. Lenstra , EPFL
Babak Falsafi , EPFL
Bernard M. E. Moret , EPFL
Bixio Rimoldi , EPFL
Boi Faltings , EPFL
Bryan Ford , EPFL
Christoph Koch 0001 , EPFL
Edouard Bugnion , EPFL
Eduardo del Castillo-Sánchez , EPFL
Emre Telatar , EPFL
George Candea , EPFL
Giovanni De Micheli , EPFL
I. Emre Telatar , EPFL
James R. Larus , EPFL
Jean-Pierre Hubaux , EPFL
Jean-Yves Le Boudec , EPFL
Jeffrey Huang , EPFL
Jeffrey T.-J. Huang , EPFL
Jim R. Larus , EPFL
Joseph Sifakis , EPFL
Karl Aberer , EPFL
Katerina J. Argyraki , EPFL
Marcel Salathé , EPFL
Mark Pauly , EPFL
Markus Pauly , EPFL
Martin Jaggi , EPFL
Martin Odersky , EPFL
Martin Vetterli , EPFL
Matthias Grossglauser , EPFL
Michael C. Gastpar , EPFL
Michael Gastpar , EPFL
Michael Kapralov , EPFL
Mikhail Kapralov , EPFL
Mohammad Amin Shokrollahi , EPFL
Nisheeth K. Vishnoi , EPFL
Ola Svensson , EPFL
Paolo Ienne , EPFL
Pascal Fua , EPFL
Patrick Thiran , EPFL
Pierre Dillenbourg , EPFL
Rachid Guerraoui , EPFL
Roger D. Hersch , EPFL
Roger David Hersch , EPFL
Rüdiger L. Urbanke , EPFL
Sabine Süsstrunk , EPFL
Serge Vaudenay , EPFL
Viktor Kuncak , EPFL
Wenzel Jakob , EPFL
Willy Zwaenepoel , EPFL
Wulfram Gerstner , EPFL
Adrian Perrig , ETH Zurich
Andreas Krause 0001 , ETH Zurich
Angelika Steger , ETH Zurich
Ankit Singla , ETH Zurich
Bernd Gärtner , ETH Zurich
Ce Zhang , ETH Zurich
David A. Basin , ETH Zurich
Donald Kossmann , ETH Zurich
Emo Welzl , ETH Zurich
Friedmann Mattern , ETH Zurich
Gunnar Rätsch , ETH Zurich
Gustavo Alonso , ETH Zurich
Joachim M. Buhmann , ETH Zurich
Juraj Hromkovic , ETH Zurich
Marc Pollefeys , ETH Zurich
Markus H. Gross , ETH Zurich
Markus Püschel , ETH Zurich
Martin T. Vechev , ETH Zurich
Mohsen Ghaffari , ETH Zurich
Moira C. Norrie , ETH Zurich
Olga Sorkine , ETH Zurich
Olga Sorkine-Hornung , ETH Zurich
Onur Mutlu , ETH Zurich
Otmar Hilliges , ETH Zurich
Peter Arbenz , ETH Zurich
Peter Müller 0001 , ETH Zurich
Peter Widmayer , ETH Zurich
Srdjan Capkun , ETH Zurich
Thomas Hofmann , ETH Zurich
Thomas Holenstein , ETH Zurich
Thomas R. Gross , ETH Zurich
Timothy Roscoe , ETH Zurich
Torsten Hoefler , ETH Zurich
Torsten Höfler , ETH Zurich
Ueli M. Maurer , ETH Zurich
Ueli Maurer , ETH Zurich
Albert Cohen 0001 , Ecole Normale Superieure
Alexandre d'Aspremont , Ecole Normale Superieure
Ana Busic , Ecole Normale Superieure
Anne Bouillard , Ecole Normale Superieure
Bartek Blaszczyszyn , Ecole Normale Superieure
Bartlomiej Blaszczyszyn , Ecole Normale Superieure
Cezara Dragoi , Ecole Normale Superieure
Claire Kenyon-Mathieu , Ecole Normale Superieure
Claire Mathieu , Ecole Normale Superieure
Céline Chevalier , Ecole Normale Superieure
Damien Vergnaud , Ecole Normale Superieure
David Naccache , Ecole Normale Superieure
David Pointcheval , Ecole Normale Superieure
Deh Cac Can , Ecole Normale Superieure
Duong Hieu Phan , Ecole Normale Superieure
Francesco Zappa Nardelli , Ecole Normale Superieure
Francis R. Bach , Ecole Normale Superieure
Francois Berenger , Ecole Normale Superieure
François Baccelli , Ecole Normale Superieure
Georg Fuchsbauer , Ecole Normale Superieure
Gilles Wainrib , Ecole Normale Superieure
Hoeteck Wee , Ecole Normale Superieure
Ivan Laptev , Ecole Normale Superieure
Jacques Stern , Ecole Normale Superieure
Jean Ponce , Ecole Normale Superieure
Jean Vuillemin , Ecole Normale Superieure
Josef Sivic , Ecole Normale Superieure
Jérôme Feret , Ecole Normale Superieure
Marc Lelarge , Ecole Normale Superieure
Marc Pouzet , Ecole Normale Superieure
Michel Abdalla , Ecole Normale Superieure
Phong Nguyen , Ecole Normale Superieure
Stéphane Mallat , Ecole Normale Superieure
Timothy Bourke , Ecole Normale Superieure
Vincent Danos , Ecole Normale Superieure
Xavier Rival , Ecole Normale Superieure
Zhentao Li , Ecole Normale Superieure
Éric Colin de Verdière , Ecole Normale Superieure
Alain Finkel , Ecole Normale Superieure de Cachan
Benedikt Bollig , Ecole Normale Superieure de Cachan
Claudine Picaronny , Ecole Normale Superieure de Cachan
David Baelde , Ecole Normale Superieure de Cachan
Dietmar Berwanger , Ecole Normale Superieure de Cachan
Frédéric Blanqui , Ecole Normale Superieure de Cachan
Gilles Dowek , Ecole Normale Superieure de Cachan
Hubert Comon , Ecole Normale Superieure de Cachan
Hubert Comon-Lundh , Ecole Normale Superieure de Cachan
Jean Goubault , Ecole Normale Superieure de Cachan
Jean Goubault-Larrecq , Ecole Normale Superieure de Cachan
Laurent Doyen 0001 , Ecole Normale Superieure de Cachan
Laurent Fribourg , Ecole Normale Superieure de Cachan
Luc Segoufin , Ecole Normale Superieure de Cachan
Michel Bidoit , Ecole Normale Superieure de Cachan
Nicolas Markey , Ecole Normale Superieure de Cachan
Patricia Bouyer , Ecole Normale Superieure de Cachan
Patricia Bouyer-Decitre , Ecole Normale Superieure de Cachan
Paul Gastin , Ecole Normale Superieure de Cachan
Philippe Schnoebelen , Ecole Normale Superieure de Cachan
Serge Abiteboul , Ecole Normale Superieure de Cachan
Serge Haddad , Ecole Normale Superieure de Cachan
Stefan Göller , Ecole Normale Superieure de Cachan
Stefan Haar , Ecole Normale Superieure de Cachan
Stefan Schwoon , Ecole Normale Superieure de Cachan
Stéphane Demri , Ecole Normale Superieure de Cachan
Stéphanie Delaune , Ecole Normale Superieure de Cachan
Sylvain Schmitz , Ecole Normale Superieure de Cachan
Thomas Chatain , Ecole Normale Superieure de Cachan
Étienne Lozes , Ecole Normale Superieure de Cachan
Adrien Basso-Blandin , Ecole Normale Superieure de Lyon
Alain Darte , Ecole Normale Superieure de Lyon
Anne Benoit , Ecole Normale Superieure de Lyon
Anthony Busson , Ecole Normale Superieure de Lyon
Anupam Das , Ecole Normale Superieure de Lyon
Arnaud Lefray , Ecole Normale Superieure de Lyon
Benoît Libert , Ecole Normale Superieure de Lyon
Bora Uçar , Ecole Normale Superieure de Lyon
Bruno Salvy , Ecole Normale Superieure de Lyon
Christian Pérez , Ecole Normale Superieure de Lyon
Christophe Alias , Ecole Normale Superieure de Lyon
Christophe Crespelle , Ecole Normale Superieure de Lyon
Claude-Pierre Jeannerod , Ecole Normale Superieure de Lyon
Clément Pernet , Ecole Normale Superieure de Lyon
Colin Riba , Ecole Normale Superieure de Lyon
Damien Stehlé , Ecole Normale Superieure de Lyon
Daniel Hirschkoff , Ecole Normale Superieure de Lyon
Denis Kuperberg , Ecole Normale Superieure de Lyon
Eddy Caron , Ecole Normale Superieure de Lyon
Emmanuel Beffara , Ecole Normale Superieure de Lyon
Eric Fleury , Ecole Normale Superieure de Lyon
Eric Thierry , Ecole Normale Superieure de Lyon
Fabien Laguillaumie , Ecole Normale Superieure de Lyon
Filippo Bonchi , Ecole Normale Superieure de Lyon
Frederic Desprez , Ecole Normale Superieure de Lyon
Frédéric Desprez , Ecole Normale Superieure de Lyon
Frédéric Prost , Ecole Normale Superieure de Lyon
Frédéric Suter , Ecole Normale Superieure de Lyon
Gilles Fedak , Ecole Normale Superieure de Lyon
Gilles Villard , Ecole Normale Superieure de Lyon
Guillaume Hanrot , Ecole Normale Superieure de Lyon
Hadrien Hours , Ecole Normale Superieure de Lyon
Hélène Coullon , Ecole Normale Superieure de Lyon
Jean-Bernard Stefani , Ecole Normale Superieure de Lyon
Jean-Christophe Mignot , Ecole Normale Superieure de Lyon
Jean-Michel Muller , Ecole Normale Superieure de Lyon
Jean-Patrick Gelas , Ecole Normale Superieure de Lyon
Jean-Yves L'Excellent , Ecole Normale Superieure de Lyon
Jinming Wen , Ecole Normale Superieure de Lyon
Jurriaan Rot , Ecole Normale Superieure de Lyon
Laure Daviaud , Ecole Normale Superieure de Lyon
Laure Gonnord , Ecole Normale Superieure de Lyon
Laurent Lefèvre , Ecole Normale Superieure de Lyon
Laurent Thévenoux , Ecole Normale Superieure de Lyon
Lionel Morel , Ecole Normale Superieure de Lyon
Lionel Robert Morel , Ecole Normale Superieure de Lyon
Loris Marchal , Ecole Normale Superieure de Lyon
Marie Durand , Ecole Normale Superieure de Lyon
Matias David Lee , Ecole Normale Superieure de Lyon
Matteo Mio , Ecole Normale Superieure de Lyon
Matthieu Imbert , Ecole Normale Superieure de Lyon
Michaël Rao , Ecole Normale Superieure de Lyon
Márton Karsai , Ecole Normale Superieure de Lyon
Natacha Portier , Ecole Normale Superieure de Lyon
Nathalie Revol , Ecole Normale Superieure de Lyon
Nicolas Brisebarre , Ecole Normale Superieure de Lyon
Nicolas Louvet , Ecole Normale Superieure de Lyon
Nicolas Trotignon , Ecole Normale Superieure de Lyon
Olga Kupriianova , Ecole Normale Superieure de Lyon
Olivier Glück , Ecole Normale Superieure de Lyon
Olivier Laurent , Ecole Normale Superieure de Lyon
Omar Fawzi , Ecole Normale Superieure de Lyon
Paola Boito , Ecole Normale Superieure de Lyon
Pascal Koiran , Ecole Normale Superieure de Lyon
Patrick Baillot , Ecole Normale Superieure de Lyon
Patrick Gros , Ecole Normale Superieure de Lyon
Paul Feautrier , Ecole Normale Superieure de Lyon
Paulo Goncalves , Ecole Normale Superieure de Lyon
Philippe Nain , Ecole Normale Superieure de Lyon
Pierre Clairambault , Ecole Normale Superieure de Lyon
Pierre Lescanne , Ecole Normale Superieure de Lyon
Russ Harmer , Ecole Normale Superieure de Lyon
Russell Harmer , Ecole Normale Superieure de Lyon
S. A. Puzynina , Ecole Normale Superieure de Lyon
Sanjay Bhattacherjee , Ecole Normale Superieure de Lyon
Serge Torres , Ecole Normale Superieure de Lyon
Shi Bai , Ecole Normale Superieure de Lyon
Simon Delamare , Ecole Normale Superieure de Lyon
Stéphan Thomassé , Ecole Normale Superieure de Lyon
Svetlana Puzynina , Ecole Normale Superieure de Lyon
Tereza Klimosova , Ecole Normale Superieure de Lyon
Theo Mary , Ecole Normale Superieure de Lyon
Thierry Gautier , Ecole Normale Superieure de Lyon
Thomas Begin , Ecole Normale Superieure de Lyon
Tomofumi Yuki , Ecole Normale Superieure de Lyon
Vincent Lefèvre , Ecole Normale Superieure de Lyon
Waruna Ranasinghe , Ecole Normale Superieure de Lyon
Weiqiang Wen , Ecole Normale Superieure de Lyon
Yongjun Liao , Ecole Normale Superieure de Lyon
Yves Caniou , Ecole Normale Superieure de Lyon
Yves Robert , Ecole Normale Superieure de Lyon
Yves-Stan Le Cornec , Ecole Normale Superieure de Lyon
Alessandro Veneziani , Emory University
Andrew R. Post , Emory University
Avani Wildani , Emory University
Davide Fossati , Emory University
Dwight Duffus , Emory University
Eugene Agichtein , Emory University
Gari D. Clifford , Emory University
James G. Nagy , Emory University
James J. Lu , Emory University
Jinho D. Choi , Emory University
Joyce C. Ho , Emory University
Lars Ruthotto , Emory University
Lee A. D. Cooper , Emory University
Li Xiong 0001 , Emory University
Michelangelo Grigni , Emory University
Michele Benzi , Emory University
Ronald J. Gould , Emory University
Shamim Nemati , Emory University
Shun Yan Cheung , Emory University
Vaidy S. Sunderam , Emory University
Vojtech Rödl , Emory University
Ymir Vigfusson , Emory University
Zhaohui S. Qin , Emory University
Adrian Nistor , Florida State University
An-I Andy Wang , Florida State University
An-I Wang , Florida State University
Ashok Srinivasan , Florida State University
Daniel Schwartz , Florida State University
David B. Whalley , Florida State University
Gary Tyson , Florida State University
Jie Yang 0003 , Florida State University
Lois Wright Hawkes , Florida State University
Michael Mascagni , Florida State University
Mike Burmester , Florida State University
Peixiang Zhao , Florida State University
Piyush Kumar , Florida State University
Robert A. van Engelen , Florida State University
Robert van Engelen , Florida State University
Sonia Haiduc , Florida State University
Sudhir Aggarwal , Florida State University
Weikuan Yu , Florida State University
Xin Yuan , Florida State University
Xiuwen Liu , Florida State University
Zhenghao Zhang , Florida State University
Zhenhai Duan , Florida State University
Zhi Wang 0004 , Florida State University
A. Jefferson Offutt , George Mason University
Alexander Brodsky , George Mason University
Amarda Shehu , George Mason University
Amihai Motro , George Mason University
Angelos Stavrou , George Mason University
Arun K. Sood , George Mason University
Arun Sood , George Mason University
Carlotta Domeniconi , George Mason University
Dana Richards , George Mason University
Dana S. Richards , George Mason University
Daniel A. Menascé , George Mason University
Daniel Barbará , George Mason University
Duminda Wijesekera , George Mason University
Elizabeth L. White , George Mason University
Fei Li , George Mason University
Foteini Baldimtsi , George Mason University
Gheorghe Tecuci , George Mason University
Hakan Aydin , George Mason University
Harry Wechsler , George Mason University
Hassan Gomaa , George Mason University
Houman Homayoun , George Mason University
Huzefa Rangwala , George Mason University
J. Mark Pullen , George Mason University
Jan M. Allbeck , George Mason University
Jana Kosecka , George Mason University
Jana Kosecká , George Mason University
Jeff Offutt , George Mason University
Jessica Lin 0001 , George Mason University
Jim X. Chen , George Mason University
John Mark Pullen , George Mason University
Jonathan Bell 0001 , George Mason University
Jyh-Ming Lien , George Mason University
Kai Zeng 0002 , George Mason University
Kenneth A. De Jong , George Mason University
Larry Kerschberg , George Mason University
Parth H. Pathak , George Mason University
Paul Ammann , George Mason University
Pearl Y. Wang , George Mason University
Qi Wei , George Mason University
Robert Simon , George Mason University
S. Dov Gordon , George Mason University
Sanjeev Setia , George Mason University
Sean Luke , George Mason University
Song Min Kim , George Mason University
Songqing Chen , George Mason University
Thomas D. LaToza , George Mason University
Xinyuan Wang , George Mason University
Yotam I. Gingold , George Mason University
Yue Cheng , George Mason University
Zoran Duric , George Mason University
Abdou S. Youssef , George Washington University
Abdou Youssef , George Washington University
Bhagirath Narahari , George Washington University
Claire Monteleoni , George Washington University
Evan Drumwright , George Washington University
Evan M. Drumwright , George Washington University
Gabriel Parmer , George Washington University
Hyeong-Ah Choi , George Washington University
James K. Hahn , George Washington University
James Kwangjune Hahn , George Washington University
Mona T. Diab , George Washington University
Nan Zhang 0004 , George Washington University
Poorvi L. Vora , George Washington University
Rachelle S. Heller , George Washington University
Rahul Simha , George Washington University
Robert Pless , George Washington University
Shmuel Rotenstreich , George Washington University
Timothy Wood , George Washington University
Xiuzhen Cheng , George Washington University
Adam O'Neill , Georgetown University
Bala Kalyanasundaram , Georgetown University
Calvin C. Newport , Georgetown University
Calvin Newport , Georgetown University
Clay Shields , Georgetown University
Der-Chen Chang , Georgetown University
Evan Barba , Georgetown University
Grace Hui Yang , Georgetown University
Hui Yang 0001 , Georgetown University
J. Montgomery , Georgetown University
Jeremy T. Fineman , Georgetown University
Justin Thaler , Georgetown University
Lisa Singh , Georgetown University
Mahe Velauthapillai , Georgetown University
Mahendran Velauthapillai , Georgetown University
Marcus A. Maloof , Georgetown University
Micah Sherr , Georgetown University
Nathan Schneider , Georgetown University
Nazli Goharian , Georgetown University
Ophir Frieder , Georgetown University
Richard Squier , Georgetown University
Wenchao Zhou , Georgetown University
Aaron Bobick , Georgia Institute of Technology
Aaron F. Bobick , Georgia Institute of Technology
Ada Gavrilovska , Georgia Institute of Technology
Alessandro Orso , Georgia Institute of Technology
Alex Endert , Georgia Institute of Technology
Alexander Endert , Georgia Institute of Technology
Alexander G. Gray , Georgia Institute of Technology
Alexandra Boldyreva , Georgia Institute of Technology
Amy Bruckman , Georgia Institute of Technology
Amy S. Bruckman , Georgia Institute of Technology
Andrea Lockerd , Georgia Institute of Technology
Andrea Lockerd Thomaz , Georgia Institute of Technology
Andrea Thomaz , Georgia Institute of Technology
Annie I. Antón , Georgia Institute of Technology
Ashok K. Goel , Georgia Institute of Technology
Beki Grinter , Georgia Institute of Technology
Betsy James DiSalvo , Georgia Institute of Technology
Bistra Dilkina , Georgia Institute of Technology
Bistra N. Dilkina , Georgia Institute of Technology
Blair MacIntyre , Georgia Institute of Technology
Bruce N. Walker , Georgia Institute of Technology
Byron Boots , Georgia Institute of Technology
C. Karen Liu , Georgia Institute of Technology
Calton Pu , Georgia Institute of Technology
Charles L. Isbell , Georgia Institute of Technology
Charles Lee Isbell Jr. , Georgia Institute of Technology
Charles M. Eastman , Georgia Institute of Technology
Colin Potts , Georgia Institute of Technology
Concettina Guerra , Georgia Institute of Technology
Constantine Dovrolis , Georgia Institute of Technology
Constantinos Dovrolis , Georgia Institute of Technology
Dana Randall , Georgia Institute of Technology
David A. Bader , Georgia Institute of Technology
Devi Parikh , Georgia Institute of Technology
Duen Horng (Polo) Chau , Georgia Institute of Technology
Duen Horng Chau , Georgia Institute of Technology
Edmond Chow , Georgia Institute of Technology
Edward Omiecinski , Georgia Institute of Technology
Elizabeth D. Mynatt , Georgia Institute of Technology
Ellen W. Zegura , Georgia Institute of Technology
Ellen Yi-Luen Do , Georgia Institute of Technology
Eric Gilbert , Georgia Institute of Technology
Eric Vigoda , Georgia Institute of Technology
Greg Turk , Georgia Institute of Technology
Gregory D. Abowd , Georgia Institute of Technology
H. Venkateswaran , Georgia Institute of Technology
Haesun Park , Georgia Institute of Technology
Henrik Christensen , Georgia Institute of Technology
Hongyuan Zha , Georgia Institute of Technology
Hyesoon Kim , Georgia Institute of Technology
Irfan A. Essa , Georgia Institute of Technology
Jack Poulson , Georgia Institute of Technology
Jacob Eisenstein , Georgia Institute of Technology
James D. Foley , Georgia Institute of Technology
James Hays , Georgia Institute of Technology
James M. Rehg , Georgia Institute of Technology
James Matthew Rehg , Georgia Institute of Technology
Janet L. Kolodner , Georgia Institute of Technology
Jarek Rossignac , Georgia Institute of Technology
Jaroslaw R. Rossignac , Georgia Institute of Technology
Jimeng Sun , Georgia Institute of Technology
John T. Stasko , Georgia Institute of Technology
Jun Xu , Georgia Institute of Technology
Keith Edwards , Georgia Institute of Technology
Lance Fortnow , Georgia Institute of Technology
Lauren Wilcox , Georgia Institute of Technology
Le Song , Georgia Institute of Technology
Leo Mark , Georgia Institute of Technology
Ling Liu 0001 , Georgia Institute of Technology
Mark Guzdial , Georgia Institute of Technology
Mark J. Guzdial , Georgia Institute of Technology
Mark O. Riedl , Georgia Institute of Technology
Mark Owen Riedl , Georgia Institute of Technology
Mark Riedl , Georgia Institute of Technology
Melody M. Moore , Georgia Institute of Technology
Melody Moore Jackson , Georgia Institute of Technology
Merrick L. Furst , Georgia Institute of Technology
Michael L. Best , Georgia Institute of Technology
Milena Mihail , Georgia Institute of Technology
Milos Prvulovic , Georgia Institute of Technology
Mostafa H. Ammar , Georgia Institute of Technology
Munmun De Choudhury , Georgia Institute of Technology
Mustaque Ahamad , Georgia Institute of Technology
Nancy J. Nersessian , Georgia Institute of Technology
Prasad Tetali , Georgia Institute of Technology
Rahul C. Basole , Georgia Institute of Technology
Rebecca E. Grinter , Georgia Institute of Technology
Rich Vuduc , Georgia Institute of Technology
Richard A. DeMillo , Georgia Institute of Technology
Richard Fujimoto , Georgia Institute of Technology
Richard J. Lipton , Georgia Institute of Technology
Richard Jay Lipton , Georgia Institute of Technology
Richard M. Fujimoto , Georgia Institute of Technology
Richard Peng , Georgia Institute of Technology
Richard W. Vuduc , Georgia Institute of Technology
Ronald C. Arkin , Georgia Institute of Technology
Santosh Pande , Georgia Institute of Technology
Santosh Srinivas Vempala , Georgia Institute of Technology
Santosh Vempala , Georgia Institute of Technology
Sasha Boldyreva , Georgia Institute of Technology
Seymour E. Goodman , Georgia Institute of Technology
Shamkant B. Navathe , Georgia Institute of Technology
Sonia Chernova , Georgia Institute of Technology
Srinivas Aluru , Georgia Institute of Technology
T. E. Starner , Georgia Institute of Technology
Taesoo Kim , Georgia Institute of Technology
Thad E. Starner , Georgia Institute of Technology
Thad Starner , Georgia Institute of Technology
Thomas M. Conte , Georgia Institute of Technology
Tucker Balch , Georgia Institute of Technology
Tucker R. Balch , Georgia Institute of Technology
Umakishore Ramachandran , Georgia Institute of Technology
Vivek Sarkar , Georgia Institute of Technology
Wenke Lee , Georgia Institute of Technology
William R. Harris , Georgia Institute of Technology
Zvi Galil , Georgia Institute of Technology
Ümit V. Çatalyürek , Georgia Institute of Technology
Laurent Charlin , HEC Montreal
Alexander M. Rush , Harvard University
Barbara J. Grosz , Harvard University
Boaz Barak , Harvard University
David C. Parkes , Harvard University
David Cox , Harvard University
David M. Brooks , Harvard University
Eddie Kohler , Harvard University
Finale Doshi , Harvard University
Finale Doshi-Velez , Harvard University
H. T. Kung , Harvard University
Hanspeter Pfister , Harvard University
Harry R. Lewis , Harvard University
James W. Mickens , Harvard University
Jelani Nelson , Harvard University
Jim Waldo , Harvard University
Jonathan Zittrain , Harvard University
Krzysztof Gajos , Harvard University
Krzysztof Z. Gajos , Harvard University
Leslie G. Valiant , Harvard University
Madhu Sudan , Harvard University
Margo I. Seltzer , Harvard University
Margo Seltzer , Harvard University
Michael D. Smith , Harvard University
Michael M. Mitzenmacher , Harvard University
Michael Mitzenmacher , Harvard University
Michael O. Rabin , Harvard University
Michael Oser Rabin , Harvard University
Minlan Yu , Harvard University
Radhika Nagpal , Harvard University
Salil P. Vadhan , Harvard University
Scott Kuindersma , Harvard University
Stephen Chong , Harvard University
Steven J. Gortler , Harvard University
Stratos Idreos , Harvard University
Stuart M. Shieber , Harvard University
Susan A. Murphy , Harvard University
Yaron Singer , Harvard University
Yiling Chen , Harvard University
Alex Samorodnitsky , Hebrew University of Jerusalem
Ami Wiesel , Hebrew University of Jerusalem
Amit Zoran , Hebrew University of Jerusalem
Amnon Shashua , Hebrew University of Jerusalem
Ari Rappoport , Hebrew University of Jerusalem
Aviv Zohar , Hebrew University of Jerusalem
Dafna Shahaf , Hebrew University of Jerusalem
Dani Lischinski , Hebrew University of Jerusalem
Danny Dolev , Hebrew University of Jerusalem
Daphna Weinshall , Hebrew University of Jerusalem
David Hay , Hebrew University of Jerusalem
Dina Duhovny , Hebrew University of Jerusalem
Dina Schneidman-Duhovny , Hebrew University of Jerusalem
Dorit Aharonov , Hebrew University of Jerusalem
Dror G. Feitelson , Hebrew University of Jerusalem
Gil Segev , Hebrew University of Jerusalem
Guy Kindler , Hebrew University of Jerusalem
Jeffrey S. Rosenschein , Hebrew University of Jerusalem
Katrina Ligett , Hebrew University of Jerusalem
Leo Joskowicz , Hebrew University of Jerusalem
Matan Gavish , Hebrew University of Jerusalem
Michael Ben-Or , Hebrew University of Jerusalem
Michael Schapira , Hebrew University of Jerusalem
Michael Werman , Hebrew University of Jerusalem
Naftali Tishby , Hebrew University of Jerusalem
Nathan Linial , Hebrew University of Jerusalem
Nati Linial , Hebrew University of Jerusalem
Nir Friedman , Hebrew University of Jerusalem
Noam Nisan , Hebrew University of Jerusalem
Oded Schwartz , Hebrew University of Jerusalem
Omri Abend , Hebrew University of Jerusalem
Orna Kupferman , Hebrew University of Jerusalem
Raanan Fattal , Hebrew University of Jerusalem
Sara Cohen , Hebrew University of Jerusalem
Sara Shurin , Hebrew University of Jerusalem
Shai Shalev-Shwartz , Hebrew University of Jerusalem
Shmuel Peleg , Hebrew University of Jerusalem
Tommy Kaplan , Hebrew University of Jerusalem
Yair Bartal , Hebrew University of Jerusalem
Yair Weiss , Hebrew University of Jerusalem
Yehoshua Sagiv , Hebrew University of Jerusalem
Yuval Kochman , Hebrew University of Jerusalem
Yuval Rabani , Hebrew University of Jerusalem
Albert C. S. Chung , Hong Kong University of Science and Technology
Andrew B. Horner , Hong Kong University of Science and Technology
Bo Li 0001 , Hong Kong University of Science and Technology
Brahim Bensaou , Hong Kong University of Science and Technology
Brian Kan-Wing Mak , Hong Kong University of Science and Technology
Brian Mak , Hong Kong University of Science and Technology
Charles Zhang , Hong Kong University of Science and Technology
Chi-Keung Tang , Hong Kong University of Science and Technology
Chiew-Lan Tai , Hong Kong University of Science and Technology
Cunsheng Ding , Hong Kong University of Science and Technology
David Rossiter , Hong Kong University of Science and Technology
Dekai Wu , Hong Kong University of Science and Technology
Derick Wood , Hong Kong University of Science and Technology
Dik Lun Lee , Hong Kong University of Science and Technology
Dimitris Papadias , Hong Kong University of Science and Technology
Dimitris Papadopoulos , Hong Kong University of Science and Technology
Dit-Yan Yeung , Hong Kong University of Science and Technology
Fangzhen Lin , Hong Kong University of Science and Technology
Frederick H. Lochovsky , Hong Kong University of Science and Technology
Helen C. Shen , Hong Kong University of Science and Technology
Huamin Qu , Hong Kong University of Science and Technology
James T. Kwok , Hong Kong University of Science and Technology
James Tin-Yau Kwok , Hong Kong University of Science and Technology
Jogesh K. Muppala , Hong Kong University of Science and Technology
K. T. Tim Cheng , Hong Kong University of Science and Technology
Kai Chen 0005 , Hong Kong University of Science and Technology
Kaiyu Hang , Hong Kong University of Science and Technology
Ke Yi , Hong Kong University of Science and Technology
Kenneth Wai-Ting Leung , Hong Kong University of Science and Technology
Kwang-Ting Cheng , Hong Kong University of Science and Technology
Lei Chen 0002 , Hong Kong University of Science and Technology
Lionel M. Ni , Hong Kong University of Science and Technology
Lionel Ming-shuan Ni , Hong Kong University of Science and Technology
Long Quan , Hong Kong University of Science and Technology
Ming Liu 0001 , Hong Kong University of Science and Technology
Mordecai J. Golin , Hong Kong University of Science and Technology
Mounir Hamdi , Hong Kong University of Science and Technology
Nevin L. Zhang , Hong Kong University of Science and Technology
Nevin Lianwen Zhang , Hong Kong University of Science and Technology
Ngok Lam , Hong Kong University of Science and Technology
Pan Hui , Hong Kong University of Science and Technology
Pedro V. Sander , Hong Kong University of Science and Technology
Qiang Yang 0001 , Hong Kong University of Science and Technology
Qiong Luo , Hong Kong University of Science and Technology
Raymond Chi-Wing Wong , Hong Kong University of Science and Technology
Roland T. Chin , Hong Kong University of Science and Technology
S. C. Cheung , Hong Kong University of Science and Technology
S.-H. Gary Chan , Hong Kong University of Science and Technology
Shing-Chi Cheung , Hong Kong University of Science and Technology
Shueng-Han Gary Chan , Hong Kong University of Science and Technology
Siu-Wing Cheng , Hong Kong University of Science and Technology
Sunghun Kim 0001 , Hong Kong University of Science and Technology
Sunil Arya , Hong Kong University of Science and Technology
Ting-Chuen Pong , Hong Kong University of Science and Technology
Tony F. Chan , Hong Kong University of Science and Technology
Vincent Y. Shen , Hong Kong University of Science and Technology
Vincent Yun Shen , Hong Kong University of Science and Technology
Wei Wang 0030 , Hong Kong University of Science and Technology
Wilfred Ng , Hong Kong University of Science and Technology
Xiaojuan Ma , Hong Kong University of Science and Technology
Xin Li 0028 , Hong Kong University of Science and Technology
Yangqiu Song , Hong Kong University of Science and Technology
Amit Chattopadhyay , IIIT Bangalore
Ashish Choudhary , IIIT Bangalore
Ashish Choudhury , IIIT Bangalore
Balaji Parthasarathy , IIIT Bangalore
Chandrashekar Ramanathan , IIIT Bangalore
Chetan D. Parikh , IIIT Bangalore
Debabrata Das , IIIT Bangalore
Dinesh Babu J. , IIIT Bangalore
Dinesh Babu Jayagopi , IIIT Bangalore
G. N. Srinivasa Prasanna , IIIT Bangalore
G. Srinivasaraghavan , IIIT Bangalore
Gopalakrishnan Srinivasaraghavan , IIIT Bangalore
Janaki Srinivasan , IIIT Bangalore
JayPrakash Lalchandani , IIIT Bangalore
Jaya Sreevalsan Nair , IIIT Bangalore
Jyotsna Bapat , IIIT Bangalore
K. V. Dinesha , IIIT Bangalore
Madhav Rao , IIIT Bangalore
Manish Gupta 0001 , IIIT Bangalore
Neelam Sinha , IIIT Bangalore
Pradeesha Ashok , IIIT Bangalore
Preeti Mudliar , IIIT Bangalore
Sachit Rao , IIIT Bangalore
Shrisha Rao , IIIT Bangalore
Srinath R. Naidu , IIIT Bangalore
Srinath Srinivasa , IIIT Bangalore
Subhajit Sen , IIIT Bangalore
Sujit Kumar Chakrabarti , IIIT Bangalore
T. K. Srikanth , IIIT Bangalore
Tricha Anjali , IIIT Bangalore
V. N. Muralidhara , IIIT Bangalore
V. Ramasubramanian , IIIT Bangalore
V. Sridhar , IIIT Bangalore
A. V. Subramanyam , IIIT Delhi
Aman Parnami , IIIT Delhi
Amarjeet Singh 0001 , IIIT Delhi
Arun Balaji Buduru , IIIT Delhi
Chetan Arora 0001 , IIIT Delhi
Debajyoti Bera , IIIT Delhi
Debarka Sengupta , IIIT Delhi
Donghoon Chang , IIIT Delhi
Mayank Vatsa , IIIT Delhi
Mukulika Maity , IIIT Delhi
Ojaswa Sharma , IIIT Delhi
Pankaj Jalote , IIIT Delhi
Ponnurangam Kumaraguru , IIIT Delhi
Pushpendra Singh , IIIT Delhi
Rahul Purandare , IIIT Delhi
Rajiv Raman , IIIT Delhi
Rajiv Ratn Shah , IIIT Delhi
Richa Singh , IIIT Delhi
Saket Anand , IIIT Delhi
Sambuddho Chakravarty , IIIT Delhi
Tanmoy Chakraborty 0002 , IIIT Delhi
Vikram Goyal , IIIT Delhi
Vinayak Naik , IIIT Delhi
Vinayak S. Naik , IIIT Delhi
Vivek Kumar 0001 , IIIT Delhi
Abhishek Sarkar , IIIT Hyderabad
Anil Kumar Vuppala , IIIT Hyderabad
Anoop M. Namboodiri , IIIT Hyderabad
Ashok Kumar Das , IIIT Hyderabad
Avinash Sharma , IIIT Hyderabad
C. V. Jawahar , IIIT Hyderabad
Dipti Misra Sharma , IIIT Hyderabad
Garimella Rama Murthy , IIIT Hyderabad
Girish Varma , IIIT Hyderabad
Govindarajulu Regeti , IIIT Hyderabad
Jayanthi Sivaswamy , IIIT Hyderabad
K. Madhava Krishna , IIIT Hyderabad
K. S. Rajan , IIIT Hyderabad
K. Srinathan , IIIT Hyderabad
Kalluri R. Sarma , IIIT Hyderabad
Kamalakar Karlapalem , IIIT Hyderabad
Kannan Srinathan , IIIT Hyderabad
Kavita Vemuri , IIIT Hyderabad
Kishore Kothapalli , IIIT Hyderabad
Kishore Prahallad , IIIT Hyderabad
Krishnan Prasad , IIIT Hyderabad
Manish Shrivastava , IIIT Hyderabad
Moumita Patra , IIIT Hyderabad
Naresh Manwani , IIIT Hyderabad
Nita Parekh , IIIT Hyderabad
P. J. Narayanan , IIIT Hyderabad
P. Krishna Reddy , IIIT Hyderabad
P. Ubaidulla , IIIT Hyderabad
Pawan Kumar , IIIT Hyderabad
Polepalli Krishna Reddy , IIIT Hyderabad
Praveen Paruchuri , IIIT Hyderabad
Priyanka Srivastava , IIIT Hyderabad
R. K. Bagga , IIIT Hyderabad
Radhika Mamidi , IIIT Hyderabad
Raghu Reddy , IIIT Hyderabad
Raju S. Bapi , IIIT Hyderabad
Rama Murthy Garimella , IIIT Hyderabad
Ramanathan Subramanian , IIIT Hyderabad
Rambabu Kalla , IIIT Hyderabad
Ramesh Loganathan , IIIT Hyderabad
S. Bapi Raju , IIIT Hyderabad
S. Prahallad Kishore , IIIT Hyderabad
Sachin Chaudhari , IIIT Hyderabad
Sanjay Rawat 0001 , IIIT Hyderabad
Saswata Shannigrahi , IIIT Hyderabad
Shatrunjay Rawat , IIIT Hyderabad
Soma Paul , IIIT Hyderabad
Subramanian Ramanathan , IIIT Hyderabad
Sujit Gujar , IIIT Hyderabad
Suresh Purini , IIIT Hyderabad
Suryakanth V. Gangashetty , IIIT Hyderabad
Syed Azeemuddin , IIIT Hyderabad
Vasudeva Varma , IIIT Hyderabad
Venkatesh Choppella , IIIT Hyderabad
Vikram Pudi , IIIT Hyderabad
Vineet Gandhi , IIIT Hyderabad
Vishal Garg , IIIT Hyderabad
Y. Raghu Reddy , IIIT Hyderabad
Aditya Kanade , IISc Bangalore
Ambedkar Dukkipati , IISc Bangalore
Anand Louis , IISc Bangalore
Arnab Bhattacharyya , IISc Bangalore
Arpita Patra , IISc Bangalore
Bhavana Kanukurthi , IISc Bangalore
Chandan Saha 0001 , IISc Bangalore
Chiranjib Bhattacharyya , IISc Bangalore
Chiru Bhattacharyya , IISc Bangalore
Deepak D'Souza , IISc Bangalore
Dilip P. Patil , IISc Bangalore
Jayant R. Haritsa , IISc Bangalore
K. Gopinath , IISc Bangalore
Kanchi Gopinath , IISc Bangalore
L. Sunil Chandran , IISc Bangalore
M. Narasimha Murty , IISc Bangalore
Matthew J. Thazhuthaveetil , IISc Bangalore
Matthew Thazhuthaveetil , IISc Bangalore
Musti Narasimha Murty , IISc Bangalore
N. Viswanadham , IISc Bangalore
P. Vijay Kumar , IISc Bangalore
Partha P. Talukdar , IISc Bangalore
Partha Pratim Talukdar , IISc Bangalore
R. Govindarajan , IISc Bangalore
R.C. Hansdah , IISc Bangalore
Raghavan Komondoor , IISc Bangalore
Ramaswamy Govindarajan , IISc Bangalore
Sanjit Chatterjee , IISc Bangalore
Sathish Govindarajan , IISc Bangalore
Shalabh Bhatnagar , IISc Bangalore
Shirish K. Shevade , IISc Bangalore
Siddharth Barman , IISc Bangalore
Uday Bondhugula , IISc Bangalore
V. Susheela Devi , IISc Bangalore
Vijay Natarajan , IISc Bangalore
Vinod Ganapathy , IISc Bangalore
Y. Narahari , IISc Bangalore
Y.N. Srikant , IISc Bangalore
Yadati Narahari , IISc Bangalore
Amrita Chaturvedi , IIT (BHU) Varanasi
Anil Kumar Singh , IIT (BHU) Varanasi
Anil Kumar Tripathi , IIT (BHU) Varanasi
C. Ravindranath Chowdary , IIT (BHU) Varanasi
Hari Prabhat Gupta , IIT (BHU) Varanasi
K. Lakshmanan , IIT (BHU) Varanasi
Kaushal K. Shukla , IIT (BHU) Varanasi
R. B. Mishra , IIT (BHU) Varanasi
Rajeev Sangal , IIT (BHU) Varanasi
Ruchir Gupta , IIT (BHU) Varanasi
Sanjay Kumar Singh , IIT (BHU) Varanasi
Sukomal Pal , IIT (BHU) Varanasi
Tanima Dutta , IIT (BHU) Varanasi
Debi Prosad Dogra , IIT Bhubaneswar
Sudipta Saha , IIT Bhubaneswar
Abhiram G. Ranade , IIT Bombay
Abhiram Ranade , IIT Bombay
Ajit A. Diwan , IIT Bombay
Ajit Arvind Diwan , IIT Bombay
Ajit Rajwade , IIT Bombay
Amitabha Sanyal , IIT Bombay
Ashutosh Trivedi , IIT Bombay
Bernard L. Menezes , IIT Bombay
Bernard Menezes , IIT Bombay
Bharat Adsul , IIT Bombay
Bhaskaran Raman , IIT Bombay
Deepak B. Phatak , IIT Bombay
Dhananjay M. Dhamdhere , IIT Bombay
G. Sivakumar , IIT Bombay
Ganesh Ramakrishnan , IIT Bombay
J. Saketha Nath , IIT Bombay
Jagarlapudi Saketha Nath , IIT Bombay
Kameswari Chebrolu , IIT Bombay
Kavi Arya , IIT Bombay
Krithi Ramamritham , IIT Bombay
Manoj M. Prabhakaran , IIT Bombay
Manoj Prabhakaran , IIT Bombay
Milind A. Sohoni , IIT Bombay
Mythili Vutukuru , IIT Bombay
Nandlal L. Sarda , IIT Bombay
Nutan Limaye , IIT Bombay
Om P. Damani , IIT Bombay
Parag Chaudhuri , IIT Bombay
Preethi Jyothi , IIT Bombay
Puru Kulkarni , IIT Bombay
Purushottam Kulkarni , IIT Bombay
Pushpak Bhattacharya , IIT Bombay
Rushikesh Joshi , IIT Bombay
Rushikesh K. Joshi , IIT Bombay
S. Akshay , IIT Bombay
S. Sudarshan 0001 , IIT Bombay
Shankara Narayanan Krishna , IIT Bombay
Sharat Chandran , IIT Bombay
Shivaram Kalyanakrishnan , IIT Bombay
Siddhartha Chaudhuri , IIT Bombay
Soumen Chakrabarti , IIT Bombay
Sridhar Iyer , IIT Bombay
Sundar Vishwanathan , IIT Bombay
Sunita Sarawagi , IIT Bombay
Supratik Chakraborty , IIT Bombay
Supratim Biswas , IIT Bombay
Suyash P. Awate , IIT Bombay
Uday P. Khedker , IIT Bombay
Umesh Bellur , IIT Bombay
Varsha Apte , IIT Bombay
Aaditeshwar Seth , IIT Delhi
Amit Kumar 0001 , IIT Delhi
Amitabha Bagchi , IIT Delhi
Anshul Kumar , IIT Delhi
Huzur Saran , IIT Delhi
Kolin Paul , IIT Delhi
M. Balakrishnan , IIT Delhi
Mausam , IIT Delhi
Maya Ramanath , IIT Delhi
Naveen Garg , IIT Delhi
Parag Singla , IIT Delhi
Preeti Ranjan Panda , IIT Delhi
Prem K. Kalra , IIT Delhi
Prem Kumar Kalra , IIT Delhi
Ragesh Jaiswal , IIT Delhi
Rahul Garg , IIT Delhi
S. Arun-Kumar , IIT Delhi
Sandeep Sen , IIT Delhi
Sanjiva Prasad , IIT Delhi
Saroj Kaushik , IIT Delhi
Sayan Ranu , IIT Delhi
Smruti R. Sarangi , IIT Delhi
Smruti Sarangi , IIT Delhi
Sorav Bansal , IIT Delhi
Subhashis Banerjee , IIT Delhi
Subodh Kumar , IIT Delhi
Subodh Sharma , IIT Delhi
Subodh Vishnu Sharma , IIT Delhi
Vinay J. Ribeiro , IIT Delhi
Anirban Dasgupta 0001 , IIT Gandhinagar
Bireswar Das , IIT Gandhinagar
Dinesh Garg , IIT Gandhinagar
Krishna P. Miyapuram , IIT Gandhinagar
Manoj Gupta , IIT Gandhinagar
Manu Awasthi , IIT Gandhinagar
Neeldhara Misra , IIT Gandhinagar
Shanmuganathan Raman , IIT Gandhinagar
Souradyuti Paul , IIT Gandhinagar
Amit Awekar , IIT Guwahati
Arijit Sur , IIT Guwahati
Arnab Sarkar , IIT Guwahati
Aryabartta Sahu , IIT Guwahati
Ashish Anand , IIT Guwahati
Benny George Kenkireth , IIT Guwahati
Chandan Karfa , IIT Guwahati
Deepanjan Kesh , IIT Guwahati
Diganta Goswami , IIT Guwahati
Gautam Barua , IIT Guwahati
Hemangee K. Kapoor , IIT Guwahati
Jatindra Kumar Deka , IIT Guwahati
John Jose , IIT Guwahati
Pinaki Mitra , IIT Guwahati
Pradip K. Das , IIT Guwahati
Purandar Bhaduri , IIT Guwahati
Rajasekhar Inkulu , IIT Guwahati
Rashmi Dutta Baruah , IIT Guwahati
S. V. Rao , IIT Guwahati
Sajith Gopalan , IIT Guwahati
Samit Bhattacharya , IIT Guwahati
Sanasam Ranbir Singh , IIT Guwahati
Santosh Biswas , IIT Guwahati
Shivashankar B. Nair , IIT Guwahati
Sukumar Nandi , IIT Guwahati
Sushanta Karmakar , IIT Guwahati
T. Venkatesh , IIT Guwahati
V. Vijaya Saradhi , IIT Guwahati
A. Antony Franklin , IIT Hyderabad
Bheemarjuna Reddy Tamma , IIT Hyderabad
C. Krishna Mohan , IIT Hyderabad
Ch. Sobhan Babu , IIT Hyderabad
Chalavadi Krishna Mohan , IIT Hyderabad
Kotaro Kataoka , IIT Hyderabad
M. V. Panduranga Rao , IIT Hyderabad
Manish Singh , IIT Hyderabad
Manohar Kaul , IIT Hyderabad
Manu Kaul , IIT Hyderabad
Maunendra Sankar Desarkar , IIT Hyderabad
N. R. Aravind , IIT Hyderabad
P. K. Srijith , IIT Hyderabad
Ramakrishna Upadrasta , IIT Hyderabad
Sathya Peri , IIT Hyderabad
Saurabh Joshi 0001 , IIT Hyderabad
Sparsh Mittal , IIT Hyderabad
Subrahmanyam Kalyanasundaram , IIT Hyderabad
Tamma Bheemarjuna Reddy , IIT Hyderabad
U. Ramakrishna , IIT Hyderabad
Vineeth N Balasubramanian , IIT Hyderabad
Vineeth N. Balasubramanian , IIT Hyderabad
Vineeth Nallure Balasubramanian , IIT Hyderabad
Abhishek Srivastava , IIT Indore
Anirban Sengupta , IIT Indore
Aruna Tiwari , IIT Indore
Bodhisatwa Mazumdar , IIT Indore
Gourinath Banda , IIT Indore
Kapil Ahuja , IIT Indore
Narendra S. Chaudhari , IIT Indore
Neminath Hubballi , IIT Indore
Somnath Dey , IIT Indore
Surya Prakash , IIT Indore
Anil Shukla , IIT Jodhpur
Aritra Banik , IIT Jodhpur
Chiranjoy Chattopadhyay , IIT Jodhpur
Gaurav Harit , IIT Jodhpur
Manas Khatua , IIT Jodhpur
Venkataramana Badarla , IIT Jodhpur
Ajai Jain , IIT Kanpur
Amey Karkare , IIT Kanpur
Amitabha Mukerjee , IIT Kanpur
Anil Seth , IIT Kanpur
Arnab Bhattacharya 0001 , IIT Kanpur
Biswabandan Panda , IIT Kanpur
Dheeraj Sanghi , IIT Kanpur
Gaurav Sharma 0004 , IIT Kanpur
Harish Karnick , IIT Kanpur
Indranil Saha , IIT Kanpur
Mainak Chaudhuri , IIT Kanpur
Manindra Agrawal , IIT Kanpur
Medha Atre , IIT Kanpur
Nisheeth Srivastava , IIT Kanpur
Nitin Saxena , IIT Kanpur
Phalguni Gupta , IIT Kanpur
Piyush P Kurur , IIT Kanpur
Piyush Rai , IIT Kanpur
Purushottam Kar , IIT Kanpur
Raghunath Tewari , IIT Kanpur
Rajat Mittal , IIT Kanpur
Rajat Moona , IIT Kanpur
Ratan K. Ghosh , IIT Kanpur
Sandeep K. Shukla , IIT Kanpur
Sandeep Kumar Shukla , IIT Kanpur
Sanjeev Saxena , IIT Kanpur
Satyadev Nandakumar , IIT Kanpur
Shashank K. Mehta , IIT Kanpur
Somenath Biswas , IIT Kanpur
Subhajit Roy , IIT Kanpur
Sumit Ganguly , IIT Kanpur
Sunil Easaw Simon , IIT Kanpur
Sunil Simon , IIT Kanpur
Surender Baswana , IIT Kanpur
T. V. Prabhakar , IIT Kanpur
Vinay P. Namboodiri , IIT Kanpur
Abhijit Das , IIT Kharagpur
Ajit Pal , IIT Kharagpur
Animesh Mukherjee , IIT Kharagpur
Anupam Basu , IIT Kharagpur
Arobinda Gupta , IIT Kharagpur
Bivas Mitra , IIT Kharagpur
Chitta Mandal , IIT Kharagpur
Chittaranjan A. Mandal , IIT Kharagpur
Chittaranjan Mandal , IIT Kharagpur
Debasis Samanta , IIT Kharagpur
Debdeep Mukhopadhyay , IIT Kharagpur
Dipankar Sarkar , IIT Kharagpur
Dipanwita Roy Chowdhury , IIT Kharagpur
Indranil Sengupta 0001 , IIT Kharagpur
Jayanta Mukherjee 0001 , IIT Kharagpur
Jayanta Mukhopadhyay , IIT Kharagpur
K. Sreenivas Rao , IIT Kharagpur
K. Sreenivasa Rao , IIT Kharagpur
Krothapalli S. Rao , IIT Kharagpur
Krothapalli Sreenivasa Rao , IIT Kharagpur
Niloy Ganguly , IIT Kharagpur
P. P. Chakrabarti , IIT Kharagpur
Pabitra Mitra , IIT Kharagpur
Pallab Dasgupta , IIT Kharagpur
Partha Bhowmick , IIT Kharagpur
Partha Pratim Chakrabarti , IIT Kharagpur
Partha Pratim Das , IIT Kharagpur
Pawan Goyal , IIT Kharagpur
Pralay Mitra , IIT Kharagpur
Rajat Subhra Chakraborty , IIT Kharagpur
Rajeev Kumar , IIT Kharagpur
Rajib Mall , IIT Kharagpur
Rao Sreenivasa Krothapalli , IIT Kharagpur
Rogers Mathew , IIT Kharagpur
Sandip Chakraborty , IIT Kharagpur
Shamik Sural , IIT Kharagpur
Soumya K. Ghosh , IIT Kharagpur
Soumya Kanti Ghosh 0001 , IIT Kharagpur
Soumyajit Dey , IIT Kharagpur
Sourangshu Bhattacharya , IIT Kharagpur
Sudebkumar Prasant Pal , IIT Kharagpur
Sudeshna Sarkar , IIT Kharagpur
Sudip Mishra , IIT Kharagpur
Sujoy Ghose , IIT Kharagpur
Anurag Mittal , IIT Madras
Aritra Hazra , IIT Madras
B. V. Raghavendra Rao , IIT Madras
Balaraman Ravindran , IIT Madras
C. Chandra Sekhar , IIT Madras
C. Pandu Rangan , IIT Madras
C. Siva Ram Murthy , IIT Madras
Chandrasekaran Pandu Rangan , IIT Madras
Chebiyyam Siva Ram Murthy , IIT Madras
Chellu Chandra Sekhar , IIT Madras
Chester Rebeiro , IIT Madras
D. Janaki Ram , IIT Madras
D. Janakiram , IIT Madras
Deepak Khemani , IIT Madras
Dharanipragada Janakiram , IIT Madras
Hema A. Murthy , IIT Madras
Janakiram Dharanipragada , IIT Madras
Jayalal Sarma , IIT Madras
John Augustine , IIT Madras
Krishna M. Sivalingam , IIT Madras
Madhu Mutyam , IIT Madras
Meghana Nasre , IIT Madras
Mitesh M. Khapra , IIT Madras
N. S. Narayanaswamy , IIT Madras
P. Sreenivasa Kumar , IIT Madras
Prashanth L. A. , IIT Madras
Prashanth Lakshmanrao Ananthapadmanabharao , IIT Madras
Rajsekar Manokaran , IIT Madras
Rupesh Nasre , IIT Madras
Shweta Agrawal , IIT Madras
Sukhendu Das , IIT Madras
Sutanu Chakraborti , IIT Madras
V. Kamakoti , IIT Madras
V. Krishna Nandivada , IIT Madras
Aditya Nigam , IIT Mandi
Anil Kumar Sao , IIT Mandi
Aroor Dinesh Dileep , IIT Mandi
Padmanabhan Rajan , IIT Mandi
Renu M. Rameshan , IIT Mandi
Samar Agnihotri , IIT Mandi
Satyajit Thakor , IIT Mandi
Siddhartha Sarma , IIT Mandi
Srikant Srinivasan , IIT Mandi
Sriram Kailasam , IIT Mandi
Subashish Datta , IIT Mandi
Timothy A. Gonsalves , IIT Mandi
Tushar Jain , IIT Mandi
Varun Dutt , IIT Mandi
Abyayananda Maiti , IIT Patna
Arijit Mondal , IIT Patna
Ashok Singh Sairam , IIT Patna
Asif Ekbal , IIT Patna
Jimson Mathew , IIT Patna
Joydeep Chandra , IIT Patna
Pushpak Bhattacharyya , IIT Patna
Rajiv Misra , IIT Patna
Raju Halder , IIT Patna
Samrat Mondal , IIT Patna
Somanath Tripathy , IIT Patna
Sourav Kumar Dandapat , IIT Patna
Sriparna Saha 0001 , IIT Patna
Suman Kumar Maji , IIT Patna
Balasubramanian Raman , IIT Roorkee
Biplab Banerjee , IIT Roorkee
Dhaval Patel , IIT Roorkee
Durga Toshniwal , IIT Roorkee
Manoj Misra , IIT Roorkee
P. Sateesh Kumar , IIT Roorkee
Partha Pratim Roy , IIT Roorkee
Rajdeep Niyogi , IIT Roorkee
Raman Balasubramanian , IIT Roorkee
Ranita Biswas , IIT Roorkee
Subhankar Mishra , IIT Roorkee
Sudip Roy 0001 , IIT Roorkee
Sugata Gangopadhyay , IIT Roorkee
Vaskar Raychoudhury , IIT Roorkee
Abhinav Dhall , IIT Ropar
Apurva Mudgal , IIT Ropar
Balwinder Sodhi , IIT Ropar
Deepti R. Bathula , IIT Ropar
Jung Hyun Jun , IIT Ropar
Mukesh Kumar Saini , IIT Ropar
Narayanan C. Krishnan , IIT Ropar
Narayanan Chatapuram Krishnan , IIT Ropar
Neeraj Goel , IIT Ropar
Nitin Auluck , IIT Ropar
Puneet Goyal , IIT Ropar
S. R. S. Iyengar , IIT Ropar
Sudarshan Iyengar , IIT Ropar
Sujata Pal , IIT Ropar
Aleksandar Nanevski , IMDEA Software Institute
Alessandra Gorla , IMDEA Software Institute
Alexey Gotsman , IMDEA Software Institute
Benedikt Schmidt , IMDEA Software Institute
Boris Köpf , IMDEA Software Institute
Carmela Troncoso , IMDEA Software Institute
César Sánchez , IMDEA Software Institute
Dario Fiore , IMDEA Software Institute
Gilles Barthe , IMDEA Software Institute
José F. Morales , IMDEA Software Institute
Juan Caballero , IMDEA Software Institute
Manuel Carro , IMDEA Software Institute
Manuel V. Hermenegildo , IMDEA Software Institute
Pedro López-García 0001 , IMDEA Software Institute
Pierre Ganty , IMDEA Software Institute
Anna Kicheva , IST Austria
Beatriz Vicoso , IST Austria
Bernd Bickel , IST Austria
Björn Hof , IST Austria
Calin C. Guet , IST Austria
Carl-Philipp Heisenberg , IST Austria
Caroline Uhler , IST Austria
Chris Wojtan , IST Austria
Christoph H. Lampert , IST Austria
Christopher Wojtan , IST Austria
Dan Alistarh , IST Austria
Daria Siekhaus , IST Austria
Eva Benkova , IST Austria
Gaia Novarino , IST Austria
Gasper Tkacik , IST Austria
Georg Danzl , IST Austria
Georgios Katsaros , IST Austria
Harald Janovjak , IST Austria
Herbert Edelsbrunner , IST Austria
Jan Maas , IST Austria
Jiri Friml , IST Austria
Johannes Fink , IST Austria
Jonathan P. Bollback , IST Austria
Jozsef Csicsvari , IST Austria
Julian Fischer , IST Austria
Krishnendu Chatterjee , IST Austria
Krzysztof Pietrzak , IST Austria
Laszlo Erdös , IST Austria
Leonid Sazanov , IST Austria
Maksim Serbyn , IST Austria
Martin Loose , IST Austria
Maximilian Jösch , IST Austria
Michael Sixt , IST Austria
Mikhail Lemeshko , IST Austria
Nick Barton , IST Austria
Peter Jonas , IST Austria
Peter Krogstrup , IST Austria
Robert Seiringer , IST Austria
Ryuichi Shigemoto , IST Austria
Sandra Siegert , IST Austria
Simon Hippenmeyer , IST Austria
Sylvia Cremer , IST Austria
Tamas Hausel , IST Austria
Thomas A. Henzinger , IST Austria
Tobias Bollenbach , IST Austria
Uli Wagner , IST Austria
Vladimir Kolmogorov , IST Austria
Alessandro Bruni , IT University of Copenhagen
Andres Faina , IT University of Copenhagen
Andrzej Wasowski , IT University of Copenhagen
Björn Þór Jónsson 0001 , IT University of Copenhagen
Carsten Schürmann , IT University of Copenhagen
Claus Brabrand , IT University of Copenhagen
Dan Witzner Hansen , IT University of Copenhagen
Jes Frellsen , IT University of Copenhagen
Jesper Bengtson , IT University of Copenhagen
Kasper Støy , IT University of Copenhagen
Marco Carbone , IT University of Copenhagen
Natalie Schluter , IT University of Copenhagen
Paolo Tell , IT University of Copenhagen
Patrick Bahr , IT University of Copenhagen
Peter Sestoft , IT University of Copenhagen
Philippe Bonnet , IT University of Copenhagen
Rasmus Ejlers Møgelberg , IT University of Copenhagen
Rasmus Pagh , IT University of Copenhagen
Riko Jacob , IT University of Copenhagen
Rune Møller Jensen , IT University of Copenhagen
Sami S. Brandt , IT University of Copenhagen
Sami Sebastian Brandt , IT University of Copenhagen
Søren Debois , IT University of Copenhagen
Søren Lauesen , IT University of Copenhagen
Thomas T. Hildebrandt , IT University of Copenhagen
Thomas Troels Hildebrandt , IT University of Copenhagen
Thore Husfeldt , IT University of Copenhagen
Troels Bjerre Lund , IT University of Copenhagen
Troels Bjerre Sørensen , IT University of Copenhagen
Yvonne Dittrich , IT University of Copenhagen
Zeljko Agic , IT University of Copenhagen
A. Aldo Faisal , Imperial College London
A. J. Field , Imperial College London
Abbas Edalat , Imperial College London
Abhijeet Ghosh , Imperial College London
Alastair F. Donaldson , Imperial College London
Aldo A. Faisal , Imperial College London
Aldo Faisal , Imperial College London
Alessandra Russo , Imperial College London
Alessio Lomuscio , Imperial College London
Alessio R. Lomuscio , Imperial College London
Andrew J. Davison , Imperial College London
Anthony J. Field , Imperial College London
Antonio Filieri , Imperial College London
Ben Glocker , Imperial College London
Benjamin Livshits , Imperial College London
Benjamin M. Glocker , Imperial College London
Bernhard Kainz , Imperial College London
Berç Rustem , Imperial College London
Chris Hankin , Imperial College London
Cristian Cadar , Imperial College London
Cristiano Calcagno , Imperial College London
Daniel Rueckert , Imperial College London
Duncan Fyfe Gillies , Imperial College London
Duncan Gillies , Imperial College London
Emil C. Lupu , Imperial College London
Emil Constantine Lupu , Imperial College London
Emil Lupu , Imperial College London
Eno Thereska , Imperial College London
Fariba Sadri , Imperial College London
Francesca Toni , Imperial College London
Giuliano Casale , Imperial College London
Guang-Zhong Yang , Imperial College London
Herbert Wiklicky , Imperial College London
Iain C. C. Phillips , Imperial College London
Iain Phillips , Imperial College London
Ian M. Hodkinson , Imperial College London
Jeff Kramer , Imperial College London
Jeffrey Kramer , Imperial College London
Jim Cunningham , Imperial College London
John Darlington , Imperial College London
Julie A. McCann , Imperial College London
Julie Ann McCann , Imperial College London
Keith Clark , Imperial College London
Kin K. Leung , Imperial College London
Krysia Broda , Imperial College London
Mahdi Cheraghchi , Imperial College London
Mahdi Cheraghchi Bashi Astaneh , Imperial College London
Maja Pantic , Imperial College London
Marc Peter Deisenroth , Imperial College London
Marek J. Sergot , Imperial College London
Margaret Cunningham , Imperial College London
Michael Huth , Imperial College London
Morris Sloman , Imperial College London
Murray Shanahan , Imperial College London
Naranker Dulay , Imperial College London
Nicholas R. Jennings , Imperial College London
Nicholas Robert Jennings , Imperial College London
Nick R. Jennings , Imperial College London
Nobuko Yoshida , Imperial College London
Oskar Mencer , Imperial College London
Panos Parpas , Imperial College London
Paul H. J. Kelly , Imperial College London
Peter G. Harrison , Imperial College London
Peter McBrien , Imperial College London
Peter Pietzuch , Imperial College London
Peter R. Pietzuch , Imperial College London
Philippa Gardner , Imperial College London
R. James Cunningham , Imperial College London
Robert Kowalski , Imperial College London
Ruth Misener , Imperial College London
Sergio Maffeis , Imperial College London
Sophia Drossopoulou , Imperial College London
Stefan Leutenegger , Imperial College London
Stefanos P. Zafeiriou , Imperial College London
Stefanos Zafeiriou , Imperial College London
Steffen van Bakel , Imperial College London
Stephen H. Muggleton , Imperial College London
Stephen Muggleton , Imperial College London
Su-Lin Lee , Imperial College London
Susan Eisenbach , Imperial College London
Thomas Heinis , Imperial College London
Tony Field , Imperial College London
V. Benjamin Livshits , Imperial College London
Wayne Luk , Imperial College London
William J. Knottenbelt , Imperial College London
William John Knottenbelt , Imperial College London
Yike Guo , Imperial College London
Amr Sabry , Indiana University
Andrew Lumsdaine , Indiana University
Apu Kapadia , Indiana University
Beth A. Plale , Indiana University
Beth Plale , Indiana University
Bobby Schnabel , Indiana University
Cenk S. Sahinalp , Indiana University
Christopher Raphael , Indiana University
Chung-chieh Shan , Indiana University
D. Martin Swany , Indiana University
Daniel Leivant , Indiana University
Daniel P. Friedman , Indiana University
David B. Leake , Indiana University
David J. Crandall , Indiana University
David Leake , Indiana University
Dirk Van Gucht , Indiana University
Donald S. Williamson , Indiana University
Douglas Hofstadter , Indiana University
Eli Blevis , Indiana University
Erik Stolterman , Indiana University
Erin Brady , Indiana University
Erin L. Brady , Indiana University
Esfandiar Haghverdi , Indiana University
Feng Qian , Indiana University
Funda Ergün , Indiana University
Geoffrey Brown , Indiana University
Geoffrey C. Fox , Indiana University
Geoffrey Charles Fox , Indiana University
Gregory J. E. Rawlins , Indiana University
Grigory Yaroslavtsev , Indiana University
Haixu Tang , Indiana University
Hamid R. Ekbia , Indiana University
Jeffrey Bardzell , Indiana University
Jeremy G. Siek , Indiana University
Judy Qiu , Indiana University
Katie A. Siek , Indiana University
Katie Moor , Indiana University
Kay Connelly , Indiana University
Kay H. Connelly , Indiana University
L. Jean Camp , Indiana University
Linda Jean Camp , Indiana University
M. S. Ryoo , Indiana University
Martha White , Indiana University
Martin A. Siegel , Indiana University
Martin Swany , Indiana University
Matthew W. Hahn , Indiana University
Mehmet M. Dalkilic , Indiana University
Mehmet M. Dalkiliç , Indiana University
Michael A. McRobbie , Indiana University
Michael S. Ryoo , Indiana University
Minaxi Gupta , Indiana University
Norman Makoto Su , Indiana University
Patrick C. Shih , Indiana University
Paul W. Purdom , Indiana University
Predrag Radivojac , Indiana University
Qin Zhang 0001 , Indiana University
Randall Bramley , Indiana University
Randall D. Beer , Indiana University
Raquel Hill , Indiana University
Robert B. Schnabel , Indiana University
Ryan Henry , Indiana University
Ryan Newton , Indiana University
Ryan R. Newton , Indiana University
Sam Tobin-Hochstadt , Indiana University
Selma Sabanovic , Indiana University
Shaowen Bardzell , Indiana University
Sriraam Natarajan , Indiana University
Steven A. Myers , Indiana University
Steven Myers , Indiana University
Süleyman Cenk Sahinalp , Indiana University
Thomas L. Sterling , Indiana University
Thomas Lawrence Sterling , Indiana University
XiaoFeng Wang , Indiana University
Yan Huang 0001 , Indiana University
Yuan Zhou , Indiana University
Yuqing Melanie Wu , Indiana University
Yuqing Wu , Indiana University
Yuzhen Ye , Indiana University
Arjan Durresi , Indiana University-Purdue University Indianapolis
Fengguang Song , Indiana University-Purdue University Indianapolis
Gabriel Tsechpenakis , Indiana University-Purdue University Indianapolis
Gavriil Tsechpenakis , Indiana University-Purdue University Indianapolis
George Mohler , Indiana University-Purdue University Indianapolis
George O. Mohler , Indiana University-Purdue University Indianapolis
James H. Hill , Indiana University-Purdue University Indianapolis
Jiang Yu Zheng , Indiana University-Purdue University Indianapolis
Mihran Tuceryan , Indiana University-Purdue University Indianapolis
Mohammad Al Hasan , Indiana University-Purdue University Indianapolis
Murat Dundar , Indiana University-Purdue University Indianapolis
Rajeev R. Raje , Indiana University-Purdue University Indianapolis
Shiaofen Fang , Indiana University-Purdue University Indianapolis
Snehasis Mukhopadhyay , Indiana University-Purdue University Indianapolis
Xia Ning , Indiana University-Purdue University Indianapolis
Xukai Zou , Indiana University-Purdue University Indianapolis
Yao Liang , Indiana University-Purdue University Indianapolis
Yuni Xia , Indiana University-Purdue University Indianapolis
Aduri Pavan , Iowa State University
Andrew S. Miner , Iowa State University
Carl K. Chang , Iowa State University
David Fernández-Baca , Iowa State University
Eric Rozier , Iowa State University
Eric William Davis Rozier , Iowa State University
Forrest Sheng Bao , Iowa State University
Gianfranco Ciardo , Iowa State University
Giora Slutzki , Iowa State University
Guang Song , Iowa State University
Gurpur M. Prabhu , Iowa State University
Hridesh Rajan , Iowa State University
Jack H. Lutz , Iowa State University
Jeremy W. Sheaffer , Iowa State University
Jia Liu , Iowa State University
Jin Tian , Iowa State University
Johnny S. Wong , Iowa State University
Johnny Wong , Iowa State University
Kris De Brabanter , Iowa State University
Lu Ruan , Iowa State University
Oliver Eulenstein , Iowa State University
Robyn R. Lutz , Iowa State University
Samik Basu , Iowa State University
Shashi K. Gadia , Iowa State University
Soma Chaudhuri , Iowa State University
Wallapak Tavanapong , Iowa State University
Wei Le , Iowa State University
Wensheng Zhang 0001 , Iowa State University
Xiaoqiu Huang , Iowa State University
Yan-Bin Jia , Iowa State University
Ying Cai , Iowa State University
Abhishek Jain 0002 , Johns Hopkins University
Alexis Battle , Johns Hopkins University
Aviel D. Rubin , Johns Hopkins University
Ben Langmead , Johns Hopkins University
Benjamin David Van Durme , Johns Hopkins University
Benjamin Van Durme , Johns Hopkins University
David Yarowsky , Johns Hopkins University
Gregory D. Hager , Johns Hopkins University
Jason Eisner , Johns Hopkins University
Joanne F. Selinski , Johns Hopkins University
Mark Dredze , Johns Hopkins University
Matthew D. Green , Johns Hopkins University
Matthew Green 0001 , Johns Hopkins University
Michael Dinitz , Johns Hopkins University
Michael Kazhdan , Johns Hopkins University
Michael M. Kazhdan , Johns Hopkins University
Michael Schatz , Johns Hopkins University
Misha Kazhdan , Johns Hopkins University
Peter Kazanzides , Johns Hopkins University
Philipp Koehn , Johns Hopkins University
Raman Arora , Johns Hopkins University
Randal Burns , Johns Hopkins University
Randal C. Burns , Johns Hopkins University
Russell H. Taylor , Johns Hopkins University
Russell Highsmith Taylor , Johns Hopkins University
S. Rao Kosaraju , Johns Hopkins University
Scott F. Smith , Johns Hopkins University
Suchi Saria , Johns Hopkins University
Susan Hohenberger , Johns Hopkins University
Vladimir Braverman , Johns Hopkins University
Xin Li 0006 , Johns Hopkins University
Yair Amir , Johns Hopkins University
Yanif Ahmad , Johns Hopkins University
Alice H. Oh , KAIST
Alice Haeyun Oh , KAIST
Brent ByungHoon Kang , KAIST
Byungjoo Lee , KAIST
Changho Suh , KAIST
Chin-Wan Chung , KAIST
Dae Young Kim , KAIST
Daniel Pieter Saakes , KAIST
Daniel Saakes , KAIST
Dong Soo Han , KAIST
Dongman Lee , KAIST
Doo­Hwan Bae , KAIST
Eunho Yang , KAIST
Geehyuk Lee , KAIST
Heung­Kyu Lee , KAIST
Ho Jin Choi , KAIST
Hongseok Yang , KAIST
Hyun Seung Yang , KAIST
Hyunsoo Yoon , KAIST
In-So Kweon , KAIST
In-Young Ko , KAIST
Insik Shin , KAIST
Inso Kweon , KAIST
Jae-Gil Lee 0001 , KAIST
Jaehyuk Huh , KAIST
Jean Charles Bazin , KAIST
Ji-Hyun Lee , KAIST
Jinah Park , KAIST
Jinwoo Shin , KAIST
John Kim , KAIST
Jong Cheol Park , KAIST
Jongmoon Baik , KAIST
Jooyoung Lee , KAIST
Juho Kim , KAIST
Jun-yong Noh , KAIST
Junehwa Song , KAIST
Junmo Kim , KAIST
Junyong Noh , KAIST
Kee-Eung Kim , KAIST
Key-Sun Choi , KAIST
Kun-Pyo Lee , KAIST
Kwangjo Kim , KAIST
Kwang­Moo Choe , KAIST
KyoungSoo Park , KAIST
Kyu-Young Whang , KAIST
Martin Ziegler , KAIST
Meeyoung Cha , KAIST
Min H. Kim , KAIST
Moonzoo Kim , KAIST
Myoung Ho Kim , KAIST
Myungchul Kim , KAIST
Naehyuck Chang , KAIST
Næhyuck Chang , KAIST
Otfried Cheong , KAIST
Otfried Schwarzkopf , KAIST
Sang Kil Cha , KAIST
Seok-Hyung Bae , KAIST
Seung Ryoul Maeng , KAIST
Seungryoul Maeng , KAIST
Seungwon Shin , KAIST
Shin Yoo , KAIST
Song Chong , KAIST
Sooel Son , KAIST
Soon J. Hyun , KAIST
Soon Joo Hyun , KAIST
Soontae Kim , KAIST
Sue B. Moon , KAIST
Sue Moon , KAIST
Sukyoung Ryu , KAIST
Sung-Eui Yoon , KAIST
Sung-Hee Lee , KAIST
Sung-Hyon Myaeng , KAIST
Sung-Ju Lee , KAIST
Sunghee Choi , KAIST
Sungho Jo , KAIST
Sungwon Kang , KAIST
Taisook Han , KAIST
Tek-Jin Nam , KAIST
Uichin Lee , KAIST
Woontack Woo , KAIST
Yongdae Kim , KAIST
Yoon Joon Lee , KAIST
Young Hee Lee , KAIST
Yung Yi , KAIST
Basem Shihada , KAUST
Bernard Ghanem , KAUST
David E. Keyes , KAUST
Dominik L. Michels , KAUST
Dominik Ludewig Michels , KAUST
E. N. Elnozahy , KAUST
Elmootazbellah (Mootaz) Elnozahy , KAUST
Jesper Tegnér , KAUST
Marco Canini , KAUST
Markus Hadwiger , KAUST
Panos Kalnis , KAUST
Peter Wonka , KAUST
Robert Hoehndorf , KAUST
Timothy Ravasi , KAUST
Vladimir B. Bajic , KAUST
Wolfgang Heidrich , KAUST
Xiangliang Zhang , KAUST
Xin Gao , KAUST
Daniel Andresen , Kansas State University
Doina Caragea , Kansas State University
Eugene Vasserman , Kansas State University
John Hatcliff , Kansas State University
Masaaki Mizuno , Kansas State University
Mitchell L. Neilsen , Kansas State University
Pavithra Prabhakar , Kansas State University
R. Rodrey Howell , Kansas State University
Robby , Kansas State University
Scott A. DeLoach , Kansas State University
Torben Amtoft , Kansas State University
Torben Amtoft Hansen , Kansas State University
Venkatesh Prasad Ranganath , Kansas State University
Venkatesh-Prasad Ranganath , Kansas State University
William H. Hsu , Kansas State University
Abdul Mohsen Almalawi , King Abdulaziz University
Abdullah Algarni , King Abdulaziz University
Abdullah Basuhail , King Abdulaziz University
Abdulmohsen Almalawi , King Abdulaziz University
Ahmad Alzahrani , King Abdulaziz University
Aiiad Albeshri , King Abdulaziz University
Amin Y. Noaman , King Abdulaziz University
Areej Malibari , King Abdulaziz University
Arwa A. Jamjoom , King Abdulaziz University
Emad Sami Jaha , King Abdulaziz University
Etimad A. Fadel , King Abdulaziz University
Ghadah Aldabbagh , King Abdulaziz University
Hana Abdullah Al-Nuaim , King Abdulaziz University
Imtiaz Hussain Khan , King Abdulaziz University
Iyad Katib , King Abdulaziz University
Jonathan Cazalas , King Abdulaziz University
Kamal M. Jambi , King Abdulaziz University
Kashif Munir , King Abdulaziz University
Khalid Alsubhi , King Abdulaziz University
Laila Nassef , King Abdulaziz University
Lamiaa A. Elrefaei , King Abdulaziz University
Lamya Daghestani , King Abdulaziz University
Maher Khemakhem , King Abdulaziz University
Mai Fadel , King Abdulaziz University
Manal Abdullah , King Abdulaziz University
Manar S. Ali , King Abdulaziz University
Mohamed Yehia Dahab , King Abdulaziz University
Nadine Akkari , King Abdulaziz University
Nadine Akkari Adra , King Abdulaziz University
Nawaf Alkharboush , King Abdulaziz University
Omaima Bamasak , King Abdulaziz University
Riaz Ahmed Shaikh , King Abdulaziz University
Sahar S. Shabanah , King Abdulaziz University
Sanaa Abdullah M. Sharaf , King Abdulaziz University
Vijey Thayananthan , King Abdulaziz University
Wadee Alhalabi , King Abdulaziz University
Wafaa El-Haweet , King Abdulaziz University
Wajdi Al Jedaibi , King Abdulaziz University
Waseem Ahmed , King Abdulaziz University
Azzam Mourad , Lebanese American University
Dani Tannir , Lebanese American University
Danielle Azar , Lebanese American University
Faisal N. Abu-Khzam , Lebanese American University
George E. Nasr , Lebanese American University
Haidar M. Harmanani , Lebanese American University
Iyad Ouaiss , Lebanese American University
Joe Tekli , Lebanese American University
Nashat Mansour , Lebanese American University
Ramzi A. Haraty , Lebanese American University
Samer S. Habre , Lebanese American University
Sanaa Sharafeddine , Lebanese American University
Wissam Fawaz , Lebanese American University
Anders Robertsson , Lund University
Björn Regnell , Lund University
Christin Lindholm , Lund University
Flavius Gruian , Lund University
Jörn Janneck , Lund University
Karl-Erik Årzen , Lund University
Klas Nilsson , Lund University
Krzysztof Kuchcinski , Lund University
Maria Kihl , Lund University
Martin Höst , Lund University
Martina Maggio , Lund University
Per Andersson , Lund University
Per Runeson , Lund University
Aamena Alshamsi , Masdar Institute of Science and Technology
Ammar Nayfeh , Masdar Institute of Science and Technology
Andreas Henschel , Masdar Institute of Science and Technology
Chi-Kin Chau , Masdar Institute of Science and Technology
Davor Svetinovic , Masdar Institute of Science and Technology
Ibrahim Abe M. Elfadel , Masdar Institute of Science and Technology
Ibrahim M. Elfadel , Masdar Institute of Science and Technology
Jaime Viegas , Masdar Institute of Science and Technology
Khaled M. Elbassioni , Masdar Institute of Science and Technology
Mahmoud Rasras , Masdar Institute of Science and Technology
Majid Khonji , Masdar Institute of Science and Technology
Marcus Dahlem , Masdar Institute of Science and Technology
Mihai Sanduleanu , Masdar Institute of Science and Technology
Mohamed Al Hosani , Masdar Institute of Science and Technology
Mohamed Elmoursi , Masdar Institute of Science and Technology
Sid Chi-Kin Chau , Masdar Institute of Science and Technology
Talal Rahwan , Masdar Institute of Science and Technology
Wei Lee Woon , Masdar Institute of Science and Technology
Zeyar Aung , Masdar Institute of Science and Technology
Adam Belay , Massachusetts Institute of Technology
Adam Chlipala , Massachusetts Institute of Technology
Alan S. Willsky , Massachusetts Institute of Technology
Albert R. Meyer , Massachusetts Institute of Technology
Aleksander Madry , Massachusetts Institute of Technology
Alexandre Megretski , Massachusetts Institute of Technology
Anant Agarwal , Massachusetts Institute of Technology
Andrew Lo , Massachusetts Institute of Technology
Andrew W. Lo , Massachusetts Institute of Technology
Ankur Moitra , Massachusetts Institute of Technology
Antonio Torralba 0001 , Massachusetts Institute of Technology
Armando Solar-Lezama , Massachusetts Institute of Technology
Arvind , Massachusetts Institute of Technology
Asuman E. Ozdaglar , Massachusetts Institute of Technology
Barbara Liskov , Massachusetts Institute of Technology
Berthold K. P. Horn , Massachusetts Institute of Technology
Berthold Klaus Paul Horn , Massachusetts Institute of Technology
Bill Freeman , Massachusetts Institute of Technology
Bonnie Berger , Massachusetts Institute of Technology
Bruce Tidor , Massachusetts Institute of Technology
Charles E. Leiserson , Massachusetts Institute of Technology
Collin M. Stultz , Massachusetts Institute of Technology
Collin Stultz , Massachusetts Institute of Technology
Constantinos Daskalakis , Massachusetts Institute of Technology
Daniel Jackson , Massachusetts Institute of Technology
Daniel Sanchez 0003 , Massachusetts Institute of Technology
Daniela Rus , Massachusetts Institute of Technology
David J. Perreault , Massachusetts Institute of Technology
David K. Gifford , Massachusetts Institute of Technology
David R. Karger , Massachusetts Institute of Technology
David Sontag , Massachusetts Institute of Technology
Devavrat Shah , Massachusetts Institute of Technology
Dina Katabi , Massachusetts Institute of Technology
Dirk Englund , Massachusetts Institute of Technology
Duane S. Boning , Massachusetts Institute of Technology
Elfar Adalsteinsson , Massachusetts Institute of Technology
Erich P. Ippen , Massachusetts Institute of Technology
Erik D. Demaine , Massachusetts Institute of Technology
Fadel Adib , Massachusetts Institute of Technology
Frédo Durand , Massachusetts Institute of Technology
George C. Verghese , Massachusetts Institute of Technology
Gerald J. Sussman , Massachusetts Institute of Technology
Gerald Jay Sussman , Massachusetts Institute of Technology
Gregory W. Wornell , Massachusetts Institute of Technology
Hae-Seung Lee , Massachusetts Institute of Technology
Hal Abelson , Massachusetts Institute of Technology
Hari Balakrishnan , Massachusetts Institute of Technology
Harold Abelson , Massachusetts Institute of Technology
Jacob K. White , Massachusetts Institute of Technology
Jacob White , Massachusetts Institute of Technology
Jae S. Lim , Massachusetts Institute of Technology
Jeffrey H. Lang , Massachusetts Institute of Technology
Jeffrey Lang , Massachusetts Institute of Technology
Jing Kong , Massachusetts Institute of Technology
Joel Moses , Massachusetts Institute of Technology
Joel Voldman , Massachusetts Institute of Technology
John L. Wyatt , Massachusetts Institute of Technology
John N. Tsitsiklis , Massachusetts Institute of Technology
John V. Guttag , Massachusetts Institute of Technology
Julie A. Shah , Massachusetts Institute of Technology
Justin Solomon , Massachusetts Institute of Technology
Konstantinos Daskalakis , Massachusetts Institute of Technology
Leslie Pack Kaelbling , Massachusetts Institute of Technology
Luca Daniel , Massachusetts Institute of Technology
M. Frans Kaashoek , Massachusetts Institute of Technology
Manolis Kellis , Massachusetts Institute of Technology
Martin C. Rinard , Massachusetts Institute of Technology
Martin Rinard , Massachusetts Institute of Technology
Marvin Minsky , Massachusetts Institute of Technology
Max M. Shulaker , Massachusetts Institute of Technology
Max Marcel Shulaker , Massachusetts Institute of Technology
Michael Carbin , Massachusetts Institute of Technology
Michael J. Watts , Massachusetts Institute of Technology
Mohammad Alizadeh , Massachusetts Institute of Technology
Muriel Médard , Massachusetts Institute of Technology
Nickolai Zeldovich , Massachusetts Institute of Technology
Nir Shavit , Massachusetts Institute of Technology
Pablo A. Parrilo , Massachusetts Institute of Technology
Patrick H. Winston , Massachusetts Institute of Technology
Patrick Henry Winston , Massachusetts Institute of Technology
Patrick Jaillet , Massachusetts Institute of Technology
Peter Szolovits , Massachusetts Institute of Technology
Piotr Indyk , Massachusetts Institute of Technology
Qing Hu , Massachusetts Institute of Technology
R. Ryan Williams , Massachusetts Institute of Technology
Rahul Sarpeshkar , Massachusetts Institute of Technology
Rajeev J. Ram , Massachusetts Institute of Technology
Randall Davis , Massachusetts Institute of Technology
Regina Barzilay , Massachusetts Institute of Technology
Richard Ryan Williams , Massachusetts Institute of Technology
Rob Miller , Massachusetts Institute of Technology
Robert C. Berwick , Massachusetts Institute of Technology
Robert C. Miller , Massachusetts Institute of Technology
Robert Morris , Massachusetts Institute of Technology
Ron Weiss , Massachusetts Institute of Technology
Ronald L. Rivest , Massachusetts Institute of Technology
Ronitt Rubinfeld , Massachusetts Institute of Technology
Russ Tedrake , Massachusetts Institute of Technology
Ryan Williams , Massachusetts Institute of Technology
Ryan Williams 0001 , Massachusetts Institute of Technology
Sam Madden , Massachusetts Institute of Technology
Saman P. Amarasinghe , Massachusetts Institute of Technology
Samuel Madden , Massachusetts Institute of Technology
Seth J. Teller , Massachusetts Institute of Technology
Shafi Goldwasser , Massachusetts Institute of Technology
Silvio Micali , Massachusetts Institute of Technology
Srinivas Devadas , Massachusetts Institute of Technology
Stefanie Jegelka , Massachusetts Institute of Technology
Stefanie Mueller , Massachusetts Institute of Technology
Stefanie Müller , Massachusetts Institute of Technology
Stefanie Sabrina Jegelka , Massachusetts Institute of Technology
Stephen A. Ward , Massachusetts Institute of Technology
Steven B. Leeb , Massachusetts Institute of Technology
Tamara Broderick , Massachusetts Institute of Technology
Tommi S. Jaakkola , Massachusetts Institute of Technology
Tomás Lozano-Pérez , Massachusetts Institute of Technology
V. Vinod , Massachusetts Institute of Technology
Victor W. Zue , Massachusetts Institute of Technology
Victor Zue , Massachusetts Institute of Technology
Vinod Vaikuntanathan , Massachusetts Institute of Technology
Virginia Vassilevska , Massachusetts Institute of Technology
Virginia Vassilevska Williams , Massachusetts Institute of Technology
William T. Freeman , Massachusetts Institute of Technology
William T. Peake , Massachusetts Institute of Technology
Wojciech Matusik , Massachusetts Institute of Technology
Yury Polyanskiy , Massachusetts Institute of Technology
Alan C. Wright , Massey University
Amjed Tahir , Massey University
Aruna Shekar , Massey University
Bill Wang , Massey University
Catherine McCartin , Massey University
Chris Chitty , Massey University
Don Cleland , Massey University
Donald Bailey , Massey University
Donald G. Bailey , Massey University
Ebubekir Avci , Massey University
Eva Heinrich , Massey University
Fakhrul Alam , Massey University
Faraz Hasan , Massey University
Frazer K. Noble , Massey University
Giovanni Moretti , Massey University
Giovanni S. Moretti , Massey University
Gourab Sen Gupta , Massey University
Hans W. Guesgen , Massey University
Hans Werner Guesgen , Massey University
Hans-Werner Güsgen , Massey University
Henning Köhler , Massey University
Huub H. C. Bakker , Massey University
Ibrahim Al-Bahadly , Massey University
Ibrahim H. Al-Bahadly , Massey University
Jane Goodyer , Massey University
Jens Dietrich , Massey University
Johan Potgieter , Massey University
Ken Mercer , Massey University
Kudakwashe Dube , Massey University
Liqiong Tang , Massey University
Miao Qiao , Massey University
Moi-Tin Chew , Massey University
Nigel Grigg , Massey University
Nigel P. Grigg , Massey University
Nihal P. Jayamaha , Massey University
Paul J. Lyons , Massey University
Paul John Lyons , Massey University
Rachel Blagojevic , Massey University
Rashid Rashid , Massey University
Rezaul Hasan , Massey University
Richard Haverkamp , Massey University
Rory C. Flemmer , Massey University
S. C. Mukhopadhyay , Massey University
S. M. Rezaul Hasan , Massey University
Sanjay Mathrani , Massey University
Serge Demidenko , Massey University
Stephen Marsland , Massey University
Stephen R. Marsland , Massey University
Steven Dirven , Massey University
Subhas C. Mukhopadhyay , Massey University
Subhas Chandra Mukhopadhyay , Massey University
Subhas Mukhopadhyay , Massey University
Sunil Lal , Massey University
Xiang Gui , Massey University
Xiaowen Yuan , Massey University
Bernhard Schölkopf , Max Planck Institute
Bernt Schiele , Max Planck Institute
Björn B. Brandenburg , Max Planck Institute
Björn Bernhard Brandenburg , Max Planck Institute
Christian Theobalt , Max Planck Institute
Christoph Weidenbach , Max Planck Institute
Deepak Garg 0001 , Max Planck Institute
Derek Dreyer , Max Planck Institute
Eugene W. Myers , Max Planck Institute
Eva Darulova , Max Planck Institute
Gene Myers , Max Planck Institute
Gerhard Weikum , Max Planck Institute
Hans-Peter Seidel , Max Planck Institute
Joël Ouaknine , Max Planck Institute
Krishna P. Gummadi , Max Planck Institute
Kurt Mehlhorn , Max Planck Institute
Manuel Gomez-Rodriguez , Max Planck Institute
Maria Christakis , Max Planck Institute
Martin Vingron , Max Planck Institute
Michael J. Black , Max Planck Institute
Michael Julian Black , Max Planck Institute
P. Krishna Gummadi , Max Planck Institute
Paul Francis , Max Planck Institute
Peter Druschel , Max Planck Institute
Rupak Majumdar , Max Planck Institute
Thomas Lengauer , Max Planck Institute
Viktor Vafeiadis , Max Planck Institute
Adrian R. Vetta , McGill University
Adrian Vetta , McGill University
Bettina Kemme , McGill University
Brigitte Pientka , McGill University
Bruce A. Reed , McGill University
Clark Verbrugge , McGill University
Claude Crépeau , McGill University
David Meger , McGill University
Denis Thérien , McGill University
Derek Ruths , McGill University
Doina Precup , McGill University
Gregory Dudek , McGill University
Hamed Hatami , McGill University
Jackie Chi Kit Cheung , McGill University
Jérôme Waldispühl , McGill University
Jörg Kienzle , McGill University
Kaleem Siddiqi , McGill University
Laurie J. Hendren , McGill University
Luc Devroye , McGill University
Martin P. Robillard , McGill University
Mathieu Blanchette , McGill University
Michael S. Langer , McGill University
Michael T. Hallett , McGill University
Muthucumaru Maheswaran , McGill University
Nathan Friedman , McGill University
Paul G. Kry , McGill University
Prakash Panangaden , McGill University
Xiao-Wen Chang , McGill University
Xue Liu , McGill University
Yang Cai 0001 , McGill University
Alan Wassyng , McMaster University
Antoine Deza , McMaster University
Borzoo Bonakdarpour , McMaster University
Christopher Kumar Anand , McMaster University
Douglas G. Down , McMaster University
Douglas Stebila , McMaster University
Emil Sekerinski , McMaster University
Fei Chiang , McMaster University
Franya Franek , McMaster University
George Karakostas , McMaster University
Jacques Carette , McMaster University
Jeffery I. Zucker , McMaster University
Mark Lawford , McMaster University
Martin von Mohrenschildt , McMaster University
Nedialko S. Nedialkov , McMaster University
Reza Samavi , McMaster University
Ridha Khedri , McMaster University
Rong Zheng , McMaster University
Ryan J. Leduc , McMaster University
Ryszard Janicki , McMaster University
Spencer Smith , McMaster University
T. S. E. Maibaum , McMaster University
Thomas S. E. Maibaum , McMaster University
Wenbo He , McMaster University
William M. Farmer , McMaster University
Wolfram Kahl , McMaster University
Abdol-Hossein Esfahanian , Michigan State University
Alex Liu , Michigan State University
Anil K. Jain , Michigan State University
Anil Kumar Jain , Michigan State University
Arend Hintze , Michigan State University
Arun Abraham Ross , Michigan State University
Arun Ross , Michigan State University
Betty H. C. Cheng , Michigan State University
Charles B. Owen , Michigan State University
Charles Ofria , Michigan State University
Eric Torng , Michigan State University
Guoliang Xing , Michigan State University
Hasan Metin Aktulga , Michigan State University
Hu Ding , Michigan State University
Jiayu Zhou , Michigan State University
John (Juyang) Weng , Michigan State University
Joyce Y. Chai , Michigan State University
Joyce Yue Chai , Michigan State University
Juyang Weng , Michigan State University
Kevin Liu , Michigan State University
Laura K. Dillon , Michigan State University
Li Xiao , Michigan State University
Matt W. Mutka , Michigan State University
Pang-Ning Tan , Michigan State University
Philip K. McKinley , Michigan State University
Richard J. Enbody , Michigan State University
Sandeep Kulkarni , Michigan State University
Wayne R. Dyksen , Michigan State University
William F. Punch , Michigan State University
William F. Punch III , Michigan State University
Wolfgang Banzhaf , Michigan State University
Xiaoming Liu 0002 , Michigan State University
Yanni Sun , Michigan State University
Yiying Tong , Michigan State University
Aamir Cheema , Monash University
Alan Dorin , Monash University
Aldeida Aleti , Monash University
Andrew P. Paplinski , Monash University
Ann E. Nicholson , Monash University
Ann Nicholson , Monash University
Ariel Liebman , Monash University
Arun Siddharth Konagurthu , Monash University
Asad I. Khan , Monash University
Bala Srinivasan , Monash University
Balasubramaniam Srinivasan , Monash University
Bernd Meyer , Monash University
Cagatay Goncu , Monash University
Campbell Wilson , Monash University
Carlo Kopp , Monash University
Carsten Rudolph , Monash University
Chris Mears , Monash University
Christopher Mears , Monash University
Chung-Hsing Yeh , Monash University
David Albrecht , Monash University
David Arnott , Monash University
David G. Green , Monash University
David L. Dowe , Monash University
David McG. Squire , Monash University
David Squire , Monash University
David Taniar , Monash University
David W. Albrecht , Monash University
Falk Schreiber , Monash University
Frada Burstein , Monash University
Geoffrey I. Webb , Monash University
Gholamreza Haffari , Monash University
Grace Rumantir , Monash University
Grace W. Rumantir , Monash University
Graham E. Farr , Monash University
Graham Farr , Monash University
Guido Tack , Monash University
Henry Linger , Monash University
Ingrid Zukerman , Monash University
Jan Carlo Barca , Monash University
Jeremy Aarons , Monash University
Joanne Evans , Monash University
John Betts , Monash University
John M. Betts , Monash University
Jon McCormack , Monash University
Joseph K. Liu , Monash University
Judithe Sheard , Monash University
Judy Sheard , Monash University
Jue Xie , Monash University
Julian Garcia Gallego , Monash University
Julie Fisher , Monash University
Kerri Morgan , Monash University
Kevin B. Korb , Monash University
Kim Marriott , Monash University
Kirsten Ellis , Monash University
Larry Stillman , Monash University
Mahbubur M. Rahim , Monash University
Mahbubur Rahim , Monash University
Maria Garcia de la Banda , Monash University
Maria Indrawan , Monash University
Maria Indrawan-Santiago , Monash University
Maria J. García de la Banda , Monash University
Mark Carman , Monash University
Mark G. Wallace , Monash University
Mark James Carman , Monash University
Mark Wallace , Monash University
Matthew Butler 0002 , Monash University
Michael Brand , Monash University
Michael Morgan , Monash University
Michael Wybrow , Monash University
Nandita Bhattacharjee , Monash University
Pari Delir Haghighi , Monash University
Peter A. O'Donnell , Monash University
Peter E. Tischer , Monash University
Peter O'Donnell , Monash University
Phu Dung Le , Monash University
Reza Haffari , Monash University
Rob Meredith , Monash University
Robert G. Merkel , Monash University
Robert Merkel , Monash University
Ron Steinfeld , Monash University
S. J. Wright , Monash University
Sea Ling , Monash University
Shijia Gao , Monash University
Sid Ray , Monash University
Sue Bedingfield , Monash University
Sue Foster , Monash University
Sue McKemmish , Monash University
Susan E. Bedingfield , Monash University
Susan Foster , Monash University
Tim Dwyer , Monash University
Tom Chandler , Monash University
Tom Denison , Monash University
Vincent C. S. Lee , Monash University
Vincent Cheng-Siong Lee , Monash University
Wray L. Buntine , Monash University
Wray Lindsay Buntine , Monash University
Yen Cheung , Monash University
Yuan-Fang Li , Monash University
Alexandros V. Gerbessiotis , NJIT
Ali Mili , NJIT
Andrew Sohn , NJIT
Chase Q. Wu , NJIT
Chase Qishi Wu , NJIT
Chengjun Liu , NJIT
Cristian Borcea , NJIT
D. C. Douglas Hung , NJIT
Daochuan Hung , NJIT
David Nassimi , NJIT
Dimitri Theodoratos , NJIT
Frank Y. Shih , NJIT
Frank Yeong-Chyang Shih , NJIT
Guiling Wang , NJIT
Iulian Neamtiu , NJIT
James Geller , NJIT
James M. Calvin , NJIT
James McHugh , NJIT
Jason T. L. Wang , NJIT
Jason Tsong-Li Wang , NJIT
Joseph Y.-T. Leung , NJIT
Kurt Rohloff , NJIT
Marvin K. Nakayama , NJIT
Michael A. Baltrush , NJIT
Narain Gehani , NJIT
Narain H. Gehani , NJIT
Reza Curtmola , NJIT
Usman W. Roshan , NJIT
Vincent Oria , NJIT
Xiaoning Ding , NJIT
Yehoshua Perl , NJIT
Zhi Wei , NJIT
Keith W. Ross , NYU Shanghai
Zheng Zhang , NYU Shanghai
Baoliu Ye , Nanjing University
Baowen Xu , Nanjing University
Bin Luo , Nanjing University
Bing Mao , Nanjing University
Chang Xu , Nanjing University
Changhai Nie , Nanjing University
Chong-Jun Wang , Nanjing University
Chongjun Wang , Nanjing University
Daoxu Chen , Nanjing University
Fangmin Song , Nanjing University
Feng Xu , Nanjing University
Furao Shen , Nanjing University
Gangshan Wu , Nanjing University
Hao Huang , Nanjing University
Jia-Fu Xu , Nanjing University
Jiajun Chen , Nanjing University
Jian Lu , Nanjing University
Jian Lv , Nanjing University
Jian-Xin Wu , Nanjing University
Jianhua Zhao , Nanjing University
Jinxi Zhao , Nanjing University
Jun-Yuan Xie , Nanjing University
Junyuan Xie , Nanjing University
Linzhang Wang , Nanjing University
Ming Li 0005 , Nanjing University
Qing Gu , Nanjing University
Qingkai Zeng , Nanjing University
Sanglu Lu , Nanjing University
Shen Furao , Nanjing University
Sheng Zhong , Nanjing University
Wan-Chun Dou , Nanjing University
Wanchun Dou , Nanjing University
Wu-Jun Li , Nanjing University
XianPing Tao , Nanjing University
Xianping Tao , Nanjing University
Xiaoxing Ma , Nanjing University
Xuandong Li , Nanjing University
Yang Gao , Nanjing University
Yanwen Guo , Nanjing University
Yihua Huang , Nanjing University
Yitong Yin , Nanjing University
Yuan Jiang , Nanjing University
Yubin Yang , Nanjing University
Yuming Zhou , Nanjing University
Yuzhong Qu , Nanjing University
Zhengxing Sun , Nanjing University
Zhi-Hua Zhou , Nanjing University
A. Prasad Vinod , Nanyang Technological University
A. S. Madhukumar , Nanyang Technological University
Adams Wai-Kin Kong , Nanyang Technological University
Ah-Hwee Tan , Nanyang Technological University
Aixin Sun , Nanyang Technological University
Alexei Sourin , Nanyang Technological University
Alwen Fernanto Tiu , Nanyang Technological University
Alwen Tiu , Nanyang Technological University
Anupam Chattopadhyay , Nanyang Technological University
Anwitaman Datta , Nanyang Technological University
Arijit Khan , Nanyang Technological University
Arvind Easwaran , Nanyang Technological University
Bo An , Nanyang Technological University
Bu-Sung Lee , Nanyang Technological University
Chai Kiat Yeo , Nanyang Technological University
Chai Quek , Nanyang Technological University
Cham Tat Jen , Nanyang Technological University
Chan Hua Vun , Nanyang Technological University
Chee Keong Kwoh , Nanyang Technological University
Chengzheng Sun , Nanyang Technological University
Chiew Tong Lau , Nanyang Technological University
Chng Eng Siong , Nanyang Technological University
Chunyan Miao , Nanyang Technological University
Cuntai Guan , Nanyang Technological University
Deepu Rajan , Nanyang Technological University
Douglas L. Maskell , Nanyang Technological University
Douglas Leslie Maskell , Nanyang Technological University
Dusit Niyato , Nanyang Technological University
Eng Siong Chng , Nanyang Technological University
Erik Cambria , Nanyang Technological University
Francis Bu-Sung Lee , Nanyang Technological University
Gao Cong , Nanyang Technological University
Hiok Chai Quek , Nanyang Technological University
Hock Soon Seah , Nanyang Technological University
Jacek Mandziuk , Nanyang Technological University
Jagath C. Rajapakse , Nanyang Technological University
Jianfei Cai , Nanyang Technological University
Jianmin Zheng , Nanyang Technological University
Jie Zhang 0002 , Nanyang Technological University
Jie Zheng , Nanyang Technological University
Jun Luo , Nanyang Technological University
Kemao Qian , Nanyang Technological University
Kwok-Yan Lam , Nanyang Technological University
Liang-Tien Chia , Nanyang Technological University
Lin Feng , Nanyang Technological University
Mo Li , Nanyang Technological University
Rui Tan , Nanyang Technological University
Seah Hock Soon , Nanyang Technological University
Shang-Wei Lin , Nanyang Technological University
Siew Kei Lam , Nanyang Technological University
Sinno Jialin Pan , Nanyang Technological University
Siu Cheung Hui , Nanyang Technological University
Sundaram Suresh , Nanyang Technological University
Syin Chan , Nanyang Technological University
Sze-Yeung Liu , Nanyang Technological University
Tat-Jen Cham , Nanyang Technological University
Thambipillai Srikanthan , Nanyang Technological University
Vinod Achutavarrier Prasad , Nanyang Technological University
Vivek Chaturvedi , Nanyang Technological University
Wang Ping , Nanyang Technological University
Wee Keong Ng , Nanyang Technological University
Weisi Lin , Nanyang Technological University
Wen-Jing Hsu , Nanyang Technological University
Wentong Cai , Nanyang Technological University
Wooi Boon Goh , Nanyang Technological University
Wooi-Boon Goh , Nanyang Technological University
Xavier Bresson , Nanyang Technological University
Xiaokui Xiao , Nanyang Technological University
Xiaoli Li 0001 , Nanyang Technological University
Xueyan Tang , Nanyang Technological University
Yang Liu 0003 , Nanyang Technological University
Yew-Soon Ong , Nanyang Technological University
Ying He 0001 , Nanyang Technological University
Yiping Ke , Nanyang Technological University
Yonggang Wen , Nanyang Technological University
Ai-Chun Pang , National Taiwan University
Bing-Yu Chen , National Taiwan University
Cheng-Fu Chou , National Taiwan University
Chi-Sheng Shih , National Taiwan University
Chia-Lin Yang , National Taiwan University
Chih-Jen Lin , National Taiwan University
Chih-Wen Hsueh , National Taiwan University
Chiou-Shann Fuh , National Taiwan University
Feipei Lai , National Taiwan University
Gen-Huey Chen , National Taiwan University
Hsin-Hsi Chen , National Taiwan University
Hsin-Mu Michael Tsai , National Taiwan University
Hsin-Mu Tsai , National Taiwan University
Hsu-Chun Hsiao , National Taiwan University
Hsuan-Tien Lin , National Taiwan University
Hsueh-I Lu , National Taiwan University
Jane Yung-Jen Hsu , National Taiwan University
Jia-Ling Wu , National Taiwan University
Jieh Hsiang , National Taiwan University
Jonathan Lee , National Taiwan University
Jyh-Shing Roger Jang , National Taiwan University
Kun-Mao Chao , National Taiwan University
Li-Chen Fu , National Taiwan University
Lin-shan Lee , National Taiwan University
Mike Y. Chen , National Taiwan University
Ming Ouhyoung , National Taiwan University
Ming-Sui Lee , National Taiwan University
Ouhyoung Ming , National Taiwan University
Pangfeng Liu , National Taiwan University
Phone Lin , National Taiwan University
Pu-Jen Cheng , National Taiwan University
Ray-I Chang , National Taiwan University
Ruey-Feng Chang , National Taiwan University
Shih-Hao Hung , National Taiwan University
Shih-Wei Liao , National Taiwan University
Shih-wei Liao , National Taiwan University
Shou-De Lin , National Taiwan University
Shou-de Lin , National Taiwan University
Tei-Wei Kuo , National Taiwan University
Tony Tan , National Taiwan University
Wei-Chung Hsu , National Taiwan University
Wen-Chin Chen , National Taiwan University
Winston H. Hsu , National Taiwan University
Yen-Jen Oyang , National Taiwan University
Yi-Ping Hung , National Taiwan University
Yufeng J. Tseng , National Taiwan University
Yufeng Jane Tseng , National Taiwan University
Yuh-Dauh Lyuu , National Taiwan University
Yun-Nung Chen , National Taiwan University
Yung-Yu Chuang , National Taiwan University
Abhik Roychoudhury , National University of Singapore
Anand Bhojan , National University of Singapore
Anthony K. H. Tung , National University of Singapore
Aquinas Hobor , National University of Singapore
Ben Leong , National University of Singapore
Beng Chin Ooi , National University of Singapore
Bhojan Anand , National University of Singapore
Bingsheng He , National University of Singapore
Brian Y. Lim , National University of Singapore
Bryan Kian Hsiang Low , National University of Singapore
Chee Yong Chan , National University of Singapore
Chee-Yong Chan , National University of Singapore
Colin Keng-Yan Tan , National University of Singapore
Damith C. Rajapakse , National University of Singapore
David Hsu , National University of Singapore
David S. Rosenblum , National University of Singapore
Divesh Aggarwal , National University of Singapore
Ee-Chien Chang , National University of Singapore
Frank Stephan , National University of Singapore
Gary S. H. Tan , National University of Singapore
Haifeng Yu , National University of Singapore
Hon Wai Leong , National University of Singapore
Hon-Wai Leong , National University of Singapore
Hugh Anderson , National University of Singapore
Hwee Tou Ng , National University of Singapore
Jin Song Dong , National University of Singapore
Joxan Jaffar , National University of Singapore
KangKang Yin , National University of Singapore
Ken Wing-Kin Sung , National University of Singapore
Kian Hsiang Low , National University of Singapore
Kian-Lee Tan , National University of Singapore
Li-Shiuan Peh , National University of Singapore
Limsoon Wong , National University of Singapore
Martin Henz , National University of Singapore
Michael Scott Brown , National University of Singapore
Min Suk Kang , National University of Singapore
Min-Yen Kan , National University of Singapore
Mohan S. Kankanhalli , National University of Singapore
Mong-Li Lee , National University of Singapore
Mun Choon Chan , National University of Singapore
Prateek Saxena , National University of Singapore
Rahul Jain 0001 , National University of Singapore
Reza Shokri , National University of Singapore
Richard T. B. Ma , National University of Singapore
Roger Zimmermann , National University of Singapore
Roland H. C. Yap , National University of Singapore
Sanjay Jain , National University of Singapore
See-Kiong Ng , National University of Singapore
Seth Gilbert , National University of Singapore
Seth Lewis Gilbert , National University of Singapore
Shengdong Zhao , National University of Singapore
Siau-Cheng Khoo , National University of Singapore
Stéphane Bressan , National University of Singapore
Sun-Teck Tan , National University of Singapore
Tat-Seng Chua , National University of Singapore
Teck Khim Ng , National University of Singapore
Terence Sim , National University of Singapore
Tiow Seng Tan , National University of Singapore
Tok Wang Ling , National University of Singapore
Tulika Mitra , National University of Singapore
Tze-Yun Leong , National University of Singapore
Wee Kheng Leow , National University of Singapore
Wee Sun Lee , National University of Singapore
Wei Tsang Ooi , National University of Singapore
Wei-Ngan Chin , National University of Singapore
Weng-Fai Wong , National University of Singapore
Wing-Kin Sung , National University of Singapore
Wynne Hsu , National University of Singapore
Y. C. Tay , National University of Singapore
Yair Zick , National University of Singapore
Yong Chiang Tay , National University of Singapore
Yong Meng Teo , National University of Singapore
Zhenkai Liang , National University of Singapore
Arijit Das , Naval Postgraduate School
Bret Michael , Naval Postgraduate School
Christian Darken , Naval Postgraduate School
Christian J. Darken , Naval Postgraduate School
Cynthia E. Irvine , Naval Postgraduate School
Dennis M. Volpano , Naval Postgraduate School
Doron Drusinsky , Naval Postgraduate School
Geoffrey Xie , Naval Postgraduate School
Gurminder Singh , Naval Postgraduate School
James Bret Michael , Naval Postgraduate School
Luqi , Naval Postgraduate School
Man-Tak Shing , Naval Postgraduate School
Mathias Kölsch , Naval Postgraduate School
Mikhail Auguston , Naval Postgraduate School
Neil C. Rowe , Naval Postgraduate School
Peter J. Denning , Naval Postgraduate School
Robert Beverly , Naval Postgraduate School
Rudolph P. Darken , Naval Postgraduate School
Rudy Darken , Naval Postgraduate School
Ted Huffmire , Naval Postgraduate School
Thomas Otani , Naval Postgraduate School
Valdis Berzins , Naval Postgraduate School
E. Pontelli , New Mexico State University
Enrico Pontelli , New Mexico State University
Hing Leung , New Mexico State University
Huiping Cao , New Mexico State University
Inna Pivkina , New Mexico State University
Jonathan Cook , New Mexico State University
Jonathan E. Cook , New Mexico State University
Mai Zheng , New Mexico State University
Mingzhou (Joe) Song , New Mexico State University
Mingzhou Song , New Mexico State University
Roger T. Hartley , New Mexico State University
Satyajayant Misra , New Mexico State University
Tran Cao Son , New Mexico State University
William Yeoh 0001 , New Mexico State University
Yuho Jin , New Mexico State University
Zachary O. Toups , New Mexico State University
Allan Gottlieb , New York University
Andrew Nealen , New York University
Andy Nealen , New York University
Anirudh Sivaraman , New York University
Benjamin Goldberg , New York University
Bhubaneswar Mishra , New York University
Boris Aronov , New York University
Brendan Dolan-Gavitt , New York University
Bud Mishra , New York University
Chee K. Yap , New York University
Chee Yap , New York University
Chee-Keng Yap , New York University
Clark Barrett , New York University
Clark W. Barrett , New York University
Cláudio T. Silva , New York University
Damon McCoy , New York University
Daniele Panozzo , New York University
Davi Geiger , New York University
Denis Zorin , New York University
Dennis E. Shasha , New York University
Dennis Elliot Shasha , New York University
Dennis Shasha , New York University
Edward K. Wong , New York University
Enrico Bertini , New York University
Ernest Davis , New York University
Guido Gerig , New York University
Helen Nissenbaum , New York University
Jinyang Li , New York University
Joan Bruna , New York University
Joan Bruna Estrach , New York University
Joel H. Spencer , New York University
Joel Spencer , New York University
John Iacono , New York University
Joseph Bonneau , New York University
Julian Togelius , New York University
Juliana Freire , New York University
Justin Cappos , New York University
Ken Perlin , New York University
Kok-Ming Leung , New York University
KyungHyun Cho , New York University
Kyunghyun Cho , New York University
Kyunghyuns Cho , New York University
Lakshmi Subramanian , New York University
Lakshminarayanan Subramanian , New York University
Lisa Hellerstein , New York University
Margaret H. Wright , New York University
Marsha J. Berger , New York University
Mehryar Mohri , New York University
Michael L. Overton , New York University
Michael Walfish , New York University
Mohamed Zahran , New York University
Nasir D. Memon , New York University
Nasir Memon , New York University
Oded Regev 0001 , New York University
Olof B. Widlund , New York University
Panayotis Mavromatis , New York University
Patrick Cousot , New York University
Phyllis G. Frankl , New York University
Ralph Grishman , New York University
Ramesh Karri , New York University
Richard A. Bonneau , New York University
Richard Bonneau , New York University
Richard Cole 0001 , New York University
Rob Fergus , New York University
Robert Fergus , New York University
Rumi Chunara , New York University
Sam Bowman , New York University
Samuel R. Bowman , New York University
Siddharth Garg , New York University
Subhash Khot , New York University
Theodore S. Rappaport , New York University
Theodore Ted S. Rappaport , New York University
Thomas Wies , New York University
Torsten Suel , New York University
Victor Shoup , New York University
Yevgeniy Dodis , New York University
Yi-Jen Chiang , New York University
Zvi M. Kedem , New York University
Alessandra Scafuro , North Carolina State University
Alexandros Kapravelos , North Carolina State University
Arnav Jhala , North Carolina State University
Benjamin Watson , North Carolina State University
Blair D. Sullivan , North Carolina State University
Carla D. Savage , North Carolina State University
Chris Martens , North Carolina State University
Chris Parnin , North Carolina State University
Christopher G. Healey , North Carolina State University
Collin F. Lynch , North Carolina State University
Collin Lynch , North Carolina State University
David J. Thuente , North Carolina State University
David L. Roberts , North Carolina State University
David Sturgill , North Carolina State University
Dennis R. Bahler , North Carolina State University
Donald L. Bitzer , North Carolina State University
Douglas S. Reeves , North Carolina State University
Edward F. Gehringer , North Carolina State University
Emerson R. Murphy-Hill , North Carolina State University
Frank Mueller , North Carolina State University
George N. Rouskas , North Carolina State University
Guoliang Jin , North Carolina State University
Harry G. Perros , North Carolina State University
Hung-Wei Tseng , North Carolina State University
Injong Rhee , North Carolina State University
James C. Lester , North Carolina State University
Jessica Staddon , North Carolina State University
Jon Doyle , North Carolina State University
Kathryn T. Stolee , North Carolina State University
Kemafor Anyanwu-Ogan , North Carolina State University
Kemafor Ogan , North Carolina State University
Khaled Harfoush , North Carolina State University
Kristy Elizabeth Boyer , North Carolina State University
Laurie A. Williams , North Carolina State University
Laurie Williams , North Carolina State University
Matthias F. M. Stallmann , North Carolina State University
Matthias F. Stallmann , North Carolina State University
Michael A. Rappa , North Carolina State University
Michael Rappa , North Carolina State University
Min Chi , North Carolina State University
Mladen A. Vouk , North Carolina State University
Muhammad Shahzad , North Carolina State University
Munindar P. Singh , North Carolina State University
Nagiza F. Samatova , North Carolina State University
Rada Chirkova , North Carolina State University
Randy Avent , North Carolina State University
Robert D. Rodman , North Carolina State University
Robert J. Fornaro , North Carolina State University
Robert St. Amant , North Carolina State University
Rudra Dutta , North Carolina State University
Sarah Heckman , North Carolina State University
Sarah Smith Heckman , North Carolina State University
Steffen Heber , North Carolina State University
Tiffany Barnes , North Carolina State University
Tim Menzies , North Carolina State University
Ting Yu , North Carolina State University
Vincent W. Freeh , North Carolina State University
William Enck , North Carolina State University
William J. Stewart , North Carolina State University
Xiaohui Gu , North Carolina State University
Xiaosong Ma , North Carolina State University
Xipeng Shen , North Carolina State University
Xuxian Jiang , North Carolina State University
Abhi Shelat , Northeastern University
Agnes Hui Chan , Northeastern University
Alan Mislove , Northeastern University
Albert-László Barabási , Northeastern University
Alessandro Vespignani , Northeastern University
Alina Oprea , Northeastern University
Amal Ahmed , Northeastern University
Amal J. Ahmed , Northeastern University
Andrea Grimes Parker , Northeastern University
Byron C. Wallace , Northeastern University
Carla E. Brodley , Northeastern University
Christo Wilson , Northeastern University
Christoph Riedl , Northeastern University
Christopher Amato , Northeastern University
Cody Dunne , Northeastern University
Cristina Nita-Rotaru , Northeastern University
Daniel Wichs , Northeastern University
David A. Smith , Northeastern University
David Kaeli , Northeastern University
David Lazer , Northeastern University
David R. Choffnes , Northeastern University
David R. Kaeli , Northeastern University
Ehsan Elhamifar , Northeastern University
Emanuele Viola , Northeastern University
Engin Kirda , Northeastern University
Frank Tip , Northeastern University
Gene Cooperman , Northeastern University
Gillian Smith , Northeastern University
Guevara Noubir , Northeastern University
Harriet J. Fell , Northeastern University
Huy L. Nguyen , Northeastern University
Huy L. Nguyên , Northeastern University
Huy Le Nguyen , Northeastern University
Jan Vitek , Northeastern University
Jan-Willem van de Meent , Northeastern University
Javed A. Aslam , Northeastern University
Jay Aslam , Northeastern University
Jonathan Ullman , Northeastern University
Karl J. Lieberherr , Northeastern University
Ken Baclawski , Northeastern University
Kenneth Baclawski , Northeastern University
Larry A. Finkelstein , Northeastern University
Lu Wang , Northeastern University
Magy Seif El-Nasr , Northeastern University
Marsette Vona , Northeastern University
Matthew S. Goodwin , Northeastern University
Matthias Felleisen , Northeastern University
Michelle A. Borkin , Northeastern University
Michelle Borkin , Northeastern University
Mirek Riedewald , Northeastern University
Misha Pavel , Northeastern University
Mitchell Wand , Northeastern University
Olga Vitek , Northeastern University
Olin Shivers , Northeastern University
Panagiotis Manolios , Northeastern University
Pete Manolios , Northeastern University
Peter Desnoyers , Northeastern University
Peter Manolios , Northeastern University
Rajmohan Rajaraman , Northeastern University
Ravi Sundaram , Northeastern University
Richard Rasala , Northeastern University
Robert Platt , Northeastern University
Robert Platt Jr. , Northeastern University
Rupal Patel , Northeastern University
Seth Cooper , Northeastern University
Stacy C. Marsella , Northeastern University
Stacy Marsella , Northeastern University
Stephen S. Intille , Northeastern University
Thomas Wahl , Northeastern University
Timothy W. Bickmore , Northeastern University
Tina Eliassi-Rad , Northeastern University
Viera K. Proulx , Northeastern University
William D. Clinger , Northeastern University
William K. Robertson , Northeastern University
Yun Fu 0001 , Northeastern University
Abolfazl Razi , Northern Arizona University
Andrew Richardson , Northern Arizona University
Benjamin Ruddell , Northern Arizona University
Bertrand Cambou , Northern Arizona University
Chris Doughty , Northern Arizona University
Crystal Hepp , Northern Arizona University
David Scott , Northern Arizona University
Delbert Willie , Northern Arizona University
Dieter Otte , Northern Arizona University
Eck Doerry , Northern Arizona University
Fatemeh Afghah , Northern Arizona University
Frédéric Loulergue , Northern Arizona University
J. Jay Barber , Northern Arizona University
James Palmer , Northern Arizona University
John Georgas , Northern Arizona University
Joseph Mihaljevic , Northern Arizona University
Kiona Ogle , Northern Arizona University
Kyle Winfree , Northern Arizona University
Marco Aurélio Gerosa , Northern Arizona University
Michael Gowanlock , Northern Arizona University
Morgan Vigil-Hayes , Northern Arizona University
Paul Flikkema , Northern Arizona University
Phil Mlsna , Northern Arizona University
Scott Goetz , Northern Arizona University
Temuulen Sankey , Northern Arizona University
Truong Nghiem , Northern Arizona University
Truong X. Nghiem , Northern Arizona University
Venkata Yaramasu , Northern Arizona University
Viacheslav Fofanov , Northern Arizona University
Aggelos K. Katsaggelos , Northwestern University
Aleksandar Kuzmanovic , Northwestern University
Alok N. Choudhary , Northwestern University
Anindya De , Northwestern University
Aravindan Vijayaraghavan , Northwestern University
Brenna Argall , Northwestern University
Brenna D. Argall , Northwestern University
Brent Hecht , Northwestern University
Bryan Pardo , Northwestern University
Christopher Riesbeck , Northwestern University
Doug Downey , Northwestern University
Fabian E. Bustamante , Northwestern University
Fabián E. Bustamante , Northwestern University
Goce Trajcevski , Northwestern University
Gokhan Memik , Northwestern University
Hai Zhou , Northwestern University
Haoqi Zhang , Northwestern University
Ian Douglas Horswill , Northwestern University
Ian Horswill , Northwestern University
Jack Tumblin , Northwestern University
Jason D. Hartline , Northwestern University
Jennie Duggan , Northwestern University
Jennie Rogers , Northwestern University
Kenneth D. Forbus , Northwestern University
Konstantin Makarychev , Northwestern University
Kristian J. Hammond , Northwestern University
Larry Birnbaum , Northwestern University
Larry Henschen , Northwestern University
Lawrence Birnbaum , Northwestern University
Lawrence J. Henschen , Northwestern University
Michael Rubenstein , Northwestern University
Michael S. Horn , Northwestern University
Ming-Yang Kao , Northwestern University
Nikolaos Hardavellas , Northwestern University
Nikos Hardavellas , Northwestern University
Oliver Cossairt , Northwestern University
Oliver S. Cossairt , Northwestern University
Peter A. Dinda , Northwestern University
Peter Scheuermann , Northwestern University
Randall A. Berry , Northwestern University
Randall Berry , Northwestern University
Robby Bruce Findler , Northwestern University
Robert Bruce Findler , Northwestern University
Russ Joseph , Northwestern University
Simone Campanoni , Northwestern University
Uri Wilensky , Northwestern University
Yan Chen 0004 , Northwestern University
Alexander Kain , OHSU
Alison Hill , OHSU
Jan P. H. van Santen , OHSU
Jill Dolata , OHSU
M. Kemal Sönmez , OHSU
Meysam Asgari , OHSU
Peter A. Heeman , OHSU
Stephen Wu , OHSU
Steven Bedrick , OHSU
Xubo Song , OHSU
Alan Ritter , Ohio State University
Anastasios Sidiropoulos , Ohio State University
Anish Arora , Ohio State University
Arnab Nandi , Ohio State University
Atanas Rountev , Ohio State University
Christopher Stewart , Ohio State University
DeLiang L. Wang , Ohio State University
DeLiang Wang , Ohio State University
Dhabaleswar K. Panda , Ohio State University
Dong Xuan , Ohio State University
Eric Fosler , Ohio State University
Eric Fosler-Lussier , Ohio State University
Facundo Mémoli , Ohio State University
Feng Qin , Ohio State University
Gagan Agrawal , Ohio State University
Han-Wei Shen , Ohio State University
Huamin Wang , Ohio State University
Huan Sun , Ohio State University
J. Eric Fosler , Ohio State University
Jim Davis , Ohio State University
Kannan Srinivasan , Ohio State University
Kenneth J. Supowit , Ohio State University
Luis Rademacher , Ohio State University
Michael D. Bond , Ohio State University
Mikhail Belkin , Ohio State University
Neelam Soundarajan , Ohio State University
Ness B. Shroff , Ohio State University
Nicoleta Roman , Ohio State University
P. Sadayappan , Ohio State University
Paolo A. G. Sivilotti , Ohio State University
Ponnuswamy Sadayappan , Ohio State University
Prasun Sinha , Ohio State University
Radu Teodorescu , Ohio State University
Raghu Machiraju , Ohio State University
Rephael Wenger , Ohio State University
Roger Crawfis , Ohio State University
Spyros Blanas , Ohio State University
Srinivasan Parthasarathy , Ohio State University
Tamal K. Dey , Ohio State University
Tamal Krishna Dey , Ohio State University
Ten-Hwang Lai , Ohio State University
Wei Xu 0004 , Ohio State University
Xiaodong Zhang 0001 , Ohio State University
Yang Wang 0009 , Ohio State University
Yinqian Zhang , Ohio State University
Yusu Wang , Ohio State University
Alan Fern , Oregon State University
Alan Paul Fern , Oregon State University
Alan Wang , Oregon State University
Albrecht Jander , Oregon State University
Alex David Groce , Oregon State University
Alex Groce , Oregon State University
Amir Nayyeri , Oregon State University
Andreas Weisshaar , Oregon State University
Anita Sarma , Oregon State University
Annette R. von Jouanne , Oregon State University
Arash Termehchy , Oregon State University
Arun Natarajan , Oregon State University
Attila Yavuz , Oregon State University
Bechir Hamdaoui , Oregon State University
Bella Bose , Oregon State University
Ben Lee , Oregon State University
Carlos Jensen , Oregon State University
Cherri M. Pancake , Oregon State University
Chris Scaffidi , Oregon State University
Christopher Scaffidi , Oregon State University
Danny Dig , Oregon State University
David Hendrix , Oregon State University
Eduardo Cotilla Sanchez , Oregon State University
Eric Walkingshaw , Oregon State University
Eugene Zhang , Oregon State University
Fuxin Li , Oregon State University
Gabor C. Temes , Oregon State University
Glencora Borradaile , Oregon State University
Jinsub Kim , Oregon State University
John G. Wager , Oregon State University
John P. Conley , Oregon State University
Julia Zhang , Oregon State University
Kartikeya Mayaram , Oregon State University
Kelin Kuhn , Oregon State University
Larry Cheng , Oregon State University
Liang Huang , Oregon State University
Lizhong Chen , Oregon State University
Margaret M. Burnett , Oregon State University
Mario E. Magaña , Oregon State University
Mario Edgardo Magaña , Oregon State University
Martin Erwig , Oregon State University
Matthew Johnston , Oregon State University
Michael J. Rosulek , Oregon State University
Mike Bailey , Oregon State University
Mike Rosulek , Oregon State University
Pallavi Dhagat , Oregon State University
Patrick Chiang , Oregon State University
Patrick Yin Chiang , Oregon State University
Prasad Tadepalli , Oregon State University
Rakesh Bobba , Oregon State University
Rakeshbabu Bobba , Oregon State University
Raviv Raich , Oregon State University
Rebecca A. Hutchinson , Oregon State University
Sinisa Todorovic , Oregon State University
Stephen Ramsey , Oregon State University
Ted Brekken , Oregon State University
Tejasvi Anand , Oregon State University
Thinh Nguyen , Oregon State University
Un-Ku Moon , Oregon State University
V. John Mathews , Oregon State University
Weng-Keen Wong , Oregon State University
Xiaoli Fern , Oregon State University
Xiaoli Z. Fern , Oregon State University
Xiaoli Zhang Fern , Oregon State University
Yeongjin Jang , Oregon State University
Yue Zhang 0009 , Oregon State University
Bohyung Han , POSTECH
Chan-Mo Park , POSTECH
Chanik Park , POSTECH
Cheeha Kim , POSTECH
Daijin Kim , POSTECH
Gary Geunbae Lee , POSTECH
Geunbae Lee , POSTECH
Hanjun Kim , POSTECH
Hee-Kap Ahn , POSTECH
Hwangjun Song , POSTECH
Hwanjo Yu , POSTECH
James W. Hong , POSTECH
James Won-Ki Hong , POSTECH
Jong Kim 0001 , POSTECH
Jong-Hyeok Lee , POSTECH
Joon Hee Han , POSTECH
Kyo Chul Kang , POSTECH
Kyungmin Bae , POSTECH
Minsoo Rhu , POSTECH
Minsu Cho , POSTECH
Seungjin Choi , POSTECH
Seungmoon Choi , POSTECH
Seungyong Lee , POSTECH
Sung Yang Bang , POSTECH
Sungwoo Park , POSTECH
Wook-Shin Han , POSTECH
Young-Joo Suh , POSTECH
Anand Sivasubramaniam , Pennsylvania State University
Bhuvan Urgaonkar , Pennsylvania State University
C. Lee Giles , Pennsylvania State University
Chita R. Das , Pennsylvania State University
Clyde Lee Giles , Pennsylvania State University
Dan Kifer , Pennsylvania State University
Danfeng Zhang , Pennsylvania State University
Daniel Kifer , Pennsylvania State University
Dinghao Wu , Pennsylvania State University
Gang Tan , Pennsylvania State University
George Kesidis , Pennsylvania State University
Guohong Cao , Pennsylvania State University
Jack Sampson , Pennsylvania State University
Jesse L. Barlow , Pennsylvania State University
John (Jack) Morgan Sampson , Pennsylvania State University
John Hannan , Pennsylvania State University
John J. Metzner , Pennsylvania State University
John M. Carroll , Pennsylvania State University
John Sampson , Pennsylvania State University
Kamesh Madduri , Pennsylvania State University
Lee D. Coraor , Pennsylvania State University
Linhai Song , Pennsylvania State University
Mahmut T. Kandemir , Pennsylvania State University
Mahmut Taylan Kandemir , Pennsylvania State University
Martin Fürer , Pennsylvania State University
Mary Jane Irwin , Pennsylvania State University
Narayanan Vijaykrishnan , Pennsylvania State University
Patrick D. McDaniel , Pennsylvania State University
Patrick Drew McDaniel , Pennsylvania State University
Patrick McDaniel , Pennsylvania State University
Paul Medvedev , Pennsylvania State University
Peng Liu , Pennsylvania State University
Piotr Berman , Pennsylvania State University
Raj Acharya , Pennsylvania State University
Robert T. Collins , Pennsylvania State University
Sean Hallgren , Pennsylvania State University
Sencun Zhu , Pennsylvania State University
Thomas F. La Porta , Pennsylvania State University
Tom La Porta , Pennsylvania State University
Trent Jaeger , Pennsylvania State University
Vijaykrishnan Narayanan , Pennsylvania State University
Wang-Chien Lee , Pennsylvania State University
Webb C. Miller , Pennsylvania State University
Webb Miller , Pennsylvania State University
Xinyu Xing , Pennsylvania State University
Yanxi Liu , Pennsylvania State University
Achille Pattavina , Politecnico di Milano
Alessandro Barenghi , Politecnico di Milano
Alessandro Campi , Politecnico di Milano
Alessandro E. C. Redondi , Politecnico di Milano
Alessandro Enrico Cesare Redondi , Politecnico di Milano
Alessandro Enrico Redondi , Politecnico di Milano
Alessandro Margara , Politecnico di Milano
Alessandro Redondi , Politecnico di Milano
Alfonso Fuggetta , Politecnico di Milano
Andrea Bonarini , Politecnico di Milano
Angelo C. Morzenti , Politecnico di Milano
Anna M. Antola , Politecnico di Milano
Antonio Capone , Politecnico di Milano
Antonio R. Miele , Politecnico di Milano
Barbara Pernici , Politecnico di Milano
Carlo Brandolese , Politecnico di Milano
Cesare Enrico , Politecnico di Milano
Chiara Francalanci , Politecnico di Milano
Cinzia Cappiello , Politecnico di Milano
Cristiana Bolchini , Politecnico di Milano
Cristina Silvano , Politecnico di Milano
Daniele Braga , Politecnico di Milano
Daniele Loiacono , Politecnico di Milano
Danilo Ardagna , Politecnico di Milano
Davide Martinenghi , Politecnico di Milano
Dino Mandrioli , Politecnico di Milano
Donatella Sciuto , Politecnico di Milano
Elisa Quintarelli , Politecnico di Milano
Elisabetta Di Nitto , Politecnico di Milano
Emanuele Della Valle , Politecnico di Milano
Fabio Salice , Politecnico di Milano
Fabrizio Ferrandi , Politecnico di Milano
Fausto Distante , Politecnico di Milano
Flaminio Borgonovo , Politecnico di Milano
Florian Daniel , Politecnico di Milano
Franca Garzotto , Politecnico di Milano
Francesco Amigoni , Politecnico di Milano
Francesco Bruschi , Politecnico di Milano
Francesco Musumeci , Politecnico di Milano
Gerardo Pelosi , Politecnico di Milano
Giacomo Boracchi , Politecnico di Milano
Giacomo Verticale , Politecnico di Milano
Gianluca Palermo , Politecnico di Milano
Gianpolo Cugola , Politecnico di Milano
Giovanni Agosta , Politecnico di Milano
Giuseppe Pelagatti , Politecnico di Milano
Giuseppe Pozzi , Politecnico di Milano
Guido A. Maier , Politecnico di Milano
Ilario Filippini , Politecnico di Milano
Letizia Tanca , Politecnico di Milano
Licia Sbattella , Politecnico di Milano
Luca Barletta , Politecnico di Milano
Luca Mottola , Politecnico di Milano
Luca O. Breviglieri , Politecnico di Milano
Luciano Baresi , Politecnico di Milano
Manuel Roveri , Politecnico di Milano
Marcello Restelli , Politecnico di Milano
Marco Brambilla 0001 , Politecnico di Milano
Marco Colombetti , Politecnico di Milano
Marco D. Santambrogio , Politecnico di Milano
Marco Domenico Santambrogio , Politecnico di Milano
Marco Gribaudo , Politecnico di Milano
Marco Masseroli , Politecnico di Milano
Marco Tagliasacchi , Politecnico di Milano
Maria Grazia Fugini , Politecnico di Milano
Mariagrazia Fugini , Politecnico di Milano
Maristella Matera , Politecnico di Milano
Massimo Tornatore , Politecnico di Milano
Matteo Cesana , Politecnico di Milano
Matteo G. Rossi , Politecnico di Milano
Matteo Matteucci , Politecnico di Milano
Matteo Pradella , Politecnico di Milano
Mauro Negri , Politecnico di Milano
Nicola Gatti 0001 , Politecnico di Milano
Nicoletta Di Blas , Politecnico di Milano
Paolo Cremonesi , Politecnico di Milano
Paolo Giacomazzi , Politecnico di Milano
Pier Luca Lanzi , Politecnico di Milano
Pierluigi Plebani , Politecnico di Milano
Pierluigi Sanpietro , Politecnico di Milano
Piero Fraternali , Politecnico di Milano
Raffaella Mirandola , Politecnico di Milano
Roberto M. Negrini , Politecnico di Milano
Sam J. Guinea Montalvo , Politecnico di Milano
Sara Comai , Politecnico di Milano
Stefano Bregni , Politecnico di Milano
Stefano Ceri , Politecnico di Milano
Stefano Zanero , Politecnico di Milano
Vincenzo Caglioti , Politecnico di Milano
Viola Schiaffonati , Politecnico di Milano
Vittorio Zaccaria , Politecnico di Milano
William Fornaciari , Politecnico di Milano
Agustin Fernández , Polytechnic University of Catalonia
Albert Cabellos , Polytechnic University of Catalonia
Albert Cabellos-Aparicio , Polytechnic University of Catalonia
Antonio Cortes Rossello , Polytechnic University of Catalonia
Antonio González 0001 , Polytechnic University of Catalonia
Antonio Juan Hormigo , Polytechnic University of Catalonia
Beatriz Otero , Polytechnic University of Catalonia
Carlos Alvarez-Martinez , Polytechnic University of Catalonia
Cristina Barrado , Polytechnic University of Catalonia
Daniel Jiménez-González , Polytechnic University of Catalonia
David Carrera , Polytechnic University of Catalonia
Davide Careglio , Polytechnic University of Catalonia
Eduard Ayguadé , Polytechnic University of Catalonia
Eduard Ayguadé Parra , Polytechnic University of Catalonia
Esther Salami San Juan , Polytechnic University of Catalonia
Eva Marín-Tordera , Polytechnic University of Catalonia
Eva Rodriguez , Polytechnic University of Catalonia
Felix Freitag , Polytechnic University of Catalonia
Francisco Jordan Fernandez , Polytechnic University of Catalonia
Germán Santos-Boada , Polytechnic University of Catalonia
Jaime Delgado , Polytechnic University of Catalonia
Jaime Delgado Merce , Polytechnic University of Catalonia
Jesús Labarta , Polytechnic University of Catalonia
Joan-Manuel Parcerisa , Polytechnic University of Catalonia
Jordi Domingo-Pascual , Polytechnic University of Catalonia
Jordi Garcia , Polytechnic University of Catalonia
Jordi Garcia Almiñana , Polytechnic University of Catalonia
Jordi Guitart , Polytechnic University of Catalonia
Jordi Perello Muntan , Polytechnic University of Catalonia
Jordi Torres , Polytechnic University of Catalonia
Jorge Garcia Vidal , Polytechnic University of Catalonia
Josep Solé-Pareta , Polytechnic University of Catalonia
Josep-Lluis Larriba-Pey , Polytechnic University of Catalonia
José M. Barceló , Polytechnic University of Catalonia
José M. Barceló-Ordinas , Polytechnic University of Catalonia
José M. Cela , Polytechnic University of Catalonia
José M. Llabería , Polytechnic University of Catalonia
José Maria Barceló-Ordinas , Polytechnic University of Catalonia
José María Cela , Polytechnic University of Catalonia
José María Llabería , Polytechnic University of Catalonia
José R. Herrero , Polytechnic University of Catalonia
Juan Carlos Cruellas , Polytechnic University of Catalonia
Juan J. Navarro , Polytechnic University of Catalonia
Julita Corbalán , Polytechnic University of Catalonia
Llorenç Cerdà , Polytechnic University of Catalonia
Llorenç Cerdà-Alabern , Polytechnic University of Catalonia
Luis Velasco , Polytechnic University of Catalonia
Manel Guerrero Zapata , Polytechnic University of Catalonia
Manel Medina , Polytechnic University of Catalonia
Manuel Alejandro Pajuelo Gonzalez , Polytechnic University of Catalonia
Manuel Medina , Polytechnic University of Catalonia
Marc González , Polytechnic University of Catalonia
Marc González Tallada , Polytechnic University of Catalonia
Maria Angelica Reyes Muñoz , Polytechnic University of Catalonia
Maria Luisa Gil Gomez , Polytechnic University of Catalonia
Marta Jiménez , Polytechnic University of Catalonia
Mateo Valero , Polytechnic University of Catalonia
Miguel Valero-García , Polytechnic University of Catalonia
Pablo Bofill Soliguer , Polytechnic University of Catalonia
Pablo Royo , Polytechnic University of Catalonia
Pere Barlet-Ros , Polytechnic University of Catalonia
Ramon Canal , Polytechnic University of Catalonia
René Serral-Gracià , Polytechnic University of Catalonia
Roger Espasa , Polytechnic University of Catalonia
Roque Meseguer Pallares , Polytechnic University of Catalonia
Rubén Tous , Polytechnic University of Catalonia
Silvia Llorente , Polytechnic University of Catalonia
Yolanda Becerra , Polytechnic University of Catalonia
Aarti Gupta , Princeton University
Adam Finkelstein , Princeton University
Amir Ali Ahmadi , Princeton University
Andrea S. LaPaugh , Princeton University
Andrew W. Appel , Princeton University
Arvind Narayanan , Princeton University
Barbara E. Engelhardt , Princeton University
Barbara Engelhardt , Princeton University
Benjamin J. Raphael , Princeton University
Bernard Chazelle , Princeton University
Bernard Marie Chazelle , Princeton University
Bob Sedgewick , Princeton University
Brian W. Kernighan , Princeton University
David I. August , Princeton University
David P. Dobkin , Princeton University
David Walker , Princeton University
David Wentzlaff , Princeton University
Edward W. Felten , Princeton University
Elad Hazan , Princeton University
Emmanuel Abbe , Princeton University
Gillat Kol , Princeton University
H. Sebastian Seung , Princeton University
H. Vincent Poor , Princeton University
Harold Vincent Poor , Princeton University
Jaswinder Pal Singh , Princeton University
Jennifer Rexford , Princeton University
Jonathan D. Cohen , Princeton University
Jonathan W. Pillow , Princeton University
Kai Li 0001 , Princeton University
Kyle Jamieson , Princeton University
Margaret Martonosi , Princeton University
Mark Braverman , Princeton University
Mark Zhandry , Princeton University
Michael J. Freedman , Princeton University
Mona Singh , Princeton University
Naomi Ehrich Leonard , Princeton University
Nathaniel D. Daw , Princeton University
Nick Feamster , Princeton University
Niraj K. Jha , Princeton University
Olga G. Troyanskaya , Princeton University
Olga Russakovsky , Princeton University
Paul D. Seymour , Princeton University
Peter J. Ramadge , Princeton University
Prateek Mittal , Princeton University
Ran Raz , Princeton University
Robert E. Tarjan , Princeton University
Robert Endre Tarjan , Princeton University
Robert Sedgewick , Princeton University
Ruby B. Lee , Princeton University
S. Matthew Weinberg , Princeton University
Samory Kpotufe , Princeton University
Sanjeev Arora , Princeton University
Sharad Malik , Princeton University
Szymon Rusinkiewicz , Princeton University
Thomas A. Funkhouser , Princeton University
Warren B. Powell , Princeton University
Warren Buckler Powell , Princeton University
Wyatt Lloyd , Princeton University
Yoram Singer , Princeton University
Yuxin Chen , Princeton University
Zachary Kincaid , Princeton University
Zeev Dvir , Princeton University
Ahmed K. Elmagarmid , Purdue University
Ahmed Sameh , Purdue University
Alex Pothen , Purdue University
Ananth Grama , Purdue University
Aniket Kate , Purdue University
Benjamin Delaware , Purdue University
Bharat K. Bhargava , Purdue University
Bradley J. Lucier , Purdue University
Bruno F. M. Ribeiro , Purdue University
Bruno F. Ribeiro , Purdue University
Bruno Ribeiro 0001 , Purdue University
Byoungyoung Lee , Purdue University
Chris Clifton , Purdue University
Christoph M. Hoffmann , Purdue University
Christopher W. Clifton , Purdue University
Chunyi Peng , Purdue University
Daisuke Kihara , Purdue University
Dan Goldwasser , Purdue University
Daniel G. Aliaga , Purdue University
David Ebert , Purdue University
David F. Gleich , Purdue University
Dongyan Xu , Purdue University
Douglas Comer , Purdue University
Douglas E. Comer , Purdue University
Elena Grigorescu , Purdue University
Elias Bareinboim , Purdue University
Elisa Bertino , Purdue University
Elisha Sacks , Purdue University
Eugene H. Spafford , Purdue University
Greg N. Frederickson , Purdue University
He Wang , Purdue University
Hemanta K. Maji , Purdue University
Hemanta Kumar Maji , Purdue University
Hubert E. Dunsmore , Purdue University
Jan Allebach , Purdue University
Jean Honorio , Purdue University
Jeffrey Mark Siskind , Purdue University
Jennifer Neville , Purdue University
Jeremiah Blocki , Purdue University
Kihong Park , Purdue University
Luo Si , Purdue University
Mathias Payer , Purdue University
Mikhail J. Atallah , Purdue University
Mohammad Sadoghi , Purdue University
Ninghui Li , Purdue University
Petros Drineas , Purdue University
Ramana Rao Kompella , Purdue University
Robert D. Skeel , Purdue University
Roopsha Samanta , Purdue University
Samuel S. Wagstaff Jr. , Purdue University
Sanjay Rao , Purdue University
Saugata Basu , Purdue University
Saurabh Bagchi , Purdue University
Sonia Fahmy , Purdue University
Sunil Prabhakar , Purdue University
Suresh Jagannathan , Purdue University
Susanne E. Hambrusch , Purdue University
T. N. Vijaykumar , Purdue University
Tiark Rompf , Purdue University
Vernon Rego , Purdue University
Voicu Popescu , Purdue University
Walid G. Aref , Purdue University
William S. Cleveland , Purdue University
Wojciech Szpankowski , Purdue University
Xavier Tricoche , Purdue University
Xiangyu Zhang , Purdue University
Y. Charlie Hu , Purdue University
Yi-Ying Zhang , Purdue University
Yiying Zhang , Purdue University
Yu Charlie Hu , Purdue University
Yuan Qi , Purdue University
Yung-Hsiang Lu , Purdue University
Zhiyuan Li , Purdue University
Abbes Amira , Qatar University
Abdelaziz Bouras , Qatar University
Abdelkarim Erradi , Qatar University
Abdulaziz Ali , Qatar University
Abdulla K. Al-Ali , Qatar University
Adel Cherif , Qatar University
Aiman Erbad , Qatar University
Ali Jaoua , Qatar University
Amr Mohamed , Qatar University
Hasan Krad , Qatar University
Jihad M. Alja'am , Qatar University
Jihad Mohamad Jaam , Qatar University
Khaled B. Shaban , Qatar University
Khaled Bashir Shaban , Qatar University
Khaled Khan , Qatar University
Khaled M. Khan , Qatar University
Loay Sabry-Ismaïl , Qatar University
Mashael AlSabah , Qatar University
Mohammad Saleh , Qatar University
Mohammed Almeer , Qatar University
Mohammed Samaka , Qatar University
Noor Al-Máadeed , Qatar University
Noora Fetais , Qatar University
Osama Halabi , Qatar University
Osama Shata , Qatar University
Qutaibah M. Malluhi , Qatar University
Qutaibah Marwan Malluhi , Qatar University
Rachid Hadjidj , Qatar University
Ryan Riley , Qatar University
Sebti Foufou , Qatar University
Somaya Al-Máadeed , Qatar University
Somaya Ali Al-Máadeed , Qatar University
Tamer Elsayed , Qatar University
Tarek Elfouly , Qatar University
Uvais A. Qidwai , Qatar University
Uvais Qidwai , Qatar University
Xiao-Dan Zhu , Queen's University
Xiaodan Zhu , Queen's University
Ahmed E. Hassan , Queen’s University
David Alex Lamb , Queen’s University
David B. Skillicorn , Queen’s University
David Rappaport , Queen’s University
Don Jardine , Queen’s University
Dorothea Blostein , Queen’s University
Farhana H. Zulkernine , Queen’s University
Gabor Fichtinger , Queen’s University
Glenn H. Macewen , Queen’s University
Hossam S. Hassanein , Queen’s University
James R. Cordy , Queen’s University
James Stewart , Queen’s University
Janice I. Glasgow , Queen’s University
Juergen Dingel , Queen’s University
Jürgen Dingel , Queen’s University
Kai Salomaa , Queen’s University
Michael A. Jenkins , Queen’s University
Michael Levison , Queen’s University
Mohammad Zulkernine , Queen’s University
Parvin Mousavi , Queen’s University
Patrick Martin , Queen’s University
Qingling Duan , Queen’s University
R. E. Ellis , Queen’s University
Randy E. Ellis , Queen’s University
Robert D. Tennent , Queen’s University
Robert G. Crawford , Queen’s University
Robin W. Dawes , Queen’s University
Roel Vertegaal , Queen’s University
Selim G. Akl , Queen’s University
T. C. Nicholas Graham , Queen’s University
T. Patrick Martin , Queen’s University
Bastian Leibe , RWTH Aachen
Bernhard Rumpe , RWTH Aachen
Erich Grädel , RWTH Aachen
Erika Ábrahám , RWTH Aachen
Erika Ábrahám-Mumm , RWTH Aachen
Gerhard Lakemeyer , RWTH Aachen
Hermann Ney , RWTH Aachen
Horst Lichter , RWTH Aachen
Jan Bender , RWTH Aachen
Jan O. Borchers , RWTH Aachen
Jan Oliver Borchers , RWTH Aachen
Joost-Pieter Katoen , RWTH Aachen
Jürgen Giesl , RWTH Aachen
Klaus Wehrle , RWTH Aachen
Leif Kobbelt , RWTH Aachen
Manfred Nagl , RWTH Aachen
Martin Grohe , RWTH Aachen
Matthias Jarke , RWTH Aachen
Matthias Müller , RWTH Aachen
Otto Spaniol , RWTH Aachen
Paolo Bientinesi , RWTH Aachen
Pascal Schweitzer , RWTH Aachen
Peter Rossmanith , RWTH Aachen
Stefan Decker , RWTH Aachen
Stefan Kowalewski , RWTH Aachen
Thomas Berlage , RWTH Aachen
Thomas Noll , RWTH Aachen
Thomas Rose , RWTH Aachen
Torsten Kuhlen , RWTH Aachen
Torsten W. Kuhlen , RWTH Aachen
Torsten Wolfgang Kuhlen , RWTH Aachen
Ulrik Schroeder , RWTH Aachen
Ulrike Meyer , RWTH Aachen
Uwe Naumann , RWTH Aachen
Walter Oberschelp , RWTH Aachen
Wolfgang Prinz , RWTH Aachen
Wolfgang Thomas , RWTH Aachen
Ana Milanova , Rensselaer Polytechnic Institute
Barbara Cutler , Rensselaer Polytechnic Institute
Boleslaw K. Szymanski , Rensselaer Polytechnic Institute
Carlos A. Varela , Rensselaer Polytechnic Institute
Carlos Varela , Rensselaer Polytechnic Institute
Charles Stewart , Rensselaer Polytechnic Institute
Chris Bystroff , Rensselaer Polytechnic Institute
Christopher Bystroff , Rensselaer Polytechnic Institute
Christopher D. Carothers , Rensselaer Polytechnic Institute
David Isaacson , Rensselaer Polytechnic Institute
David L. Spooner , Rensselaer Polytechnic Institute
Elliot Anshelevich , Rensselaer Polytechnic Institute
Fran Berman , Rensselaer Polytechnic Institute
Francine Berman , Rensselaer Polytechnic Institute
Heng Ji , Rensselaer Polytechnic Institute
James A. Hendler , Rensselaer Polytechnic Institute
James Alexander Hendler , Rensselaer Polytechnic Institute
Jeff Trinkle , Rensselaer Polytechnic Institute
Jeffrey C. Trinkle , Rensselaer Polytechnic Institute
Jim Hendler , Rensselaer Polytechnic Institute
Lirong Xia , Rensselaer Polytechnic Institute
Malik Magdon-Ismail , Rensselaer Polytechnic Institute
Mark K. Goldberg , Rensselaer Polytechnic Institute
Martin Hardwick , Rensselaer Polytechnic Institute
Michael J. Wozny , Rensselaer Polytechnic Institute
Mohammed Zaki , Rensselaer Polytechnic Institute
Mukkai Krishnamoorthy , Rensselaer Polytechnic Institute
Ron Eglash , Rensselaer Polytechnic Institute
Selmer Bringsjord , Rensselaer Polytechnic Institute
Sergei Nirenburg , Rensselaer Polytechnic Institute
Sibel Adali , Rensselaer Polytechnic Institute
Stacy Patterson , Rensselaer Polytechnic Institute
W. Randolph Franklin , Rensselaer Polytechnic Institute
Wayne D. Gray , Rensselaer Polytechnic Institute
Wm. Randolph Franklin , Rensselaer Polytechnic Institute
Alan L. Cox , Rice University
Anshumali Shrivastava , Rice University
Ashok Narayanan Veeraraghavan , Rice University
Ashok Veeraraghavan , Rice University
Chris Jermaine , Rice University
Christopher M. Jermaine , Rice University
Dan S. Wallach , Rice University
Daniel S. Wallach , Rice University
David B. Johnson , Rice University
Devika Subramanian , Rice University
Edward W. Knightly , Rice University
Joe D. Warren , Rice University
John M. Mellor-Crummey , Rice University
Joseph R. Cavallaro , Rice University
Keith D. Cooper , Rice University
Krishna V. Palem , Rice University
Lin Zhong , Rice University
Luay Nakhleh , Rice University
Lydia E. Kavraki , Rice University
Moshe Y. Vardi , Rice University
Peter J. Varman , Rice University
Richard G. Baraniuk , Rice University
Robert Cartwright , Rice University
Ron Goldman 0002 , Rice University
Ronald N. Goldman , Rice University
Scott Rixner , Rice University
Swarat Chaudhuri , Rice University
T. S. Eugene Ng , Rice University
Tze Sing Eugene Ng , Rice University
Adrienne Decker , Rochester Institute of Technology
Al Biles , Rochester Institute of Technology
Alan Kaminsky , Rochester Institute of Technology
Andrew Meneely , Rochester Institute of Technology
Anne Haake , Rochester Institute of Technology
Bill Stackpole , Rochester Institute of Technology
Bo Yuan , Rochester Institute of Technology
Brian M. Tomaszewski , Rochester Institute of Technology
Bruce Hartpence , Rochester Institute of Technology
Carlos Rivero , Rochester Institute of Technology
Carol J. Romanowski , Rochester Institute of Technology
Catherine Beaton , Rochester Institute of Technology
Charles Border , Rochester Institute of Technology
Christian D. Newman , Rochester Institute of Technology
Christopher A. Egert , Rochester Institute of Technology
Christopher Homan , Rochester Institute of Technology
Christopher M. Homan , Rochester Institute of Technology
Daniel Ashbrook , Rochester Institute of Technology
Daniel Bogaard , Rochester Institute of Technology
Daniel E. Krutz , Rochester Institute of Technology
Daryl Johnson , Rochester Institute of Technology
David Schwartz , Rochester Institute of Technology
Edith Hemaspaandra , Rochester Institute of Technology
Edith Spaan , Rochester Institute of Technology
Edward Holden , Rochester Institute of Technology
Elissa Weeden , Rochester Institute of Technology
Elizabeth Lawley , Rochester Institute of Technology
Fereydoun Kazemian , Rochester Institute of Technology
Gordon Goodman , Rochester Institute of Technology
Hadi Hosseini , Rochester Institute of Technology
Hans-Peter Bischof , Rochester Institute of Technology
Hossein Hojjat , Rochester Institute of Technology
Hrishikesh B. Acharya , Rochester Institute of Technology
Ivona Bezáková , Rochester Institute of Technology
J. Scott Hawker , Rochester Institute of Technology
Jai Kang , Rochester Institute of Technology
James E. Heliotis , Rochester Institute of Technology
James Vallino , Rochester Institute of Technology
Jay Jackson , Rochester Institute of Technology
Jeffrey Lasky , Rochester Institute of Technology
Jessica D. Bayliss , Rochester Institute of Technology
Jim Leone , Rochester Institute of Technology
Joe Geigel , Rochester Institute of Technology
Kevin Bierre , Rochester Institute of Technology
Larry Hill , Rochester Institute of Technology
Leon Reznik , Rochester Institute of Technology
Matt Huenerfauth , Rochester Institute of Technology
Matthew Fluet , Rochester Institute of Technology
Matthew K. Wright , Rochester Institute of Technology
Matthew T. Fluet , Rochester Institute of Technology
Mehdi Mirakhorli , Rochester Institute of Technology
Michael Yacci , Rochester Institute of Technology
Minseok Kwon , Rochester Institute of Technology
Mohamed Wiem Mkaouer , Rochester Institute of Technology
Mohan Kumar , Rochester Institute of Technology
Nancy Doubleday , Rochester Institute of Technology
Naveen Sharma , Rochester Institute of Technology
Nirmala Shenoy , Rochester Institute of Technology
Owen Gottlieb , Rochester Institute of Technology
Paul T. Tymann , Rochester Institute of Technology
Paul Tymann , Rochester Institute of Technology
Peizhao Hu , Rochester Institute of Technology
Pengcheng Shi , Rochester Institute of Technology
Peter Lutz , Rochester Institute of Technology
Pradeep K. Murukannaiah , Rochester Institute of Technology
Qi Rose Yu , Rochester Institute of Technology
Qi Yu , Rochester Institute of Technology
Rajendra K. Raj , Rochester Institute of Technology
Reynold Bailey , Rochester Institute of Technology
Reynold J. Bailey , Rochester Institute of Technology
Richard Zanibbi , Rochester Institute of Technology
Ronald Vullo , Rochester Institute of Technology
Sharon Mason , Rochester Institute of Technology
Stanislaw P. Radziszowski , Rochester Institute of Technology
Stephen Jacobs , Rochester Institute of Technology
Steven J. Zilora , Rochester Institute of Technology
Sumita Mishra , Rochester Institute of Technology
Sylvia Perez-Hardy , Rochester Institute of Technology
Tae Oh , Rochester Institute of Technology
Tona Henderson , Rochester Institute of Technology
Vicki L. Hanson , Rochester Institute of Technology
W. Michelle Harris , Rochester Institute of Technology
Wiem Mkaouer , Rochester Institute of Technology
Wiley R. McKinzie , Rochester Institute of Technology
Xumin Liu , Rochester Institute of Technology
Yin Pan , Rochester Institute of Technology
Zack Butler , Rochester Institute of Technology
Zack J. Butler , Rochester Institute of Technology
Abdeslam Boularias , Rutgers University
Abhishek Bhattacharjee , Rutgers University
Ahmed M. Elgammal , Rutgers University
Alexander Borgida , Rutgers University
Alexander Schliep , Rutgers University
Amélie Marian , Rutgers University
Apostolos Gerasoulis , Rutgers University
B. R. Badrinath , Rutgers University
Badri Nath , Rutgers University
Bahman Kalantari , Rutgers University
Casimir A. Kulikowski , Rutgers University
David Cash , Rutgers University
Desheng Zhang , Rutgers University
Dimitris N. Metaxas , Rutgers University
Eddy Z. Zhang , Rutgers University
Eddy Zheng Zhang , Rutgers University
Endre Szemerédi , Rutgers University
Eric Allender , Rutgers University
Gerard R. Richter , Rutgers University
Gerard de Melo , Rutgers University
Jingjin Yu , Rutgers University
Konstantinos P. Michmizos , Rutgers University
Kostas E. Bekris , Rutgers University
Kostis P. Michmizos , Rutgers University
Louis I. Steinberg , Rutgers University
Manish Parashar , Rutgers University
Marco Gruteser , Rutgers University
Mario Szegedy , Rutgers University
Martin Farach , Rutgers University
Martin Farach-Colton , Rutgers University
Matthew Stone , Rutgers University
Michael L. Fredman , Rutgers University
Mubbasir Kapadia , Rutgers University
Naftaly H. Minsky , Rutgers University
Naftaly Minsky , Rutgers University
Ping Li 0001 , Rutgers University
Pranjal Awasthi , Rutgers University
Rebecca N. Wright , Rutgers University
Richard P. Martin , Rutgers University
S. Muthu Muthukrishnan , Rutgers University
S. Muthukrishnan , Rutgers University
Santosh Nagarakatte , Rutgers University
Shubhangi Saraf , Rutgers University
Swastik Kopparty , Rutgers University
Thu D. Nguyen , Rutgers University
Thu Duc Nguyen , Rutgers University
Tomasz Imielinski , Rutgers University
Ulrich Kremer , Rutgers University
Vladimir I. Pavlovic , Rutgers University
Vladimir Pavlovic , Rutgers University
William Steiger , Rutgers University
Baoliang Lu , Shanghai Jiao Tong University
Beijun Shen , Shanghai Jiao Tong University
Bin Sheng , Shanghai Jiao Tong University
Bin Yao , Shanghai Jiao Tong University
Binyu Zang , Shanghai Jiao Tong University
Cewu Lu , Shanghai Jiao Tong University
Chao Li , Shanghai Jiao Tong University
Chentao Wu , Shanghai Jiao Tong University
Dawu Gu , Shanghai Jiao Tong University
Dominik Scheder , Shanghai Jiao Tong University
Dong Wang , Shanghai Jiao Tong University
Fan Cheng , Shanghai Jiao Tong University
Fan Wu , Shanghai Jiao Tong University
Fang Li , Shanghai Jiao Tong University
Feilong Tang , Shanghai Jiao Tong University
Gang Wu , Shanghai Jiao Tong University
Geng Wang , Shanghai Jiao Tong University
Guangtao Xue , Shanghai Jiao Tong University
Guihai Chen , Shanghai Jiao Tong University
Guoqiang Li , Shanghai Jiao Tong University
Hai Zhao , Shanghai Jiao Tong University
Haibing Guan , Shanghai Jiao Tong University
Haibo Chen , Shanghai Jiao Tong University
Haibo Yu , Shanghai Jiao Tong University
Hao Zhong , Shanghai Jiao Tong University
Haojin Zhu , Shanghai Jiao Tong University
Haopeng Chen , Shanghai Jiao Tong University
Hong-Tao Lu , Shanghai Jiao Tong University
Hongmin	Cai , Shanghai Jiao Tong University
Hongtao Lu , Shanghai Jiao Tong University
Hongzi Zhu , Shanghai Jiao Tong University
Huan Long , Shanghai Jiao Tong University
Jian Cao , Shanghai Jiao Tong University
Jian Li , Shanghai Jiao Tong University
Jianguo Yao , Shanghai Jiao Tong University
Jingwen Leng , Shanghai Jiao Tong University
Kai Yu 0001 , Shanghai Jiao Tong University
Kenny Q. Zhu , Shanghai Jiao Tong University
Kenny Qili Zhu , Shanghai Jiao Tong University
Lei Wang , Shanghai Jiao Tong University
Lei Xu , Shanghai Jiao Tong University
Linghe Kong , Shanghai Jiao Tong University
Linpeng Huang , Shanghai Jiao Tong University
Liping Shen , Shanghai Jiao Tong University
Lizhuang Ma , Shanghai Jiao Tong University
Luoyi Fu , Shanghai Jiao Tong University
Minglu Li , Shanghai Jiao Tong University
Minyi Guo , Shanghai Jiao Tong University
Minyou Wu , Shanghai Jiao Tong University
Qianni Deng , Shanghai Jiao Tong University
Quan Chen , Shanghai Jiao Tong University
Rong Chen , Shanghai Jiao Tong University
Ruimin Shen , Shanghai Jiao Tong University
Shengli Liu , Shanghai Jiao Tong University
Shuangjiu Xiao , Shanghai Jiao Tong University
Tianfang Yao , Shanghai Jiao Tong University
Weijia Jia , Shanghai Jiao Tong University
Wenli Zheng , Shanghai Jiao Tong University
Xiaofeng Gao , Shanghai Jiao Tong University
Xiaoju Dong , Shanghai Jiao Tong University
Xiaotie Deng , Shanghai Jiao Tong University
Xiaoyao Liang , Shanghai Jiao Tong University
Xinbing Wang , Shanghai Jiao Tong University
Xubo Yang , Shanghai Jiao Tong University
Xuejia Lai , Shanghai Jiao Tong University
Yanmin Zhu , Shanghai Jiao Tong University
Yanyan Shen , Shanghai Jiao Tong University
Yong Yu , Shanghai Jiao Tong University
Yu Long , Shanghai Jiao Tong University
Yu Yu , Shanghai Jiao Tong University
Yuan Luo , Shanghai Jiao Tong University
Yuanyuan Zhang , Shanghai Jiao Tong University
Yubin Xia , Shanghai Jiao Tong University
Yuting Chen , Shanghai Jiao Tong University
Yuxi Fu , Shanghai Jiao Tong University
Zhen Liu , Shanghai Jiao Tong University
Zhengwei Qi , Shanghai Jiao Tong University
Zhiqiang Liu , Shanghai Jiao Tong University
A. M. A. Hemmatyar , Sharif University of Technology
Abbas Heydarnoori , Sharif University of Technology
Abolfazl S. Motahari , Sharif University of Technology
Abolfazl Seyed Motahari , Sharif University of Technology
Ali A. Nazari Shirehjini , Sharif University of Technology
Ali Asghar Nazari Shirehjini , Sharif University of Technology
Ali Mohammad Afshin Hemmatyar , Sharif University of Technology
Ali Movaghar , Sharif University of Technology
Ali Movaghar-Rahimabadi , Sharif University of Technology
Ali Reza Ejlali , Sharif University of Technology
Alireza Ejlali , Sharif University of Technology
Amir-Hossein Jahangir , Sharif University of Technology
Ghazanfar Asadi , Sharif University of Technology
Gholamreza Ghassem-Sani , Sharif University of Technology
Hamid Beigy , Sharif University of Technology
Hamid R. Rabiee , Sharif University of Technology
Hamid Reza Rabiee , Sharif University of Technology
Hamid Sarbazi-Azad , Sharif University of Technology
Hamid Zarrabi-Zadeh , Sharif University of Technology
Hossein Asadi , Sharif University of Technology
Hossein Sameti , Sharif University of Technology
Jafar Habibi , Sharif University of Technology
Mahdi Jafari Siavoshani , Sharif University of Technology
Mahdieh Soleymani Baghshah , Sharif University of Technology
Mansour Jamzad , Sharif University of Technology
Maziar Goudarzi , Sharif University of Technology
Mehdi Kharrazi , Sharif University of Technology
Mohammad Ali Abam , Sharif University of Technology
Mohammad Ghodsi , Sharif University of Technology
Mohammad Izadi , Sharif University of Technology
Mohammad-Taghi Manzuri Shalmani , Sharif University of Technology
Morteza Amini , Sharif University of Technology
Raman Ramsin , Sharif University of Technology
Rasool Jalili , Sharif University of Technology
Seyed Ebrahim Abtahi , Sharif University of Technology
Seyed Ghassem Miremadi , Sharif University of Technology
Seyed Hassan Mirian , Sharif University of Technology
Seyed-Hassan Mirian-Hosseinabadi , Sharif University of Technology
Shaahin Hessabi , Sharif University of Technology
Shohreh Kasaei , Sharif University of Technology
Siavash Bayat Sarmadi , Sharif University of Technology
Somayyeh Koohi , Sharif University of Technology
Andrei A. Bulatov , Simon Fraser University
Andrei Bulatov , Simon Fraser University
Anoop Sarkar , Simon Fraser University
Arrvindh Shriraman , Simon Fraser University
Binay Bhattacharya , Simon Fraser University
Binay K. Bhattacharya , Simon Fraser University
Brian V. Funt , Simon Fraser University
David G. Mitchell , Simon Fraser University
Eugenia Ternovska , Simon Fraser University
Eugenia Ternovskaia , Simon Fraser University
Fred Popowich , Simon Fraser University
Ghassan Hamarneh , Simon Fraser University
Greg Mori , Simon Fraser University
Hao (Richard) Zhang , Simon Fraser University
Hao Zhang 0002 , Simon Fraser University
James P. Delgrande , Simon Fraser University
Jian Pei , Simon Fraser University
Jiangchuan Liu , Simon Fraser University
Jiannan Wang , Simon Fraser University
Joseph G. Peters , Simon Fraser University
Joseph Peters , Simon Fraser University
Kay C. Wiese , Simon Fraser University
Ke Wang 0001 , Simon Fraser University
Leonid Chindelevitch , Simon Fraser University
Mark S. Drew , Simon Fraser University
Mark Samuel Drew , Simon Fraser University
Martin Ester , Simon Fraser University
Mohamed Hefeeda , Simon Fraser University
Nick Sumner , Simon Fraser University
Oliver Schulte , Simon Fraser University
Parmit K. Chilana , Simon Fraser University
Pavol Hell , Simon Fraser University
Petra Berenbrink , Simon Fraser University
Ping Tan , Simon Fraser University
Qian-Ping Gu , Simon Fraser University
Qianping Gu , Simon Fraser University
Ramesh Krishnamurti , Simon Fraser University
Richard T. Vaughan , Simon Fraser University
Robert D. Cameron , Simon Fraser University
Ryan C. N. D'Arcy , Simon Fraser University
Thomas C. Shermer , Simon Fraser University
Uwe Glässer , Simon Fraser University
Valentine Kabanets , Simon Fraser University
William N. Sumner , Simon Fraser University
Wo-Shun Luk , Simon Fraser University
Ze-Nian Li , Simon Fraser University
Akshat Kumar , Singapore Management University
Archan Misra , Singapore Management University
Baihua Zheng , Singapore Management University
David Lo , Singapore Management University
Debin Gao , Singapore Management University
Ee-Peng Lim , Singapore Management University
Feida Zhu , Singapore Management University
Hady Wirawan Lauw , Singapore Management University
Hoong Chuin Lau , Singapore Management University
Hwee Pink Tan , Singapore Management University
Hwee-Pink Tan , Singapore Management University
Jie Xiong , Singapore Management University
Jing Jiang , Singapore Management University
Kyriakos Mouratidis , Singapore Management University
Lingxiao Jiang , Singapore Management University
Pradeep Varakantham , Singapore Management University
Rajesh Krishna Balan , Singapore Management University
Robert H. Deng , Singapore Management University
Robert Huijie Deng , Singapore Management University
Shih-Fen Cheng , Singapore Management University
Steven C. H. Hoi , Singapore Management University
Steven Chu-Hong Hoi , Singapore Management University
Xuhua Ding , Singapore Management University
Yingiu Li , Singapore Management University
Youngki Lee , Singapore Management University
Aditya P. Mathur , Singapore University of Technology and Design
Alexander Binder , Singapore University of Technology and Design
David Yau , Singapore University of Technology and Design
Dorien Herremans , Singapore University of Technology and Design
Hyowon Lee , Singapore University of Technology and Design
Jianying Zhou , Singapore University of Technology and Design
Jun Sun , Singapore University of Technology and Design
Martín Ochoa , Singapore University of Technology and Design
Martín Ochoa Ronderos , Singapore University of Technology and Design
Meihui Zhang , Singapore University of Technology and Design
Ngai-Man Cheung , Singapore University of Technology and Design
Nils Ole Tippenhauer , Singapore University of Technology and Design
Sai Kit Yeung , Singapore University of Technology and Design
Sai-Kit Yeung , Singapore University of Technology and Design
Simon Lui , Singapore University of Technology and Design
Sudipta Chattopadhyay , Singapore University of Technology and Design
Tony Quek , Singapore University of Technology and Design
Wei Lu , Singapore University of Technology and Design
Yue Zhang , Singapore University of Technology and Design
Aaron Sidford , Stanford University
Alex Aiken , Stanford University
Alexander Aiken , Stanford University
Anshul Kundaje , Stanford University
Balaji Prabhakar , Stanford University
Christoforos E. Kozyrakis , Stanford University
Christopher D. Manning , Stanford University
Christopher Ré , Stanford University
Christos Kozyrakis , Stanford University
Dan Boneh , Stanford University
Dan Jurafsky , Stanford University
Daniel Jurafsky , Stanford University
David L. Dill , Stanford University
David Mazières , Stanford University
David R. Cheriton , Stanford University
Dawson R. Engler , Stanford University
Doug L. James , Stanford University
Emma Brunskill , Stanford University
Eric Roberts , Stanford University
Fei-Fei Li , Stanford University
Gill Bejerano , Stanford University
Gregory Valiant , Stanford University
Hector Garcia-Molina , Stanford University
J. Kenneth Salisbury , Stanford University
James A. Landay , Stanford University
Jennifer Widom , Stanford University
John C. Mitchell , Stanford University
John K. Ousterhout , Stanford University
John Kenneth Salisbury Jr. , Stanford University
John L. Hennessy , Stanford University
Jure Leskovec , Stanford University
Keith Winstein , Stanford University
Kenneth Salisbury , Stanford University
Kunle Olukotun , Stanford University
Leonidas J. Guibas , Stanford University
Li Fei-Fei , Stanford University
Maneesh Agrawala , Stanford University
Mark A. Horowitz , Stanford University
Mark Horowitz , Stanford University
Mary Wootters , Stanford University
Matei A. Zaharia , Stanford University
Matei Zaharia , Stanford University
Mehran Sahami , Stanford University
Mendel Rosenblum , Stanford University
Michael R. Genesereth , Stanford University
Michael S. Bernstein , Stanford University
Monica S. Lam , Stanford University
Moses Charikar , Stanford University
Moses Samson Charikar , Stanford University
Nick McKeown , Stanford University
Omer Reingold , Stanford University
Oussama Khatib , Stanford University
Oyekunle A. Olukotun , Stanford University
Pat Hanrahan , Stanford University
Patrick M. Hanrahan , Stanford University
Percy Liang , Stanford University
Peter Bailis , Stanford University
Philip Levis , Stanford University
Ron Fedkiw , Stanford University
Ron O. Dror , Stanford University
Ronald Fedkiw , Stanford University
Sachin Katti , Stanford University
Sachin Rajsekhar Katti , Stanford University
Serafim Batzoglou , Stanford University
Silvio Savarese , Stanford University
Stefano Ermon , Stanford University
Subhasish Mitra , Stanford University
Tim Roughgarden , Stanford University
William J. Dally , Stanford University
Yoav Shoham , Stanford University
<<<<<<< HEAD
Andrei A. Bulatov, Simon Fraser University
Anoop Sarkar, Simon Fraser University
Arrvindh Shriraman, Simon Fraser University
Binay K. Bhattacharya, Simon Fraser University
Brian Funt, Simon Fraser University
Eugenia Ternovska, Simon Fraser University
Ghassan Hamarneh, Simon Fraser University
Greg Mori, Simon Fraser University
Hao Zhang 0002, Simon Fraser University
James P. Delgrande, Simon Fraser University
Jian Pei, Simon Fraser University
Jiangchuan Liu, Simon Fraser University
Jiannan Wang, Simon Fraser University
KangKang Yin, Simon Fraser University
Ke Wang, Simon Fraser University
Keval Vora, Simon Fraser University
Leonid Chindelevitch, Simon Fraser University
Mark S. Drew, Simon Fraser University
Martin Ester, Simon Fraser University
Maxwell W. Libbrecht, Simon Fraser University
Mo Chen, Simon Fraser University
Mohamed Hefeeda, Simon Fraser University
Oliver Schulte, Simon Fraser University
Parmit K. Chilana, Simon Fraser University
Pavol Hell, Simon Fraser University
Petra Berenbrink, Simon Fraser University
Ping Tan, Simon Fraser University
Richard T. Vaughan, Simon Fraser University
Robert D. Cameron, Simon Fraser University
Thomas C. Shermer, Simon Fraser University
Uwe Glässer, Simon Fraser University
Valentine Kabanets, Simon Fraser University
William N. Sumner, Simon Fraser University
Yasutaka Furukawa , Simon Fraser University
Ze-Nian Li, Simon Fraser University
=======
Adriana B. Compagnoni , Stevens Institute of Technology
Antonio Nicolosi , Stevens Institute of Technology
Brian Borowski , Stevens Institute of Technology
David A. Naumann , Stevens Institute of Technology
David J. Farber , Stevens Institute of Technology
David Klappholz , Stevens Institute of Technology
Dimitrios Damopoulos , Stevens Institute of Technology
Dominic Duggan , Stevens Institute of Technology
Eduardo Bonelli , Stevens Institute of Technology
Enrique Dunn , Stevens Institute of Technology
Eric Koskinen , Stevens Institute of Technology
Georgios Portokalidis , Stevens Institute of Technology
Giuseppe Ateniese , Stevens Institute of Technology
Hui Wang 0013 , Stevens Institute of Technology
Iraklis Tsekourakis , Stevens Institute of Technology
Nikos Triandopoulos , Stevens Institute of Technology
Philippos Mordohai , Stevens Institute of Technology
Samantha Kleinberg , Stevens Institute of Technology
Susanne Wetzel , Stevens Institute of Technology
Wendy Hui Wang , Stevens Institute of Technology
Xinchao Wang , Stevens Institute of Technology
>>>>>>> c0490496
Allen Tannenbaum , Stony Brook University
Amir Rahmati , Stony Brook University
Anita Wasilewska , Stony Brook University
Anshul Gandhi , Stony Brook University
Arie E. Kaufman , Stony Brook University
Aruna Balasubramanian , Stony Brook University
Barbara M. Chapman , Stony Brook University
Barbara Mary Chapman , Stony Brook University
C. R. Ramakrishnan , Stony Brook University
Cartic R. Ramakrishnan , Stony Brook University
Dimitris Samaras , Stony Brook University
Erez Zadok , Stony Brook University
Eugene W. Stark , Stony Brook University
Francesco Orabona , Stony Brook University
Fusheng Wang , Stony Brook University
H. Andrew Schwartz , Stony Brook University
Hansen Andrew Schwartz , Stony Brook University
Himanshu Gupta , Stony Brook University
Hong Qin , Stony Brook University
I. V. Ramakrishnan , Stony Brook University
Jie Gao , Stony Brook University
Jing Chen 0001 , Stony Brook University
Klaus Mueller , Stony Brook University
Leo Bachmair , Stony Brook University
Long Lu , Stony Brook University
Michael A. Bender , Stony Brook University
Michael Ferdman , Stony Brook University
Michael Kifer , Stony Brook University
Michalis Polychronakis , Stony Brook University
Minh Hoai , Stony Brook University
Minh Hoai Nguyen , Stony Brook University
Nick Nikiforakis , Stony Brook University
Nima Honarmand , Stony Brook University
Niranjan Balasubramanian , Stony Brook University
Omkant Pandey , Stony Brook University
R. Sekar , Stony Brook University
Radu Sion , Stony Brook University
Rezaul Alam Chowdhury , Stony Brook University
Rezaul Chowdhury , Stony Brook University
Robert F. Kelly , Stony Brook University
Robert Patro , Stony Brook University
Rong Zhao , Stony Brook University
Roy Shilkrot , Stony Brook University
Samir R. Das , Stony Brook University
Samir Ranjan Das , Stony Brook University
Sangjin Hong , Stony Brook University
Scott A. Smolka , Stony Brook University
Scott D. Stoller , Stony Brook University
Steven Skiena , Stony Brook University
Wei Zhu , Stony Brook University
Xianfeng David Gu , Stony Brook University
Xianfeng Gu , Stony Brook University
Xiangmin Jiao , Stony Brook University
Xiaojun Bi , Stony Brook University
Xin Wang 0001 , Stony Brook University
Yanhong A. Liu , Stony Brook University
Yuanyuan Yang , Stony Brook University
Zhenhua Liu , Stony Brook University
Ahmad-Reza Sadeghi , TU Darmstadt
Alejandro P. Buchmann , TU Darmstadt
Andreas Koch , TU Darmstadt
Carsten Binnig , TU Darmstadt
Chris Biemann , TU Darmstadt
Christian Biemann , TU Darmstadt
Christian Bischof , TU Darmstadt
Dieter W. Fellner , TU Darmstadt
Felix Wolf , TU Darmstadt
Gerhard Neumann , TU Darmstadt
Guido Salvaneschi , TU Darmstadt
Heiko Mantel , TU Darmstadt
Iryna Gurevych , TU Darmstadt
Jan Peters 0001 , TU Darmstadt
Johannes A. Buchmann , TU Darmstadt
Johannes Fürnkranz , TU Darmstadt
Karsten Weihe , TU Darmstadt
Kristian Kersting , TU Darmstadt
Marc Fischlin , TU Darmstadt
Matthias Hollick , TU Darmstadt
Max Mühlhäuser , TU Darmstadt
Melanie Volkamer , TU Darmstadt
Michael Goesele , TU Darmstadt
Michael Pradel , TU Darmstadt
Michael Waidner , TU Darmstadt
Mira Mezini , TU Darmstadt
Neeraj Suri , TU Darmstadt
Oskar von Stryk , TU Darmstadt
Patrick Eugster , TU Darmstadt
Patrick Th. Eugster , TU Darmstadt
Reiner Hähnle , TU Darmstadt
Stefan Katzenbeisser 0001 , TU Darmstadt
Stefan Roth , TU Darmstadt
Alan Hanjalic , TU Delft
Alberto Bacchelli , TU Delft
Alessandro Bozzon , TU Delft
Alexandru Iosup , TU Delft
Andy Zaidman , TU Delft
Anna Vilanova , TU Delft
Anna Vilanova Bartrolí , TU Delft
Arie van Deursen , TU Delft
Birna van Riemsdijk , TU Delft
Boudewijn P. F. Lelieveldt , TU Delft
Catholijn Jonker , TU Delft
Catholijn M. Jonker , TU Delft
Cees Witteveen , TU Delft
Christian Doerr , TU Delft
Christoph Lofi , TU Delft
Claudia Hauff , TU Delft
Cynthia C. S. Liem , TU Delft
Cynthia Liem , TU Delft
David M. J. Tax , TU Delft
David Martinus Johannes Tax , TU Delft
Dick H. J. Epema , TU Delft
Eelco Visser , TU Delft
Elmar Eisemann , TU Delft
Emile A. Hendriks , TU Delft
Erik Meijer , TU Delft
Felienne Hermans , TU Delft
Fernando A. Kuipers , TU Delft
Geert Jan Houben , TU Delft
Georgi Gaydadjiev , TU Delft
Georgi Nedeltchev Gaydadjiev , TU Delft
Georgios Gousios , TU Delft
Hans Tonino , TU Delft
Hayley Hung , TU Delft
Henk J. Sips , TU Delft
Huijuan Wang , TU Delft
Inald Lagendijk , TU Delft
Jan C. A. van der Lubbe , TU Delft
Jan C. van Gemert , TU Delft
Jan van den Berg , TU Delft
Jeroen J. A. Keiren , TU Delft
Jeroen Keiren , TU Delft
Johan A. Pouwelse , TU Delft
Johan Pouwelse , TU Delft
Joost Broekens , TU Delft
Judith A. Redi , TU Delft
Judith Redi , TU Delft
Julián Urbano , TU Delft
Klaus Hildebrandt , TU Delft
Koen Langendoen , TU Delft
Koen V. Hindriks , TU Delft
Lodewyk F. A. Wessels , TU Delft
Léon J. M. Rothkrantz , TU Delft
M. Birna van Riemsdijk , TU Delft
Marcel J. T. Reinders , TU Delft
Marco Antonio Zúñiga Zamalloa , TU Delft
Marco Loog , TU Delft
Marco Zuniga , TU Delft
Mark A. Neerincx , TU Delft
Martha A. Larson , TU Delft
Martha Larson , TU Delft
Mathijs Michiel de Weerdt , TU Delft
Mathijs de Weerdt , TU Delft
Matthijs T. J. Spaan , TU Delft
N. H. G. Baken , TU Delft
Nava Tintarev , TU Delft
Nico Baken , TU Delft
Otto Visser , TU Delft
Pablo Cesar , TU Delft
Peter A. N. Bosman , TU Delft
Piet Van Mieghem , TU Delft
Przemyslaw Pawelczak , TU Delft
R. Venkatesha Prasad , TU Delft
Rafael Bidarra , TU Delft
Rangarao Venkatesha Prasad , TU Delft
Reginald L. Lagendijk , TU Delft
Remco Litjens , TU Delft
Rini van Solingen , TU Delft
Robbert Krebbers , TU Delft
Robert E. Kooij , TU Delft
Roeland C. H. J. van Ham Ham , TU Delft
Sebastian Erdweg , TU Delft
Sebastian Thore Erdweg , TU Delft
Sicco Verwer , TU Delft
Thomas Abeel , TU Delft
Willem-Paul Brinkman , TU Delft
Zekeriya Erkin , TU Delft
Zeki Erkin , TU Delft
Akash Kumar 0001 , TU Dresden
Alexander Schill , TU Dresden
Carsten Rother , TU Dresden
Christel Baier , TU Dresden
Christof Fetzer , TU Dresden
Franz Baader , TU Dresden
Gerhard Weber , TU Dresden
Heiko Vogler , TU Dresden
Hermann Haertig , TU Dresden
Hermann Härtig , TU Dresden
Horst Lazarek , TU Dresden
Horst Reichel , TU Dresden
Ivo F. Sbalzarini , TU Dresden
Jerónimo Castrillón , TU Dresden
Jerónimo Castrillón Mazo , TU Dresden
Klaus Kabitzsch , TU Dresden
Klaus Meißner , TU Dresden
Martin Wollschlaeger , TU Dresden
Martin Wollschläger , TU Dresden
Raimund Dachselt , TU Dresden
Rainer G. Spallek , TU Dresden
Rainer Groh , TU Dresden
Sebastian Rudolph , TU Dresden
Stefan Gumhold , TU Dresden
Steffen Friedrich , TU Dresden
Steffen Hölldobler , TU Dresden
Thorsten Strufe , TU Dresden
Uwe Assmann , TU Dresden
Uwe Aßmann , TU Dresden
Uwe Petersohn , TU Dresden
Wolfgang E. Nagel , TU Dresden
Wolfgang Lehner , TU Dresden
Alexander Serebrenik , TU Eindhoven
Andrei C. Jalba , TU Eindhoven
Andrei Jalba , TU Eindhoven
Anne Driemel , TU Eindhoven
Anton Wijs , TU Eindhoven
Bart M. P. Jansen , TU Eindhoven
Bas Luttik , TU Eindhoven
Bettina Speckmann , TU Eindhoven
Boris Skoric , TU Eindhoven
Boudewijn F. van Dongen , TU Eindhoven
Cornelis Huizing , TU Eindhoven
Dirk Fahland , TU Eindhoven
Erik P. de Vink , TU Eindhoven
George H. L. Fletcher , TU Eindhoven
H. M. M. van de Wetering , TU Eindhoven
Hans Zantema , TU Eindhoven
Herman J. Haverkort , TU Eindhoven
Huub van de Wetering , TU Eindhoven
Ignaz Rutter , TU Eindhoven
Ion Barosan , TU Eindhoven
J. I. den Hartog , TU Eindhoven
Jack van Wijk , TU Eindhoven
Jan Friso Groote , TU Eindhoven
Jarke J. van Wijk , TU Eindhoven
Jerry den Hartog , TU Eindhoven
Joaquin Vaschoren , TU Eindhoven
Johan J. Lukkien , TU Eindhoven
Johan Lukkien , TU Eindhoven
Joos C. A. M. Buijs , TU Eindhoven
Julien Schmaltz , TU Eindhoven
Kees Huizing , TU Eindhoven
Kevin Buchin , TU Eindhoven
Kevin Verbeek , TU Eindhoven
Loek Cleophas , TU Eindhoven
Loek G. Cleophas , TU Eindhoven
Luca Allodi , TU Eindhoven
M. G. J. van den Brand , TU Eindhoven
Mark G. J. van den Brand , TU Eindhoven
Mark de Berg , TU Eindhoven
Mark van den Brand , TU Eindhoven
Marwan Hassani , TU Eindhoven
Massimiliano de Leoni , TU Eindhoven
Michel Westenberg , TU Eindhoven
Mike Holenderski , TU Eindhoven
Mykola Pechenizkiy , TU Eindhoven
Natalia Sidorova , TU Eindhoven
Nicola Zannone , TU Eindhoven
Nikolay Yakovets , TU Eindhoven
Paul De Bra , TU Eindhoven
Pieter J. L. Cuijpers , TU Eindhoven
Reinder J. Bril , TU Eindhoven
Renata Medeiros de Carvalho , TU Eindhoven
Rudolf H. Mak , TU Eindhoven
Ruurd Kuiper , TU Eindhoven
S. P. Luttik , TU Eindhoven
Sandro Etalle , TU Eindhoven
Tanir Ozcelebi , TU Eindhoven
Tanir Özçelebi , TU Eindhoven
Tim A. C. Willemse , TU Eindhoven
Tom Verhoeff , TU Eindhoven
Vlado Menkovski , TU Eindhoven
Wil M. P. van der Aalst , TU Eindhoven
Wouter Duivesteijn , TU Eindhoven
Wouter Meulemans , TU Eindhoven
Alexander Kemper , TU Munich
Alexander Pretschner , TU Munich
Alfons Kemper , TU Munich
Alin Albu-Schäffer , TU Munich
Alin Olimpiu Albu-Schäffer , TU Munich
Alois C. Knoll , TU Munich
Alois Knoll , TU Munich
Anne Brüggemann-Klein , TU Munich
Arndt Bode , TU Munich
August-Wilhelm Scheer , TU Munich
Bernd Bruegge , TU Munich
Bernd Brügge , TU Munich
Bjoern H. Menze , TU Munich
Bjoern Holger Menze , TU Munich
Burkhard Rost , TU Munich
Carsten Steger , TU Munich
Claudia Eckert , TU Munich
Daniel Cremers , TU Munich
Darius Burschka , TU Munich
Ernst Denert , TU Munich
Felix Brandt , TU Munich
Florian Matthes , TU Munich
Georg Carle , TU Munich
Georg Klinker , TU Munich
Gerd Hirzinger , TU Munich
Gerhard Hirzinger , TU Munich
Hans Michael Gerndt , TU Munich
Hans-Joachim Bungartz , TU Munich
Harald Räcke , TU Munich
Heinz Schwärtzel , TU Munich
Helmut Krcmar , TU Munich
Helmut Seidl , TU Munich
Jan Kretínský , TU Munich
Jorge Curiel-Esparza , TU Munich
Julien Gagneur , TU Munich
Jörg Ott , TU Munich
Karl-Rudolf Moll , TU Munich
Martin Bichler , TU Munich
Matthias Althoff , TU Munich
Michael Bader , TU Munich
Michael Gerndt , TU Munich
Nassir Navab , TU Munich
Nils Thuerey , TU Munich
Nils Thürey , TU Munich
P. Patrick van der Smagt , TU Munich
Patrick van der Smagt , TU Munich
Peter Hubwieser , TU Munich
Peter Struss , TU Munich
Rainer Westermann , TU Munich
Susanne Albers , TU Munich
Thomas A. Runkler , TU Munich
Thomas Huckle , TU Munich
Thomas K. Huckle , TU Munich
Thomas Neumann 0001 , TU Munich
Tobias Nipkow , TU Munich
Uwe Baumgarten , TU Munich
Walter Alexander Pretschner , TU Munich
Adrian Segall , Technion - Israel Institute of Technology
Alexander M. Bronstein , Technion - Israel Institute of Technology
Alfred M. Bruckstein , Technion - Israel Institute of Technology
Ariel Orda , Technion - Israel Institute of Technology
Assaf Schuster , Technion - Israel Institute of Technology
Avinoam Kolodny , Technion - Israel Institute of Technology
Ayellet Tal , Technion - Israel Institute of Technology
Benny Kimelfeld , Technion - Israel Institute of Technology
Chagit Attiya , Technion - Israel Institute of Technology
Craig Gotsman , Technion - Israel Institute of Technology
Dan Geiger , Technion - Israel Institute of Technology
Dan Tsafrir , Technion - Israel Institute of Technology
Danny Raz , Technion - Israel Institute of Technology
David Malah , Technion - Israel Institute of Technology
Ehud Rivlin , Technion - Israel Institute of Technology
Eitan Yaakobi , Technion - Israel Institute of Technology
Eldar Fischer , Technion - Israel Institute of Technology
Eli Ben-Sasson , Technion - Israel Institute of Technology
Eli Biham , Technion - Israel Institute of Technology
Eran Yahav , Technion - Israel Institute of Technology
Erez Petrank , Technion - Israel Institute of Technology
Eyal Kushilevitz , Technion - Israel Institute of Technology
Gershon Elber , Technion - Israel Institute of Technology
Gill Barequet , Technion - Israel Institute of Technology
Hadas Shachnai , Technion - Israel Institute of Technology
Hagit Attiya , Technion - Israel Institute of Technology
Idit Keidar , Technion - Israel Institute of Technology
Ido Tal , Technion - Israel Institute of Technology
Ilan Reuven Cohen , Technion - Israel Institute of Technology
Irad Yavneh , Technion - Israel Institute of Technology
Isaac Keslassy , Technion - Israel Institute of Technology
Israel Cidon , Technion - Israel Institute of Technology
Janos Makowsky , Technion - Israel Institute of Technology
Johann A. Makowsky , Technion - Israel Institute of Technology
Johann Makowsky , Technion - Israel Institute of Technology
Joseph Gil , Technion - Israel Institute of Technology
Joseph Naor , Technion - Israel Institute of Technology
Joseph Yossi Gil , Technion - Israel Institute of Technology
Keren Censor , Technion - Israel Institute of Technology
Keren Censor-Hillel , Technion - Israel Institute of Technology
Koby Crammer , Technion - Israel Institute of Technology
Lihi Zelnik-Manor , Technion - Israel Institute of Technology
Marius Ungarish , Technion - Israel Institute of Technology
Mark Silberstein , Technion - Israel Institute of Technology
Michael Elad , Technion - Israel Institute of Technology
Michael Kaminski , Technion - Israel Institute of Technology
Michael Lindenbaum , Technion - Israel Institute of Technology
Mirela Ben-Chen , Technion - Israel Institute of Technology
Moshe Sidi , Technion - Israel Institute of Technology
Nader H. Bshouty , Technion - Israel Institute of Technology
Neri Merhav , Technion - Israel Institute of Technology
Nir Ailon , Technion - Israel Institute of Technology
Oded Shmueli , Technion - Israel Institute of Technology
Orna Grumberg , Technion - Israel Institute of Technology
Ran El Yaniv , Technion - Israel Institute of Technology
Ran El-Yaniv , Technion - Israel Institute of Technology
Reuven Bar-Yehuda , Technion - Israel Institute of Technology
Reuven Cohen , Technion - Israel Institute of Technology
Ron Kimmel , Technion - Israel Institute of Technology
Ron M. Roth , Technion - Israel Institute of Technology
Ron Y. Pinter , Technion - Israel Institute of Technology
Roy Friedman , Technion - Israel Institute of Technology
Roy Schwartz , Technion - Israel Institute of Technology
Seffi Naor , Technion - Israel Institute of Technology
Shahar Kvatinsky , Technion - Israel Institute of Technology
Shaul Markovitch , Technion - Israel Institute of Technology
Shie Mannor , Technion - Israel Institute of Technology
Shmuel Zaks , Technion - Israel Institute of Technology
Tal Mor , Technion - Israel Institute of Technology
Tomer Shlomi , Technion - Israel Institute of Technology
Tuvi Etzion , Technion - Israel Institute of Technology
Uri C. Weiser , Technion - Israel Institute of Technology
Uri Weiser , Technion - Israel Institute of Technology
Yitzhak (Tsahi) Birk , Technion - Israel Institute of Technology
Yitzhak Birk , Technion - Israel Institute of Technology
Yoav Etsion , Technion - Israel Institute of Technology
Yoav Y. Schechner , Technion - Israel Institute of Technology
Yoram Moses , Technion - Israel Institute of Technology
Yossi Gil , Technion - Israel Institute of Technology
Yuval Filmus , Technion - Israel Institute of Technology
Yuval Ishai , Technion - Israel Institute of Technology
Adam Morrison , Tel Aviv University
Alexander Moshe Rabinovich , Tel Aviv University
Alexander Rabinovich , Tel Aviv University
Alon Nilli , Tel Aviv University
Amir Averbuch , Tel Aviv University
Amir Globerson , Tel Aviv University
Amir Shpilka , Tel Aviv University
Amiram Yehudai , Tel Aviv University
Amnon Ta-Shma , Tel Aviv University
Amos Fiat , Tel Aviv University
Arnon Avron , Tel Aviv University
Benny Chor , Tel Aviv University
Boris A. Trakhtenbrot , Tel Aviv University
Dan Halperin , Tel Aviv University
Daniel Cohen-Or , Tel Aviv University
Daniel Deutch , Tel Aviv University
Eran Tromer , Tel Aviv University
Haim J. Wolfson , Tel Aviv University
Haim Kaplan , Tel Aviv University
Hanoch Levy , Tel Aviv University
Hezy Yeshurun , Tel Aviv University
Iftach Haitner , Tel Aviv University
Jonathan Berant , Tel Aviv University
Lior Wolf , Tel Aviv University
Micha Sharir , Tel Aviv University
Michael Tarsi , Tel Aviv University
Michal Feldman , Tel Aviv University
Mooly Sagiv , Tel Aviv University
Muli Safra , Tel Aviv University
Nachum Dershowitz , Tel Aviv University
Nathan Intrator , Tel Aviv University
Nir Bitansky , Tel Aviv University
Noam Rinetzky , Tel Aviv University
Noga Alon , Tel Aviv University
Ori Lahav , Tel Aviv University
Roded Sharan , Tel Aviv University
Ron Shamir , Tel Aviv University
Rotem Oshman , Tel Aviv University
Shahar Maoz , Tel Aviv University
Sharon Shoham , Tel Aviv University
Shiri Chechik , Tel Aviv University
Shmuel Safra , Tel Aviv University
Shmuel Sagiv , Tel Aviv University
Sivan Toledo , Tel Aviv University
Tova Milo , Tel Aviv University
Uri Zwick , Tel Aviv University
Yehezkel Yeshurun , Tel Aviv University
Yehuda Afek , Tel Aviv University
Yishay Mansour , Tel Aviv University
Yossi Azar , Tel Aviv University
Yossi Matias , Tel Aviv University
Anduo Wang , Temple University
Bo Ji , Temple University
Chiu Chiang Tan , Temple University
Eduard C. Dragut , Temple University
Eduard Constantin Dragut , Temple University
Haibin Ling , Temple University
Jamie Payton , Temple University
Jie Wu 0001 , Temple University
Justin Y. Shi , Temple University
Kai Zhang 0001 , Temple University
Krishna Kant , Temple University
Longin Jan Latecki , Temple University
Qiang Zeng 0001 , Temple University
Richard Beigel , Temple University
Richard Souvenir , Temple University
Slobodan Vucetic , Temple University
Xiaojiang Du , Temple University
Xubin He , Temple University
Zoran Obradovic , Temple University
Andreas Klappenecker , Texas A&M University
Andruid Kerne , Texas A&M University
Anxiao Andrew Jiang , Texas A&M University
Anxiao Jiang , Texas A&M University
Bruce Gooch , Texas A&M University
D. M. H. Walker , Texas A&M University
Daniel A. Jiménez , Texas A&M University
Daniel W. Goldberg , Texas A&M University
Dezhen Song , Texas A&M University
Dilma Da Silva , Texas A&M University
Dilma M. Da Silva , Texas A&M University
Dmitri Loguinov , Texas A&M University
Duncan M. Hank Walker , Texas A&M University
Dylan A. Shell , Texas A&M University
Dylan Shell , Texas A&M University
Ergun Akleman , Texas A&M University
Eun Jung Kim 0001 , Texas A&M University
Frank M. Shipman III , Texas A&M University
Frank Shipman , Texas A&M University
Guofei Gu , Texas A&M University
J. Maurice Rojas , Texas A&M University
James Caverlee , Texas A&M University
Jeff Huang 0001 , Texas A&M University
Jennifer L. Welch , Texas A&M University
Jianer Chen , Texas A&M University
Jinxiang Chai , Texas A&M University
John Keyser , Texas A&M University
Jyh-Charn Liu , Texas A&M University
Lawrence Rauchwerger , Texas A&M University
Maurice Rojas , Texas A&M University
Nancy M. Amato , Texas A&M University
Rabi N. Mahapatra , Texas A&M University
Radu Stoleru , Texas A&M University
Ricardo Gutierrez-Osuna , Texas A&M University
Riccardo Bettati , Texas A&M University
Richard Furuta , Texas A&M University
Robin R. Murphy , Texas A&M University
Robin Roberson Murphy , Texas A&M University
Roozbeh Jafari , Texas A&M University
Ruihong Huang , Texas A&M University
Scott Schaefer , Texas A&M University
Shinjiro Sueda , Texas A&M University
Sing-Hoi Sze , Texas A&M University
Thomas R. Ioerger , Texas A&M University
Tiffani L. Williams , Texas A&M University
Timothy A. Davis , Texas A&M University
Tracy Anne Hammond , Texas A&M University
Tracy Hammond , Texas A&M University
Valerie E. Taylor , Texas A&M University
Vivek Sarin , Texas A&M University
Xia Hu , Texas A&M University
Yoonsuck Choe , Texas A&M University
Ali Ghrayeb , Texas A&M at Qatar
Beena Ahmed , Texas A&M at Qatar
Cam Nguyen , Texas A&M at Qatar
Erchin Serpedin , Texas A&M at Qatar
Haitham Abu-Rub , Texas A&M at Qatar
Hazem N. Nounou , Texas A&M at Qatar
Hussein M. Alnuweiri , Texas A&M at Qatar
Jim Ji , Texas A&M at Qatar
Joseph Boutros , Texas A&M at Qatar
Joseph Jean Boutros , Texas A&M at Qatar
Khalid A. Qaraqe , Texas A&M at Qatar
Robert S. Balog , Texas A&M at Qatar
Shehab Ahmed , Texas A&M at Qatar
Avrim Blum , Toyota Technological Institute at Chicago
David A. McAllester , Toyota Technological Institute at Chicago
David McAllester , Toyota Technological Institute at Chicago
Greg Shakhnarovich , Toyota Technological Institute at Chicago
Gregory Shakhnarovich , Toyota Technological Institute at Chicago
Jinbo Xu , Toyota Technological Institute at Chicago
Julia Chuzhoy , Toyota Technological Institute at Chicago
Karen Livescu , Toyota Technological Institute at Chicago
Kevin Gimpel , Toyota Technological Institute at Chicago
Madhur Tulsiani , Toyota Technological Institute at Chicago
Matthew R. Walter , Toyota Technological Institute at Chicago
Matthew Walter , Toyota Technological Institute at Chicago
Nathan Srebro , Toyota Technological Institute at Chicago
Nati Srebro , Toyota Technological Institute at Chicago
Yury Makarychev , Toyota Technological Institute at Chicago
Bin Liu , Tsinghua University
Bin Xu , Tsinghua University
Bo Zhang , Tsinghua University
Chun Yu , Tsinghua University
Dan Li 0001 , Tsinghua University
Dan Pei , Tsinghua University
Daoshun Wang , Tsinghua University
Fengyuan Ren , Tsinghua University
Fuchun Sun , Tsinghua University
Guangwen Yang , Tsinghua University
Guangyan Zhang , Tsinghua University
Guoliang Li , Tsinghua University
Hailong Yao , Tsinghua University
Haining Fan , Tsinghua University
Haizhou Ai , Tsinghua University
Hongbo Li , Tsinghua University
Hongbo Yu , Tsinghua University
Hongliang Yu , Tsinghua University
Hua Xu , Tsinghua University
Huaping Liu , Tsinghua University
Jia Jia , Tsinghua University
Jiangtao Wen , Tsinghua University
Jianhua Feng , Tsinghua University
Jianmin Li , Tsinghua University
Jianping Wu , Tsinghua University
Jianyong Wang , Tsinghua University
Jiaxing Song , Tsinghua University
Jidong Zhai , Tsinghua University
Jie Tang , Tsinghua University
Jihong Zhu , Tsinghua University
Jinlei Jiang , Tsinghua University
Jiwu Shu , Tsinghua University
Juan-Zi Li , Tsinghua University
Juanzi Li , Tsinghua University
Jun Zhu , Tsinghua University
Junhui Deng , Tsinghua University
Kaihuai Qin , Tsinghua University
Kang Chen , Tsinghua University
Ke Xu , Tsinghua University
Keting Jia , Tsinghua University
Kun Xu , Tsinghua University
Li Zheng , Tsinghua University
Lifeng Sun , Tsinghua University
Lin Qiao , Tsinghua University
Ling Feng , Tsinghua University
Linmi Tao , Tsinghua University
Maosong Sun , Tsinghua University
Min Zhang , Tsinghua University
Mingsheng Ying , Tsinghua University
Mingwei Xu , Tsinghua University
Mingxing Xu , Tsinghua University
Minlie Huang , Tsinghua University
Peng Cui , Tsinghua University
Pin Tao , Tsinghua University
Qiang Zhou , Tsinghua University
Sanli Li , Tsinghua University
Shaoping Ma , Tsinghua University
Shengyuan Wang , Tsinghua University
Sheqin Dong , Tsinghua University
Shi-Qiang Yang , Tsinghua University
Shimin Hu , Tsinghua University
Shiqiang Yang , Tsinghua University
Songhai Zhang , Tsinghua University
Wei Xue , Tsinghua University
Weidong Liu , Tsinghua University
Weijun Chen , Tsinghua University
Weitong Huang , Tsinghua University
Wenguang Chen , Tsinghua University
Wenjian Yu , Tsinghua University
Wenwu Zhu , Tsinghua University
Xia Yin , Tsinghua University
Xiaolin Hu , Tsinghua University
Xiaomin Sun , Tsinghua University
Xiaoping Zhang , Tsinghua University
Xiaoyan Zhu , Tsinghua University
Xiaoying Bai , Tsinghua University
Xiu Li , Tsinghua University
Yang Liu 0005 , Tsinghua University
Yankui Sun , Tsinghua University
Yaoxue Zhang , Tsinghua University
Yici Cai , Tsinghua University
Ying Zhao 0006 , Tsinghua University
Yiqun Liu , Tsinghua University
Yixu Song , Tsinghua University
Yong Cui , Tsinghua University
Yong Xiang , Tsinghua University
Yongjin Liu , Tsinghua University
Yongwei Wu , Tsinghua University
Youhui Zhang , Tsinghua University
Youjian Zhao , Tsinghua University
Yu Chen , Tsinghua University
Yuanchun Shi , Tsinghua University
Yuchun Ma , Tsinghua University
Yue-Zhi Zhou , Tsinghua University
Yuezhi Zhou , Tsinghua University
Yuping Wang , Tsinghua University
Zhenchun Huang , Tsinghua University
Zhidong Deng , Tsinghua University
Zhihui Du , Tsinghua University
Zhiyuan Liu , Tsinghua University
Alva L. Couch , Tufts University
Anselm Blumer , Tufts University
Benjamin J. Hescott , Tufts University
Diane L. Souvaine , Tufts University
Donna K. Slonim , Tufts University
Fahad R. Dogar , Tufts University
Fahad Rafique Dogar , Tufts University
Jan P. de Ruiter , Tufts University
Jan Peter de Ruiter , Tufts University
Kathleen Fisher , Tufts University
Lenore Cowen , Tufts University
Lenore J. Cowen , Tufts University
Matthias Scheutz , Tufts University
Norman Ramsey , Tufts University
Remco Chang , Tufts University
Robert J. K. Jacob , Tufts University
Roni Khardon , Tufts University
Samuel Z. Guyer , Tufts University
Soha Hassoun , Tufts University
Brian Summa , Tulane University
Carola Wenk , Tulane University
K. Brent Venable , Tulane University
Michael W. Mislove , Tulane University
Michael William Mislove , Tulane University
Parisa Kordjamshidi , Tulane University
Ramgopal R. Mettu , Tulane University
Zizhan Zheng , Tulane University
Abdallah Saffidine , UNSW
Alan Blair , UNSW
Alan D. Blair , UNSW
Aleksandar Ignjatovic , UNSW
Alfred Krzywicki , UNSW
Andrew Taylor , UNSW
Angela Finlayson , UNSW
Arcot Sowmya , UNSW
Bernhard Hengst , UNSW
Boualem Benatallah , UNSW
Bradford Gregory John Heap , UNSW
Bradford Heap , UNSW
Bruno A. Gaëta , UNSW
Bruno Gaëta , UNSW
Carroll C. Morgan , UNSW
Carroll Morgan , UNSW
Chun Tung Chou , UNSW
Claude Sammut , UNSW
David Rajaratnam , UNSW
Ding Ye , UNSW
Edwin V. Bonilla , UNSW
Eilish O'Rourke , UNSW
Eisa Zarepour , UNSW
Eric A. Martin , UNSW
Eric Andre Martin , UNSW
Eric Martin 0002 , UNSW
Fethi A. Rabhi , UNSW
Fethi Rabhi , UNSW
Gabriele Keller , UNSW
Gernot Heiser , UNSW
Hailun Tan , UNSW
Haojun Ma , UNSW
Haseeb Bokhari , UNSW
Hui Guo , UNSW
Hui Wu , UNSW
Hye-Young Helen Paik , UNSW
Hye-Young Paik , UNSW
Jianbin Qin , UNSW
Jing-Ling Xue , UNSW
Jingling Xue , UNSW
John Shepherd , UNSW
Jorgen Peddersen , UNSW
Kai Engelhardt , UNSW
Kevin Elphinstone , UNSW
Lijun Chang , UNSW
Lina Yao , UNSW
Lingkan Gong , UNSW
Mahbub Hassan , UNSW
Manuel Chakravarty , UNSW
Maurice Pagnucco , UNSW
Michael Bain , UNSW
Michael E. Bain , UNSW
Michael James Gratton , UNSW
Michael Thielscher , UNSW
Moshe Chai Barukh , UNSW
Nadine Marcus , UNSW
Oliver Diessel , UNSW
Peng Di , UNSW
Raymond K. Wong , UNSW
Richard Buckland , UNSW
Ron van der Meyden , UNSW
Salil Kanhere , UNSW
Salil S. Kanhere , UNSW
Sanjay Jha , UNSW
Sanjay K. Jha , UNSW
Sanjay Kumar Jha , UNSW
Sara Khalifa , UNSW
Selena Griffith , UNSW
Serge Gaspers , UNSW
Seyed-Mehdi-Reza Beheshti , UNSW
Sri Parameswaran , UNSW
Sridevan Parameswaran , UNSW
Toby Walsh , UNSW
Trevor L. McDonell , UNSW
Victor Jauregui , UNSW
Wayne Wobcke , UNSW
Wei Wang 0011 , UNSW
Wen Hu , UNSW
Wenjie Zhang , UNSW
William H. Wilson , UNSW
Xin Cao , UNSW
Xuemin Lin , UNSW
Yang Wang 0002 , UNSW
Yulei Sui , UNSW
Zengfeng Huang , UNSW
Aidan Hogan , Universidad de Chile
Alejandro Hevia , Universidad de Chile
Alexandre Bergel , Universidad de Chile
Barbara Poblete , Universidad de Chile
Benjamin Eugenio Bustos Cárdenas , Universidad de Chile
Claudio Gutierrez , Universidad de Chile
Claudio Gutiérrez , Universidad de Chile
Jocelyn Simmonds , Universidad de Chile
Jérémy Barbay , Universidad de Chile
Maria-Cecilia Rivara , Universidad de Chile
María Cecilia Rivara , Universidad de Chile
Nancy Hitschfeld , Universidad de Chile
Nancy Hitschfeld-Kahler , Universidad de Chile
Nelson-Antranig Baloian Tataryan , Universidad de Chile
Pablo Barceló , Universidad de Chile
Pablo Barceló Baeza , Universidad de Chile
Patricio V. Poblete , Universidad de Chile
Sergio F. Ochoa , Universidad de Chile
Éric Tanter , Universidad de Chile
Alberto Abad , Universidade de Lisboa
Alberto Manuel Rodrigues da Silva , Universidade de Lisboa
Alberto Rodrigues da Silva , Universidade de Lisboa
Aleksandar Ilic , Universidade de Lisboa
Alexandre P. Francisco , Universidade de Lisboa
Alexandre Paulo Francisco , Universidade de Lisboa
Alfredo Ferreira , Universidade de Lisboa
Ana Paiva , Universidade de Lisboa
Ana T. Freitas , Universidade de Lisboa
Ana Teresa Freitas , Universidade de Lisboa
Andreas Wichert , Universidade de Lisboa
Andrzej Wichert , Universidade de Lisboa
António Grilo , Universidade de Lisboa
António Manuel Ferreira Rito da Silva , Universidade de Lisboa
António Manuel Grilo , Universidade de Lisboa
António Menezes Leitão , Universidade de Lisboa
António Rito Silva , Universidade de Lisboa
Arlindo L. Oliveira , Universidade de Lisboa
Arlindo Limede Oliveira , Universidade de Lisboa
Augusto Casaca , Universidade de Lisboa
Bruno Martins , Universidade de Lisboa
Carlos Beltrán Almeida , Universidade de Lisboa
Carlos Martinho , Universidade de Lisboa
Carlos Ribeiro , Universidade de Lisboa
Carlos Roque Martinho , Universidade de Lisboa
Cláudia Antunes , Universidade de Lisboa
Daniel Gonçalves 0002 , Universidade de Lisboa
Daniel Jorge Viegas Gonçalves , Universidade de Lisboa
David Martins de Matos , Universidade de Lisboa
Duarte de Mesquita e Sousa , Universidade de Lisboa
Fernando M. Gonçalves , Universidade de Lisboa
Fernando Mira da Silva , Universidade de Lisboa
Francisco C. Santos , Universidade de Lisboa
Francisco S. Melo , Universidade de Lisboa
G. D. Marques , Universidade de Lisboa
Gil D. Marques , Universidade de Lisboa
Gonçalo Nuno Gomes Tavares , Universidade de Lisboa
Gonçalo Tavares , Universidade de Lisboa
Helena Galhardas , Universidade de Lisboa
Helena Sarmento , Universidade de Lisboa
Helena Sofia Andrade N. P. Pinto , Universidade de Lisboa
Helena Sofia Pinto , Universidade de Lisboa
Horácio C. Neto , Universidade de Lisboa
Hugo Nicolau , Universidade de Lisboa
Inês Lynce , Universidade de Lisboa
Isabel C. Teixeira , Universidade de Lisboa
Isabel Maria Cacho Teixeira , Universidade de Lisboa
Isabel Trancoso , Universidade de Lisboa
J. Fernando A. da Silva , Universidade de Lisboa
Joaquim A. Jorge , Universidade de Lisboa
Joaquim Armando Pires Jorge , Universidade de Lisboa
Jorge Fernandes , Universidade de Lisboa
Jose T. de Sousa , Universidade de Lisboa
José A. B. Gerald , Universidade de Lisboa
José Alberto R. P. Sardinha , Universidade de Lisboa
José António Beltran Gerald , Universidade de Lisboa
José C. Monteiro , Universidade de Lisboa
José Fernando Alves da Silva , Universidade de Lisboa
José Luis Borbinha , Universidade de Lisboa
José Luis Brinquete Borbinha , Universidade de Lisboa
José M. Tribolet , Universidade de Lisboa
José Monteiro , Universidade de Lisboa
José Tribolet , Universidade de Lisboa
João Dias , Universidade de Lisboa
João Dias Pereira , Universidade de Lisboa
João M. Lemos , Universidade de Lisboa
João Madeiras Pereira , Universidade de Lisboa
João Miranda Lemos , Universidade de Lisboa
João Nuno de Oliveira e Silva , Universidade de Lisboa
João Paulo Cacho Teixeira , Universidade de Lisboa
João Paulo Carvalho , Universidade de Lisboa
João Paulo Neto , Universidade de Lisboa
João Paulo Teixeira , Universidade de Lisboa
João Paulo da Silva Neto , Universidade de Lisboa
João Pedro Barreto 0002 , Universidade de Lisboa
João Santana , Universidade de Lisboa
L. Miguel Silveira , Universidade de Lisboa
Leonel Augusto Sousa , Universidade de Lisboa
Leonel Sousa , Universidade de Lisboa
Luis A. F. M. Ferreira , Universidade de Lisboa
Luis Eduardo Teixeira Rodrigues , Universidade de Lisboa
Luis Miguel Silveira , Universidade de Lisboa
Luís Caldas de Oliveira , Universidade de Lisboa
Luís E. T. Rodrigues , Universidade de Lisboa
Luís Guerra e Silva , Universidade de Lisboa
Luís M. Correia , Universidade de Lisboa
Luís M. S. Russo , Universidade de Lisboa
Luís Manuel Jesus Sousa Correia , Universidade de Lisboa
Luís Veiga , Universidade de Lisboa
Luísa Coheur , Universidade de Lisboa
Manuel M. Silva , Universidade de Lisboa
Manuel Medeiros Silva , Universidade de Lisboa
Marcelino B. Santos , Universidade de Lisboa
Marcelino Bicho Dos Santos , Universidade de Lisboa
Maria Luísa Torres Ribeiro Marques da Silva Coheur , Universidade de Lisboa
Miguel Correia , Universidade de Lisboa
Miguel Matos , Universidade de Lisboa
Miguel P. Correia , Universidade de Lisboa
Mikolas Janota , Universidade de Lisboa
Mikolás Janota , Universidade de Lisboa
Moisés Piedade , Universidade de Lisboa
Moisés Simões Piedade , Universidade de Lisboa
Mário J. Silva , Universidade de Lisboa
Mário Rui Gomes , Universidade de Lisboa
Mário Serafim Nunes , Universidade de Lisboa
Mário Serafim dos Santos Nunes , Universidade de Lisboa
Nuno Filipe Valentim Roma , Universidade de Lisboa
Nuno J. Mamede , Universidade de Lisboa
Nuno João Neves Mamede , Universidade de Lisboa
Nuno Roma , Universidade de Lisboa
Nuno Santos 0001 , Universidade de Lisboa
Paolo Romano 0002 , Universidade de Lisboa
Paulo Alexandre Crisóstomo Lopes , Universidade de Lisboa
Paulo Carreira , Universidade de Lisboa
Paulo F. Flores , Universidade de Lisboa
Paulo Ferreira , Universidade de Lisboa
Paulo J. F. Carreira , Universidade de Lisboa
Paulo J. P. Ferreira , Universidade de Lisboa
Paulo Rogério Pereira , Universidade de Lisboa
Pedro Alexandre Santos , Universidade de Lisboa
Pedro M. S. Carvalho , Universidade de Lisboa
Pedro T. Monteiro , Universidade de Lisboa
Pedro Tiago Monteiro , Universidade de Lisboa
Pedro Tomás , Universidade de Lisboa
Pável Calado , Universidade de Lisboa
Ricardo Chaves , Universidade de Lisboa
Ricardo J. F. Lopes Pereira , Universidade de Lisboa
Rodrigo Rodrigues , Universidade de Lisboa
Rui Abreu , Universidade de Lisboa
Rui Filipe Lima Maranhão de Abreu , Universidade de Lisboa
Rui Prada , Universidade de Lisboa
Sara C. Madeira , Universidade de Lisboa
Sara Cordeiro Madeira , Universidade de Lisboa
Sónia Ferreira Pinto , Universidade de Lisboa
Teresa Maria Sa Ferreira Vazão Vasques , Universidade de Lisboa
Teresa Maria Vazão , Universidade de Lisboa
Teresa Mendes de Almeida , Universidade de Lisboa
Vasco M. Manquinho , Universidade de Lisboa
A. C. W. Finkelstein , University College London
Alexandra Silva , University College London
Ann Blandford , University College London
Ann E. Blandford , University College London
Anna L. Cox , University College London
Anna Louise Cox , University College London
Anthony Finkelstein , University College London
Anthony Hunter , University College London
Anthony Steed , University College London
Antoaneta Serguieva , University College London
Bangti Jin , University College London
Brad Karp , University College London
Catherine Holloway , University College London
Catherine S. Holloway , University College London
Chris Clack , University College London
Chris Evans , University College London
Christophe Dessimoz , University College London
Christopher D. Clack , University College London
Danail Stoyanov , University College London
Daniel C. Alexander , University College London
David Barber , University College London
David Clark , University College London
David J. Hawkes , University College London
David J. Pym , University College London
David Jones , University College London
Dean C. Barratt , University College London
Dean Mohamedally , University College London
Denise Gorse , University College London
Donald Lawrence , University College London
Duncan P. Brumby , University College London
Earl Barr , University College London
Earl T. Barr , University College London
Emiliano De Cristofaro , University College London
Emine Yilmaz , University College London
Emmanuel Letier , University College London
Fabio Caccioli , University College London
Fernando G. S. L. Brandão , University College London
Gabriel J. Brostow , University College London
George Danezis , University College London
Ghita Kouadri Mostéfaoui , University College London
Giacomo Livan , University College London
Gianluca Stringhini , University College London
Graham Knight , University College London
Graham Roberts , University College London
Guido Germano , University College London
Harry Strange , University College London
Hui Gary Zhang , University College London
Hui Zhang 0005 , University College London
Ifat Yasin , University College London
Ilya Sergey , University College London
Ingemar J. Cox , University College London
Ingemar Johansson Cox , University College London
Ivana Drobnjak , University College London
Jade Alglave , University College London
James Brotherston , University College London
Janaina Mourão Miranda , University College London
Jens Groth , University College London
Jens Krinke , University College London
John Dowell , University College London
John Shawe-Taylor , University College London
Julius Bonart , University College London
Jun Wang 0012 , University College London
Kevin Bryson , University College London
Lewis D. Griffin , University College London
Licia Capra , University College London
Lourdes Agapito , University College London
Lourdes de Agapito , University College London
M. Angela Sasse , University College London
Mark Handley , University College London
Mark Harman , University College London
Mark Herbster , University College London
Mark James Handley , University College London
Marta M. Betcke , University College London
Martina Angela Sasse , University College London
Massimiliano Pontil , University College London
Mel Slater , University College London
Nadia Berthouze , University College London
Nadia Bianchi , University College London
Nadia Bianchi-Berthouze , University College London
Natasa Przulj , University College London
Nick Lane , University College London
Nicolai Marquardt , University College London
Nicolas Courtois , University College London
Nicolas E. Gold , University College London
Nicolas Gold , University College London
Nicolas T. Courtois , University College London
Niloy J. Mitra , University College London
Paul Marshall , University College London
Peter J. Bentley , University College London
Peter T. Kirstein , University College London
Philip C. Treleaven , University College London
Rae Harbird , University College London
Rob Smith , University College London
Robin Hirsch , University College London
Sarah Meiklejohn , University College London
Sebastian Riedel , University College London
Sebastian Robert Riedel , University College London
Shi Zhou , University College London
Simon J. Julier , University College London
Simon Julier , University College London
Simon Justin Julier , University College London
Simon R. Arridge , University College London
Simone Severini , University College London
Srini Srinivasan , University College London
Steve Hailes , University College London
Steven J. Murdoch , University College London
Sébastien Ourselin , University College London
Thore Graepel , University College London
Tim Weyrich , University College London
Tobias Ritschel , University College London
Toby S. Cubitt , University College London
Tomaso Aste , University College London
Wolfgang Emmerich , University College London
Yue Jia , University College London
Yvonne Rogers , University College London
Zhaoping Li , University College London
Abedelaziz Mohaisen , University at Buffalo
Aidong Zhang , University at Buffalo
Atri Rudra , University at Buffalo
Aziz Mohaisen , University at Buffalo
Bharat Jayaraman , University at Buffalo
Chang Wen Chen , University at Buffalo
Chunming Qiao , University at Buffalo
Daniel Fischer , University at Buffalo
Dimitrios Koutsonikolas , University at Buffalo
Geoffrey Challen , University at Buffalo
Geoffrey Werner Challen , University at Buffalo
Hung Q. Ngo 0001 , University at Buffalo
Hung Quang Ngo , University at Buffalo
Jan Chomicki , University at Buffalo
Jaroslaw Zola , University at Buffalo
Jing Gao , University at Buffalo
Jinhui Xu , University at Buffalo
Karthik Dantu , University at Buffalo
Kenneth W. Regan , University at Buffalo
Kenneth Wingate Regan , University at Buffalo
Kui Ren 0001 , University at Buffalo
Lu Su , University at Buffalo
Lukasz Ziarek , University at Buffalo
Marco Gaboardi , University at Buffalo
Murat Demirbas , University at Buffalo
Nils Napp , University at Buffalo
Oliver Kennedy , University at Buffalo
Ramalingam Sridhar , University at Buffalo
Rohini K. Srihari , University at Buffalo
Russ Miller , University at Buffalo
Sargur N. Srihari , University at Buffalo
Satish K. Tripathi , University at Buffalo
Shambhu J. Upadhyaya , University at Buffalo
Shambhu Upadhyaya , University at Buffalo
Shi Li , University at Buffalo
Steven Y. Ko , University at Buffalo
Tevfik Kosar , University at Buffalo
Varun Chandola , University at Buffalo
Venu Govindaraju , University at Buffalo
Venugopal Govindaraju , University at Buffalo
Vipin Chaudhary , University at Buffalo
Wen Dong 0001 , University at Buffalo
Wenyao Xu , University at Buffalo
Xin He , University at Buffalo
Alfred L. Brown , University of Adelaide
Amali Weerasinghe , University of Adelaide
Anthony R. Dick , University of Adelaide
Anton van den Hengel , University of Adelaide
Bradley Alexander , University of Adelaide
Bradley James Alexander , University of Adelaide
Cheryl Pope , University of Adelaide
Chris J. Barter , University of Adelaide
Christoph Treude , University of Adelaide
Chunhua Shen , University of Adelaide
Claudia Szabo , University of Adelaide
Cruz Izu , University of Adelaide
Damith Chinthana Ranasinghe , University of Adelaide
David Suter , University of Adelaide
Frank Neumann , University of Adelaide
Fred Brown , University of Adelaide
Gustavo Carneiro , University of Adelaide
Hong Shen , University of Adelaide
Ian D. Reid 0001 , University of Adelaide
Ian David Reid , University of Adelaide
Katrina Faulkner , University of Adelaide
Markus Wagner 0007 , University of Adelaide
Michael J. Brooks , University of Adelaide
Michael Sheng , University of Adelaide
Mike Brooks , University of Adelaide
Mingyu Guo , University of Adelaide
Muhammad Ali Babar , University of Adelaide
Nick Faulkner , University of Adelaide
Qinfeng (Javen) Shi , University of Adelaide
Qinfeng Shi , University of Adelaide
Quan Z. Sheng , University of Adelaide
Sergey Polyakovskiy , University of Adelaide
Sergey Polyakovsky , University of Adelaide
Tat-Jun Chin , University of Adelaide
Zbigniew Michalewicz , University of Adelaide
Abram Hindle , University of Alberta
Anup Basu , University of Alberta
Csaba Szepesvári , University of Alberta
Dale Schuurmans , University of Alberta
David S. Wishart , University of Alberta
David Wishart , University of Alberta
Davood Rafiei , University of Alberta
Denilson Barbosa , University of Alberta
Duane Szafron , University of Alberta
Ehab S. Elmallah , University of Alberta
Eleni Stroulia , University of Alberta
Grzegorz Kondrak , University of Alberta
Guo-Hui Lin , University of Alberta
Guohui Lin , University of Alberta
Hong Zhang , University of Alberta
Ioanis Nikolaidis , University of Alberta
Janelle J. Harms , University of Alberta
Jia-Huai You , University of Alberta
Jonathan Schaeffer , University of Alberta
José N. Amaral , University of Alberta
José Nelson Amaral , University of Alberta
Jörg Sander , University of Alberta
Karim Ali , University of Alberta
Ken Wong 0001 , University of Alberta
Kenny Wong , University of Alberta
Li-Yan Yuan , University of Alberta
Lorna K. Stewart , University of Alberta
Lorna Stewart , University of Alberta
Mario A. Nascimento , University of Alberta
Martin Jägersand , University of Alberta
Martin Müller 0003 , University of Alberta
Michael Bowling , University of Alberta
Michael Buro , University of Alberta
Michael H. Bowling , University of Alberta
Michael H. MacGregor , University of Alberta
Mike H. MacGregor , University of Alberta
Mohammad R. Salavatipour , University of Alberta
Nilanjan Ray , University of Alberta
Or Sheffet , University of Alberta
Osmar R. Zaïane , University of Alberta
Paul Lu , University of Alberta
Pierre Boulanger , University of Alberta
Randy Goebel , University of Alberta
Renee Elio , University of Alberta
Renée Elio , University of Alberta
Richard S. Sutton , University of Alberta
Robert C. Holte , University of Alberta
Robert Holte , University of Alberta
Russ Greiner , University of Alberta
Russell Greiner , University of Alberta
Ryan B. Hayward , University of Alberta
Ryan Hayward , University of Alberta
Sarah Nadi , University of Alberta
Vadim Bulitko , University of Alberta
Yee-Hong Yang , University of Alberta
Zac Friggstad , University of Alberta
Zachary Friggstad , University of Alberta
Alon Efrat , University of Arizona
Beichuan Zhang , University of Arizona
Carlos Eduardo Scheidegger , University of Arizona
Carlos Scheidegger , University of Arizona
Chris Gniady , University of Arizona
Christian S. Collberg , University of Arizona
David K. Lowenthal , University of Arizona
Gregory R. Andrews , University of Arizona
John D. Kececioglu , University of Arizona
John H. Hartman , University of Arizona
Joshua A. Levine , University of Arizona
Katherine E. Isaacs , University of Arizona
Kobus Barnard , University of Arizona
Larry L. Peterson , University of Arizona
Michelle Mills Strout , University of Arizona
Michelle Strout , University of Arizona
Mihai Surdeanu , University of Arizona
Peter J. Downey , University of Arizona
Ravi Sethi , University of Arizona
Richard T. Snodgrass , University of Arizona
Sandiway Fong , University of Arizona
Saumya K. Debray , University of Arizona
Stephen G. Kobourov , University of Arizona
Steven Bethard , University of Arizona
Sudha Ram , University of Arizona
Todd A. Proebsting , University of Arizona
Aggeliki Arapoyanni , University of Athens
Alex Delis , University of Athens
Alexandros Eleftheriadis , University of Athens
Angela Arapoyanni , University of Athens
Antonis M. Paschalis , University of Athens
Aphrodite Tsalgatidou , University of Athens
Athanassia Alonistioti , University of Athens
Dimitrios Gunopulos , University of Athens
Dimitris Gizopoulos , University of Athens
Dimitris Syvridis , University of Athens
Dimitris Varoutas , University of Athens
Elias S. Manolakos , University of Athens
Filippos Tzaferis , University of Athens
Georgios Kouroupetroglou , University of Athens
Ioannis Emiris , University of Athens
Ioannis Stavrakakis , University of Athens
Isambo Karali , University of Athens
John Yiannis Cotronis , University of Athens
Lazaros F. Merakos , University of Athens
Manolis Koubarakis , University of Athens
Maria Roussou , University of Athens
Mema Roussopoulos , University of Athens
Michael Hatzopoulos , University of Athens
Nancy Alonistioti , University of Athens
Nicholas Kalouptsidis , University of Athens
Nikolaos M. Missirlis , University of Athens
P. Takis Mathiopoulos , University of Athens
Panagiotis Rondogiannis , University of Athens
Panagiotis Stamatopoulos , University of Athens
Panayiotis Takis Mathiopoulos , University of Athens
Panos Rondogiannis , University of Athens
Serafeim Karampogias , University of Athens
Sergios Theodoridis , University of Athens
Stathes Hadjiefthymiades , University of Athens
Stavros G. Kolliopoulos , University of Athens
Theoharis Theoharis , University of Athens
Thomas Sfikopoulos , University of Athens
Vassilis Zissimopoulos , University of Athens
Yannis Cotronis , University of Athens
Yannis E. Ioannidis , University of Athens
Yannis Smaragdakis , University of Athens
Yiannis Cotronis , University of Athens
Adriana Ferraro , University of Auckland
Alexei Drummond , University of Auckland
Alexei J. Drummond , University of Auckland
Andrew Luxton-Reilly , University of Auckland
André Nies , University of Auckland
Aniket Mahanti , University of Auckland
Bakh Khoussainov , University of Auckland
Bakhadyr Khoussainov , University of Auckland
Beryl Plimmer , University of Auckland
Burkhard C. Wünsche , University of Auckland
Burkhard Wuensche , University of Auckland
Burkhard Wünsche , University of Auckland
Clark D. Thomborson , University of Auckland
Clark D. Thompson , University of Auckland
Cristian Calude , University of Auckland
Cristian S. Calude , University of Auckland
Damir Azhar , University of Auckland
David Welch , University of Auckland
Ewan D. Tempero , University of Auckland
Georgy L. Gimel'farb , University of Auckland
Gerald Weber , University of Auckland
Gill Dobbie , University of Auckland
Gillian Dobbie , University of Auckland
Giovanni Russello , University of Auckland
Ian D. Watson , University of Auckland
Ian Warren , University of Auckland
James R. Warren , University of Auckland
Jiamou Liu , University of Auckland
Jim Warren 0001 , University of Auckland
Jing Sun 0002 , University of Auckland
Mark C. Wilson , University of Auckland
Mark Gahegan , University of Auckland
Matthew D. Egbert , University of Auckland
Michael J. Dinneen , University of Auckland
Michael W. Barley , University of Auckland
Mike Barley , University of Auckland
Mike Barleyn , University of Auckland
Muhammad Rizwan Asghar , University of Auckland
Nevil Brownlee , University of Auckland
Patrice Delmas , University of Auckland
Patricia J. Riddle , University of Auckland
Patricia Riddle , University of Auckland
Paul Denny , University of Auckland
Paul Ralph , University of Auckland
Radu Nicolescu , University of Auckland
Robert Amor , University of Auckland
Robert J. Sheehan , University of Auckland
Robert Sheehan , University of Auckland
Robert W. Doran , University of Auckland
S. Manoharan , University of Auckland
Sathiamoorthy Manoharan , University of Auckland
Sebastian Link , University of Auckland
Simone Linz , University of Auckland
Ulrich Günther , University of Auckland
Ulrich Speidel , University of Auckland
Xinfeng Ye , University of Auckland
Yu-Cheng Tu 0001 , University of Auckland
Yun Sing Koh , University of Auckland
A. John Power , University of Bath
Alan Hayes , University of Bath
Alessio Guglielmi , University of Bath
Christian Richardt , University of Bath
Christof Lutteroth , University of Bath
Darren Cosker , University of Bath
Eamonn O'Neill , University of Bath
Fabio Nemetz , University of Bath
Guy McCusker , University of Bath
James H. Davenport , University of Bath
James Harold Davenport , University of Bath
James Laird , University of Bath
Jim Laird , University of Bath
Joanna Bryson , University of Bath
Joanna J. Bryson , University of Bath
John Power , University of Bath
Julian A. Padget , University of Bath
Julian Padget , University of Bath
Kwang In Kim , University of Bath
Leon A. Watts , University of Bath
Leon Adam Watts , University of Bath
Marina De Vos , University of Bath
Michael A. E. Wright , University of Bath
Michael E. Tipping , University of Bath
Neill D. F. Campbell , University of Bath
Nicolai Vorobjov , University of Bath
Peter Johnson , University of Bath
Peter M. Hall , University of Bath
Rachid Hourizi , University of Bath
Russell J. Bradford , University of Bath
Simon L. Jones , University of Bath
Stephen J. Payne , University of Bath
Tom S. F. Haines , University of Bath
Willem Heijltjes , University of Bath
Yong-Liang Yang , University of Bath
Özgür Simsek , University of Bath
Gerhard Jäger , University of Bern
Oscar Nierstrasz , University of Bern
Paolo Favaro , University of Bern
Torsten Braun , University of Bern
Torsten Ingo Braun , University of Bern
Andrew Calway , University of Bristol
Andrew D. Calway , University of Bristol
Anne Roudaut , University of Bristol
Bogdan Warinschi , University of Bristol
Carl Henrik Ek , University of Bristol
Chris Preist , University of Bristol
Cian O'Donnell , University of Bristol
Colin J. Dalton , University of Bristol
Conor Houghton , University of Bristol
Dan Page , University of Bristol
Daniel Page , University of Bristol
Dave Cliff , University of Bristol
David Bernhard , University of Bristol
David May , University of Bristol
Dima Damen , University of Bristol
Elisabeth Oswald , University of Bristol
He Sun 0001 , University of Bristol
Ian Holyer , University of Bristol
Julian Gough , University of Bristol
Kerstin Eder , University of Bristol
Kirsten Cater , University of Bristol
Kirsten F. Cater , University of Bristol
Majid Mirmehdi , University of Bristol
Martijn Stam , University of Bristol
Mike C. Fraser , University of Bristol
Mike Fraser , University of Bristol
Neill W. Campbell , University of Bristol
Nicolas Wu , University of Bristol
Nigel P. Smart , University of Bristol
Oliver Ray , University of Bristol
Peter A. Flach , University of Bristol
Raphaël Clifford , University of Bristol
Seth Bullock , University of Bristol
Simon McIntosh-Smith , University of Bristol
Steve Gregory , University of Bristol
Theo Tryfonas , University of Bristol
Theodore Tryfonas , University of Bristol
Tilo Burghardt , University of Bristol
Tim Kovacs , University of Bristol
Walterio W. Mayol-Cuevas , University of Bristol
Alan J. Hu , University of British Columbia
Alan K. Mackworth , University of British Columbia
Alan Wagner , University of British Columbia
Alexandra Fedorova , University of British Columbia
Ali Mesbah 0001 , University of British Columbia
Alla Sheffer , University of British Columbia
Andrew Warfield , University of British Columbia
Anne Condon , University of British Columbia
Arvind Gupta , University of British Columbia
Bill Aiello , University of British Columbia
Chen Greif , University of British Columbia
Cristina Conati , University of British Columbia
David Poole , University of British Columbia
Dinesh K. Pai , University of British Columbia
Dongwook Yoon , University of British Columbia
Gail C. Murphy , University of British Columbia
Giuseppe Carenini , University of British Columbia
Gregor Kiczales , University of British Columbia
Holger H. Hoos , University of British Columbia
Holger Hoos , University of British Columbia
Hu Fu , University of British Columbia
Ian M. Mitchell , University of British Columbia
Ian Mitchell , University of British Columbia
Ivan Beschastnikh , University of British Columbia
James J. Little , University of British Columbia
Jim Little , University of British Columbia
Joanna McGrenere , University of British Columbia
Joel Friedman , University of British Columbia
Julia Mosin , University of British Columbia
Julia Rubin , University of British Columbia
Karon E. MacLean , University of British Columbia
Karthik Pattabiraman , University of British Columbia
Kevin Leyton-Brown , University of British Columbia
Laks V. S. Lakshmanan , University of British Columbia
Leonid Sigal , University of British Columbia
Mark R. Greenstreet , University of British Columbia
Mark W. Schmidt , University of British Columbia
Matei Ripeanu , University of British Columbia
Michael J. Feeley , University of British Columbia
Michael P. Friedlander , University of British Columbia
Michiel van de Panne , University of British Columbia
Mike Feeley , University of British Columbia
Nicholas J. A. Harvey , University of British Columbia
Norman C. Hutchinson , University of British Columbia
Rachel Pottinger , University of British Columbia
Raymond T. Ng , University of British Columbia
Reid Holmes , University of British Columbia
Ronald A. Rensink , University of British Columbia
Ronald Garcia , University of British Columbia
Sathish Gopalakrishnan , University of British Columbia
Siamak (Moshen) Ravanbakhsh , University of British Columbia
Siamak Ravanbakhsh , University of British Columbia
Tamara Munzner , University of British Columbia
Thomas Fritz , University of British Columbia
Tor M. Aamodt , University of British Columbia
Uri M. Ascher , University of British Columbia
V. S. Lakshmanan , University of British Columbia
William Aiello , University of British Columbia
William S. Evans , University of British Columbia
Agustín Gravano , University of Buenos Aires
Alejandro Martínez-Ríos , University of Buenos Aires
Carlos Gustavo López Pombo , University of Buenos Aires
Carlos López Pombo , University of Buenos Aires
Claudio E. Righetti , University of Buenos Aires
Diego Fernández Slezak , University of Buenos Aires
Diego Garbervetsky , University of Buenos Aires
Enrique Carlos Segura , University of Buenos Aires
Enrique Carlos Segura Meccia , University of Buenos Aires
Esteban E. Mocskos , University of Buenos Aires
Esteban Feuerstein , University of Buenos Aires
Fernando Schapachnik , University of Buenos Aires
Flavia Bonomo , University of Buenos Aires
Francisco J. Soulignac , University of Buenos Aires
Hernán C. Melgratti , University of Buenos Aires
Hernán Wilkinson , University of Buenos Aires
Irene Loiseau , University of Buenos Aires
Isabel Méndez-Díaz , University of Buenos Aires
Javier L. Marenco , University of Buenos Aires
Javier Marenco , University of Buenos Aires
Juan P. Galeotti , University of Buenos Aires
Juan Pablo Galeotti , University of Buenos Aires
Marcelo Risk , University of Buenos Aires
Marta Mejail , University of Buenos Aires
Min Chih Lin , University of Buenos Aires
Nicolás D'Ippolito , University of Buenos Aires
Pablo G. Turjanski , University of Buenos Aires
Pablo de Cristóforis , University of Buenos Aires
Paula Zabala , University of Buenos Aires
Ricardo Rodriguez , University of Buenos Aires
Rodrigo Castro , University of Buenos Aires
Rodrigo D. Castro , University of Buenos Aires
Santiago Ceria , University of Buenos Aires
Santiago Figueira , University of Buenos Aires
Sergio Yovine , University of Buenos Aires
Verónica Becher , University of Buenos Aires
Víctor A. Braberman , University of Buenos Aires
Anthony Hoi Tin Tang , University of Calgary
Anthony Tang 0001 , University of Calgary
Ben Stephenson , University of Calgary
Carey L. Williamson , University of Calgary
Carey Williamson , University of Calgary
Christian Jacob , University of Calgary
Ehud Sharlin , University of Calgary
Faramarz F. Samavati , University of Calgary
Faramarz Samavati , University of Calgary
Frank Maurer , University of Calgary
Guenther Ruhe , University of Calgary
Günther Ruhe , University of Calgary
J. Robin B. Cockett , University of Calgary
Jalal Kawash , University of Calgary
James Tam , University of Calgary
Jeffrey E. Boyd , University of Calgary
John Aycock , University of Calgary
Jon G. Rokne , University of Calgary
Jörg Denzinger , University of Calgary
Ken Barker , University of Calgary
Leonard Manzara , University of Calgary
Lora Oehlberg , University of Calgary
M. Sheelagh T. Carpendale , University of Calgary
Majid Ghaderi , University of Calgary
Marianne Sheelagh Therese Carpendale , University of Calgary
Marina L. Gavrilova , University of Calgary
Mario Costa Sousa , University of Calgary
Mea Wang , University of Calgary
Michael E. Locasto , University of Calgary
Michael J. Jacobson Jr. , University of Calgary
Nathaly Verwaal , University of Calgary
Nelson Wong , University of Calgary
Pavol Federl , University of Calgary
Peter Høyer , University of Calgary
Philip W. L. Fong , University of Calgary
Philipp Woelfel , University of Calgary
Philipp Wölfel , University of Calgary
Przemyslaw Prusinkiewicz , University of Calgary
Reda Alhajj , University of Calgary
Reihaneh Safavi-Naini , University of Calgary
Renate Scheidler , University of Calgary
Rob Kremer , University of Calgary
Robert J. Walker , University of Calgary
Robin Cockett , University of Calgary
Saul Greenberg , University of Calgary
Sheelagh Carpendale , University of Calgary
Sonny Chan , University of Calgary
Usman R. Alim , University of Calgary
Wayne Eberly , University of Calgary
Wayne M. Eberly , University of Calgary
Wesley Willett , University of Calgary
Zongpeng Li , University of Calgary
Alberto L. Sangiovanni-Vincentelli , University of California - Berkeley
Alessandro Chiesa , University of California - Berkeley
Alexandre M. Bayen , University of California - Berkeley
Alexei A. Efros , University of California - Berkeley
Ali Javey , University of California - Berkeley
Ali M. Niknejad , University of California - Berkeley
Ali Niknejad , University of California - Berkeley
Alistair Sinclair , University of California - Berkeley
Alyosha A. Efros , University of California - Berkeley
Ana Claudia Arias , University of California - Berkeley
Anant Sahai , University of California - Berkeley
Anca D. Dragan , University of California - Berkeley
Anca Dragan , University of California - Berkeley
Anthony D. Joseph , University of California - Berkeley
Armando Fox , University of California - Berkeley
Avideh Zakhor , University of California - Berkeley
Bala Kameshwar Poolla , University of California - Berkeley
Ben Recht , University of California - Berkeley
Benjamin Recht , University of California - Berkeley
Bernd Sturmfels , University of California - Berkeley
Bernhard E. Boser , University of California - Berkeley
Bin Yu 0001 , University of California - Berkeley
Bjoern Hartmann , University of California - Berkeley
Björn Hartmann , University of California - Berkeley
Borivoje Nikolic , University of California - Berkeley
Brian A. Barsky , University of California - Berkeley
Chang Ming Wu , University of California - Berkeley
Chunlei Liu , University of California - Berkeley
Claire J. Tomlin , University of California - Berkeley
Claire Tomlin , University of California - Berkeley
Clark T.-C. Nguyen , University of California - Berkeley
Constance J. Chang-Hasnain , University of California - Berkeley
Costas J. Spanos , University of California - Berkeley
Dan Klein , University of California - Berkeley
David Bamman , University of California - Berkeley
David Culler , University of California - Berkeley
David E. Culler , University of California - Berkeley
David Wagner , University of California - Berkeley
Dawn Song , University of California - Berkeley
Dawn Xiaodong Song , University of California - Berkeley
Edward A. Lee , University of California - Berkeley
Elad Alon , University of California - Berkeley
Elchanan Mossel , University of California - Berkeley
Eli Yablonovitch , University of California - Berkeley
Eric A. Brewer , University of California - Berkeley
Eric Paulos , University of California - Berkeley
George C. Necula , University of California - Berkeley
Ion Stoica , University of California - Berkeley
J. D. Tygar , University of California - Berkeley
J. Doug Tygar , University of California - Berkeley
Jaijeet Roychowdhury , University of California - Berkeley
Jaijeet S. Roychowdhury , University of California - Berkeley
James Demmel , University of California - Berkeley
James F. O'Brien , University of California - Berkeley
James Weldon Demmel , University of California - Berkeley
Jan M. Rabaey , University of California - Berkeley
Jean C. Walrand , University of California - Berkeley
Jeffrey Bokor , University of California - Berkeley
Jim Demmel , University of California - Berkeley
Jitendra Malik , University of California - Berkeley
John Canny , University of California - Berkeley
John F. Canny , University of California - Berkeley
John Kubiatowicz , University of California - Berkeley
John Wawrzynek , University of California - Berkeley
Jonathan Ragan-Kelley , University of California - Berkeley
Jonathan Richard Shewchuk , University of California - Berkeley
Jose M. Carmena , University of California - Berkeley
Joseph E. Gonzalez , University of California - Berkeley
Joseph Gonzalez , University of California - Berkeley
Joseph M. Hellerstein , University of California - Berkeley
Kannan Ramchandran , University of California - Berkeley
Katherine A. Yelick , University of California - Berkeley
Kathy Yelick , University of California - Berkeley
Ken Goldberg , University of California - Berkeley
Kenneth Y. Goldberg , University of California - Berkeley
Koushik Sen , University of California - Berkeley
Kris Pister , University of California - Berkeley
Kristofer S. J. Pister , University of California - Berkeley
Krste Asanovic , University of California - Berkeley
Kurt Keutzer , University of California - Berkeley
Laura Waller , University of California - Berkeley
Laurent El Ghaoui , University of California - Berkeley
Lior Pachter , University of California - Berkeley
Luca Trevisan , University of California - Berkeley
Luke J. Lee , University of California - Berkeley
Marti A. Hearst , University of California - Berkeley
Martin J. Wainwright , University of California - Berkeley
Michael I. Jordan , University of California - Berkeley
Michael Lustig , University of California - Berkeley
Michel M. Maharbiz , University of California - Berkeley
Moritz Hardt , University of California - Berkeley
Murat Arcak , University of California - Berkeley
Nir Yosef , University of California - Berkeley
Peter L. Bartlett , University of California - Berkeley
Pieter Abbeel , University of California - Berkeley
Prasad Raghavendra , University of California - Berkeley
Raluca A. Popa , University of California - Berkeley
Raluca Ada Popa , University of California - Berkeley
Randy H. Katz , University of California - Berkeley
Randy Howard Katz , University of California - Berkeley
Ren Ng , University of California - Berkeley
Richard M. Karp , University of California - Berkeley
Rikky Muller , University of California - Berkeley
Robert J. Full , University of California - Berkeley
Ronald S. Fearing , University of California - Berkeley
Ruzena Bajcsy , University of California - Berkeley
S. Shankar Sastry , University of California - Berkeley
Sanjam Garg , University of California - Berkeley
Sanjit A. Seshia , University of California - Berkeley
Satish Rao , University of California - Berkeley
Sayeef Salahuddin , University of California - Berkeley
Scott Shenker , University of California - Berkeley
Sergey Levine , University of California - Berkeley
Seth R. Sanders , University of California - Berkeley
Seth Sanders , University of California - Berkeley
Shankar Sastry , University of California - Berkeley
Steven M. Conolly , University of California - Berkeley
Stuart J. Russell , University of California - Berkeley
Stuart Russell , University of California - Berkeley
Sylvia Ratnasamy , University of California - Berkeley
Thomas Courtade , University of California - Berkeley
Trevor Darrell , University of California - Berkeley
Tsu-Jae King Liu , University of California - Berkeley
Umesh V. Vazirani , University of California - Berkeley
Venkat Anantharam , University of California - Berkeley
Venkatachalam Anantharam , University of California - Berkeley
Vern Paxson , University of California - Berkeley
Vivek Subramanian , University of California - Berkeley
Vladimir Marko Stojanovic , University of California - Berkeley
Vladimir Stojanovic , University of California - Berkeley
Yun S. Song , University of California - Berkeley
Bernd Hamann , University of California - Davis
Biswanath Mukherjee , University of California - Davis
Cho-Jui Hsieh , University of California - Davis
Cindy Rubio-González , University of California - Davis
Daniel Gusfield , University of California - Davis
David Doty , University of California - Davis
Dipak Ghosal , University of California - Davis
François Gygi , University of California - Davis
Hao Chen 0003 , University of California - Davis
Ian Davidson , University of California - Davis
Ian N. Davidson , University of California - Davis
Ilias Tagkopoulos , University of California - Davis
Karl N. Levitt , University of California - Davis
Kwan-Liu Ma , University of California - Davis
Matt Bishop , University of California - Davis
Matthew K. Farrens , University of California - Davis
Matthew K. Franklin , University of California - Davis
Michael Neff , University of California - Davis
Nelson L. Max , University of California - Davis
Nelson Max , University of California - Davis
Nina Amenta , University of California - Davis
Norman S. Matloff , University of California - Davis
Patrice Koehl , University of California - Davis
Phillip Rogaway , University of California - Davis
Prasant Mohapatra , University of California - Davis
Premkumar T. Devanbu , University of California - Davis
Raissa D'Souza , University of California - Davis
Raissa M. D'Souza , University of California - Davis
Ronald A. Olsson , University of California - Davis
Shyhtsun Felix Wu , University of California - Davis
Vladimir Filkov , University of California - Davis
Xin Liu , University of California - Davis
Yong Jae Lee , University of California - Davis
Zhaojun Bai , University of California - Davis
Zhendong Su , University of California - Davis
Aditi Majumder , University of California - Irvine
Alex Nicolau , University of California - Irvine
Alexander T. Ihler , University of California - Irvine
Alexander V. Veidenbaum , University of California - Irvine
Alexandru Nicolau , University of California - Irvine
Alfred Kobsa , University of California - Irvine
Amelia C. Regan , University of California - Irvine
Amelia Regan , University of California - Irvine
André van der Hoek , University of California - Irvine
Ardalan Amiri Sani , University of California - Irvine
Bill Tomlinson , University of California - Irvine
Bonnie A. Nardi , University of California - Irvine
Brian Demsky , University of California - Irvine
Charless C. Fowlkes , University of California - Irvine
Chen Li 0001 , University of California - Irvine
Cristina V. Lopes , University of California - Irvine
Cristina Videira Lopes , University of California - Irvine
Daniel S. Hirschberg , University of California - Irvine
David Arthur Eppstein , University of California - Irvine
David Eppstein , University of California - Irvine
David F. Redmiles , University of California - Irvine
Debra J. Richardson , University of California - Irvine
Elaheh Bozorgzadeh , University of California - Irvine
Eli Bozorgzadeh , University of California - Irvine
Eric Mjolsness , University of California - Irvine
Erik B. Sudderth , University of California - Irvine
Gary M. Olson , University of California - Irvine
Gene Tsudik , University of California - Irvine
Geoffrey C. Bowker , University of California - Irvine
Gillian R. Hayes , University of California - Irvine
Gloria Mark , University of California - Irvine
Guoqing (Harry) Xu , University of California - Irvine
Ian G. Harris , University of California - Irvine
Isaac D. Scherson , University of California - Irvine
James A. Jones , University of California - Irvine
Joshua Tanenbaum , University of California - Irvine
Judith S. Olson , University of California - Irvine
Kai Zheng 0002 , University of California - Irvine
Lubomir Bic , University of California - Irvine
Lubomir F. Bic , University of California - Irvine
M. Gopi , University of California - Irvine
Magda El Zarki , University of California - Irvine
Marco Levorato , University of California - Irvine
Meenakshisundaram Gopi , University of California - Irvine
Melissa Mazmanian , University of California - Irvine
Michael B. Dillencourt , University of California - Irvine
Michael Franz , University of California - Irvine
Michael J. Carey , University of California - Irvine
Michael T. Goodrich , University of California - Irvine
Nalini Venkatasubramanian , University of California - Irvine
Nikil D. Dutt , University of California - Irvine
Nikil Dutt , University of California - Irvine
Padhraic Smyth , University of California - Irvine
Paul Dourish , University of California - Irvine
Pierre Baldi , University of California - Irvine
Ramesh C. Jain , University of California - Irvine
Ramesh Jain , University of California - Irvine
Richard H. Lathrop , University of California - Irvine
Richard N. Taylor , University of California - Irvine
Rina Dechter , University of California - Irvine
Sam Malek , University of California - Irvine
Sameer Singh 0001 , University of California - Irvine
Sandy Irani , University of California - Irvine
Scott Jordan , University of California - Irvine
Sharad Mehrotra , University of California - Irvine
Shuang Zhao , University of California - Irvine
Stanislaw Jarecki , University of California - Irvine
Tony Givargis , University of California - Irvine
Vijay V. Vazirani , University of California - Irvine
Wayne B. Hayes , University of California - Irvine
Xiaohui Xie , University of California - Irvine
Yunan Chen , University of California - Irvine
Adnan Darwiche , University of California - Los Angeles
Alexander A. Sherstov , University of California - Los Angeles
Ameet Talwalkar , University of California - Los Angeles
Amit Sahai , University of California - Los Angeles
Carlo Zaniolo , University of California - Los Angeles
Demetri Terzopoulos , University of California - Los Angeles
Douglas Stott Parker , University of California - Los Angeles
Douglas Stott Parker Jr. , University of California - Los Angeles
Eleazar Eskin , University of California - Los Angeles
Eli Gafni , University of California - Los Angeles
Eran Halperin , University of California - Los Angeles
George Varghese , University of California - Los Angeles
Glenn Reinman , University of California - Los Angeles
Guy Van den Broeck , University of California - Los Angeles
Jason Cong , University of California - Los Angeles
Jason Ernst , University of California - Los Angeles
Jens Palsberg , University of California - Los Angeles
Jingsheng Cong , University of California - Los Angeles
Jingsheng Jason Cong , University of California - Los Angeles
Joseph J. DiStefano III , University of California - Los Angeles
Judea Pearl , University of California - Los Angeles
Junghoo Cho , University of California - Los Angeles
Kai-Wei Chang , University of California - Los Angeles
Lixia Zhang , University of California - Los Angeles
Majid Sarrafzadeh , University of California - Los Angeles
Mani B. Srivastava , University of California - Los Angeles
Mario Gerla , University of California - Los Angeles
Michael G. Dyer , University of California - Los Angeles
Milos D. Ercegovac , University of California - Los Angeles
Milos Ercegovac , University of California - Los Angeles
Miodrag Potkonjak , University of California - Los Angeles
Miryung Kim , University of California - Los Angeles
Rafail Ostrovsky , University of California - Los Angeles
Raghu Meka , University of California - Los Angeles
Richard E. Korf , University of California - Los Angeles
Sheila A. Greibach , University of California - Los Angeles
Sheila Adele Greibach , University of California - Los Angeles
Sheila Carlyle-Greibach , University of California - Los Angeles
Song Chun Zhu , University of California - Los Angeles
Song-Chun Zhu , University of California - Los Angeles
Songwu Lu , University of California - Los Angeles
Sriram Sankararaman , University of California - Los Angeles
Stefano Soatto , University of California - Los Angeles
Todd D. Millstein , University of California - Los Angeles
Tony Nowatzki , University of California - Los Angeles
Tyson Condie , University of California - Los Angeles
Wei Wang 0010 , University of California - Los Angeles
Yizhou Sun , University of California - Los Angeles
Yuval Tamir , University of California - Los Angeles
Ahmed Eldawy , University of California - Riverside
Amit K. Roy-Chowdhury , University of California - Riverside
Amr Magdy 0001 , University of California - Riverside
Amr Magdy Ahmed , University of California - Riverside
Bir Bhanu , University of California - Riverside
Chengyu Song , University of California - Riverside
Chinya V. Ravishankar , University of California - Riverside
Christian R. Shelton , University of California - Riverside
Craig Schroeder , University of California - Riverside
Daniel Wong 0001 , University of California - Riverside
Eamonn J. Keogh , University of California - Riverside
Evangelos E. Papalexakis , University of California - Riverside
Frank Vahid , University of California - Riverside
Heng Yin , University of California - Riverside
Hyoseung Kim , University of California - Riverside
Jiasi Chen , University of California - Riverside
K. K. Ramakrishnan , University of California - Riverside
Kadangode K. Ramakrishnan , University of California - Riverside
Laxmi N. Bhuyan , University of California - Riverside
Laxmi Narayan Bhuyan , University of California - Riverside
Marek Chrobak , University of California - Riverside
Mart L. Molle , University of California - Riverside
Mart Molle , University of California - Riverside
Michael J. Pazzani , University of California - Riverside
Michalis Faloutsos , University of California - Riverside
Mohsen Lesani , University of California - Riverside
Nael B. Abu-Ghazaleh , University of California - Riverside
Neal E. Young , University of California - Riverside
Philip Brisk , University of California - Riverside
Qi Zhu 0002 , University of California - Riverside
Rajiv Gupta , University of California - Riverside
Shaolei Ren , University of California - Riverside
Sheldon X.-D. Tan , University of California - Riverside
Silas Richelson , University of California - Riverside
Srikanth V. Krishnamurthy , University of California - Riverside
Stefano Lonardi , University of California - Riverside
Tamar Shinar , University of California - Riverside
Tao Jiang 0001 , University of California - Riverside
Vagelis Hristidis , University of California - Riverside
Vagelis Papalexakis , University of California - Riverside
Vassilis J. Tsotras , University of California - Riverside
Walid A. Najjar , University of California - Riverside
Xiang-Dong Tan , University of California - Riverside
Zhijia Zhao , University of California - Riverside
Zhiyun Qian , University of California - Riverside
Zizhong Chen , University of California - Riverside
Alex C. Snoeren , University of California - San Diego
Alex Orailoglu , University of California - San Diego
Alin Deutsch , University of California - San Diego
Andrew B. Kahng , University of California - San Diego
Charles Elkan , University of California - San Diego
Chung-Kuan Cheng , University of California - San Diego
Daniel M. Kane , University of California - San Diego
Daniele Micciancio , University of California - San Diego
David J. Kriegman , University of California - San Diego
Dean M. Tullsen , University of California - San Diego
Deian Stefan , University of California - San Diego
Fan Chung , University of California - San Diego
Fan Chung Graham , University of California - San Diego
Fan R. K. Chung , University of California - San Diego
Garrison W. Cottrell , University of California - San Diego
Geoffrey M. Voelker , University of California - San Diego
George Porter , University of California - San Diego
H. L. Graham , University of California - San Diego
Hadi Esmaeilzadeh , University of California - San Diego
Henrik Wann Jensen , University of California - San Diego
Hovav Shacham , University of California - San Diego
Ingolf H. Krüger , University of California - San Diego
Ingolf Krueger , University of California - San Diego
Ingolf Krüger , University of California - San Diego
James D. Hollan , University of California - San Diego
Jeanne Ferrante , University of California - San Diego
Jeffrey B. Remmel , University of California - San Diego
Jim Hollan , University of California - San Diego
Joseph Pasquale , University of California - San Diego
Julian J. McAuley , University of California - San Diego
Julian John McAuley , University of California - San Diego
Kamalika Chaudhuri , University of California - San Diego
Larry Carter , University of California - San Diego
Larry Smarr , University of California - San Diego
Lawrence K. Saul , University of California - San Diego
Mihir Bellare , University of California - San Diego
Nadia Polikarpova , University of California - San Diego
Ndapa Nakashole , University of California - San Diego
Ndapandula Nakashole , University of California - San Diego
Pavel A. Pevzner , University of California - San Diego
Pradeep K. Khosla , University of California - San Diego
Rajesh Gupta , University of California - San Diego
Rajesh K. Gupta , University of California - San Diego
Ramamohan Paturi , University of California - San Diego
Ranjit Jhala , University of California - San Diego
Ravi Ramamoorthi , University of California - San Diego
Ron Graham , University of California - San Diego
Ronald L. Graham , University of California - San Diego
Russell Impagliazzo , University of California - San Diego
Ryan Kastner , University of California - San Diego
Sam Buss , University of California - San Diego
Samuel R. Buss , University of California - San Diego
Sanjoy Dasgupta , University of California - San Diego
Scott B. Baden , University of California - San Diego
Scott R. Klemmer , University of California - San Diego
Shachar Lovett , University of California - San Diego
Sicun Gao , University of California - San Diego
Sidney Karin , University of California - San Diego
Sorin Lerner , University of California - San Diego
Stanley Williamson , University of California - San Diego
Stefan Savage , University of California - San Diego
Steven Swanson , University of California - San Diego
T. C. Hu , University of California - San Diego
Tajana Rosing , University of California - San Diego
Tajana S. Rosing , University of California - San Diego
Tajana Simunic , University of California - San Diego
Tajana Simunic Rosing , University of California - San Diego
Terrence J. Sejnowski , University of California - San Diego
Victor Vianu , University of California - San Diego
Vineet Bafna , University of California - San Diego
Walter A. Burkhard , University of California - San Diego
Walter J. Savitch , University of California - San Diego
William E. Howden , University of California - San Diego
William G. Griswold , University of California - San Diego
Yannis Papakonstantinou , University of California - San Diego
Yoav Freund , University of California - San Diego
Yuanyuan Zhou , University of California - San Diego
Yuanyuan Zhou 0001 , University of California - San Diego
Zhuowen Tu , University of California - San Diego
Ambuj K. Singh , University of California - Santa Barbara
Amr El Abbadi , University of California - Santa Barbara
Ben Hardekopf , University of California - Santa Barbara
Chandra Krintz , University of California - Santa Barbara
Christopher Kruegel , University of California - Santa Barbara
Christopher Krügel , University of California - Santa Barbara
Divy Agrawal , University of California - Santa Barbara
Divyakant Agrawal , University of California - Santa Barbara
Elizabeth M. Belding , University of California - Santa Barbara
Elizabeth M. Belding-Royer , University of California - Santa Barbara
Elizabeth M. Royer , University of California - Santa Barbara
Frédéric Gibou , University of California - Santa Barbara
Giovanni Vigna , University of California - Santa Barbara
Huijia Lin , University of California - Santa Barbara
Jianwen Su , University of California - Santa Barbara
John R. Gilbert , University of California - Santa Barbara
Kevin C. Almeroth , University of California - Santa Barbara
Linda Petzold , University of California - Santa Barbara
Linda R. Petzold , University of California - Santa Barbara
Matthew A. Turk , University of California - Santa Barbara
Matthew Turk , University of California - Santa Barbara
Peter R. Cappello , University of California - Santa Barbara
Rich Wolski , University of California - Santa Barbara
Richard A. Kemmerer , University of California - Santa Barbara
Richard Wolski , University of California - Santa Barbara
Stefano Tessaro , University of California - Santa Barbara
Subhash Suri , University of California - Santa Barbara
Tao Yang 0009 , University of California - Santa Barbara
Teofilo F. Gonzalez , University of California - Santa Barbara
Tevfik Bultan , University of California - Santa Barbara
Theodore Kim , University of California - Santa Barbara
Tim Sherwood , University of California - Santa Barbara
Timothy Sherwood , University of California - Santa Barbara
Tobias Höllerer , University of California - Santa Barbara
William Yang Wang , University of California - Santa Barbara
Wim van Dam , University of California - Santa Barbara
Xifeng Yan , University of California - Santa Barbara
Yuan Xie 0001 , University of California - Santa Barbara
Yuan-Fang Wang , University of California - Santa Barbara
Ömer Egecioglu , University of California - Santa Barbara
Alex Pang , University of California - Santa Cruz
Alex T. Pang , University of California - Santa Cruz
Alexander L. Wolf , University of California - Santa Cruz
Allen Van Gelder , University of California - Santa Cruz
Anujan Varma , University of California - Santa Cruz
Ashutosh Raina , University of California - Santa Cruz
C. Seshadhri , University of California - Santa Cruz
Charles E. McDowell , University of California - Santa Cruz
Charlie McDowell , University of California - Santa Cruz
Chen Qian 0001 , University of California - Santa Cruz
Cormac Flanagan , University of California - Santa Cruz
Darrell D. E. Long , University of California - Santa Cruz
David P. Helmbold , University of California - Santa Cruz
Dejan Milutinovic , University of California - Santa Cruz
Demetrios Achlioptas , University of California - Santa Cruz
Dimitris Achlioptas , University of California - Santa Cruz
Ethan L. Miller , University of California - Santa Cruz
Gabriel Elkaim , University of California - Santa Cruz
Gabriel Hugh Elkaim , University of California - Santa Cruz
Heiner Litz , University of California - Santa Cruz
J. J. Garcia-Luna-Aceves , University of California - Santa Cruz
James Davis , University of California - Santa Cruz
Jishen Zhao , University of California - Santa Cruz
Joel Ferguson , University of California - Santa Cruz
Jose Joaquin Garcia-Luna-Aceves , University of California - Santa Cruz
Jose Renau , University of California - Santa Cruz
Katia Obraczka , University of California - Santa Cruz
Lise Getoor , University of California - Santa Cruz
Luca de Alfaro , University of California - Santa Cruz
Manfred K. Warmuth , University of California - Santa Cruz
Marilyn A. Walker , University of California - Santa Cruz
Martine Schlag , University of California - Santa Cruz
Matthew R. Guthaus , University of California - Santa Cruz
Mircea Teodorescu , University of California - Santa Cruz
Patrick Mantey , University of California - Santa Cruz
Peter Alvaro , University of California - Santa Cruz
Phokion G. Kolaitis , University of California - Santa Cruz
Ricardo G. Sanfelice , University of California - Santa Cruz
Richard Hughey , University of California - Santa Cruz
Roberto Manduchi , University of California - Santa Cruz
S. V. N. Vishwanathan , University of California - Santa Cruz
Scott Brandt , University of California - Santa Cruz
Seshadhri Comandur , University of California - Santa Cruz
Sri Hastuti Kurniawan , University of California - Santa Cruz
Sri Kurniawan , University of California - Santa Cruz
Suresh K. Lodha , University of California - Santa Cruz
Thomas Schwarz , University of California - Santa Cruz
Tracy Larrabee , University of California - Santa Cruz
Vishy Vishwanathan , University of California - Santa Cruz
Wang Chiew Tan , University of California - Santa Cruz
Wang-Chiew Tan , University of California - Santa Cruz
Alan Blackwell , University of Cambridge
Alan F. Blackwell , University of Cambridge
Alan Mycroft , University of Cambridge
Alan Ross Anderson , University of Cambridge
Alastair R. Beresford , University of Cambridge
Andrew C. Rice , University of Cambridge
Andrew Colin Rice , University of Cambridge
Andrew Hopper , University of Cambridge
Andrew M. Pitts , University of Cambridge
Andrew Moore , University of Cambridge
Andy Hopper , University of Cambridge
Anil Madhavapeddy , University of Cambridge
Ann A. Copestake , University of Cambridge
Anuj Dawar , University of Cambridge
Cecilia Mascolo , University of Cambridge
David J. Greaves , University of Cambridge
Edward John Briscoe , University of Cambridge
Frank Stajano , University of Cambridge
Glynn Winskel , University of Cambridge
Hatice Gunes , University of Cambridge
Ian J. Wassell , University of Cambridge
Ian James Wassell , University of Cambridge
Ian M. Leslie , University of Cambridge
Ian Wassell , University of Cambridge
John Daugman , University of Cambridge
John G. Daugman , University of Cambridge
Jon Crowcroft , University of Cambridge
Lawrence C. Paulson , University of Cambridge
Marcelo P. Fiore , University of Cambridge
Markus G. Kuhn , University of Cambridge
Markus Kuhn , University of Cambridge
Mateja Jamnik , University of Cambridge
Michael J. C. Gordon , University of Cambridge
Mike Gordon , University of Cambridge
Peter Robinson 0001 , University of Cambridge
Peter Sewell , University of Cambridge
Pietro Liò , University of Cambridge
Rafal K. Mantiuk , University of Cambridge
Rafal Mantiuk , University of Cambridge
Richard J. Gibbens , University of Cambridge
Richard Mortier , University of Cambridge
Robert D. Mullins , University of Cambridge
Robert Harle , University of Cambridge
Robert K. Harle , University of Cambridge
Robert Mullins , University of Cambridge
Robert N. M. Watson , University of Cambridge
Robert Nicholas Maxwell Watson , University of Cambridge
Ross J. Anderson , University of Cambridge
Sean B. Holden , University of Cambridge
Sean Holden , University of Cambridge
Simon C. Moore , University of Cambridge
Simon W. Moore , University of Cambridge
Simone Teufel , University of Cambridge
Stephen A. Clark , University of Cambridge
Stephen Clark , University of Cambridge
Ted Briscoe , University of Cambridge
Thomas Sauerwald , University of Cambridge
Timothy David Jones , University of Cambridge
Timothy G. Griffin , University of Cambridge
Timothy Griffin , University of Cambridge
Timothy M. Jones , University of Cambridge
Alexandre X. Falcão , University of Campinas
Alexandre Xavier Falcão , University of Campinas
Anderson Rocha , University of Campinas
Anderson de Rezende Rocha , University of Campinas
André Santanchè , University of Campinas
Ariadne Maria Brito Rizzoni Carvalho , University of Campinas
Arnaldo Vieira Moura , University of Campinas
C. Carvalho de Souza , University of Campinas
C. N. Campos , University of Campinas
Cecília Baranauskas , University of Campinas
Cecília M. F. Rubira , University of Campinas
Cecília Mary Fischer Rubira , University of Campinas
Christiane Neme Campos , University of Campinas
Cid C. de Souza , University of Campinas
Claudia Bauzer Medeiros , University of Campinas
Diego F. Aranha , University of Campinas
E. C. Xavier , University of Campinas
Edmundo R. M. Madeira , University of Campinas
Edmundo Roberto Mauro Madeira , University of Campinas
Edson Borin , University of Campinas
Eduardo C. Xavier , University of Campinas
Eliane Martins , University of Campinas
Fabio Luiz Usberti , University of Campinas
Flavio Keidi Miyazawa , University of Campinas
Flávio Keidi Miyazawa , University of Campinas
Guido Araujo , University of Campinas
Guilherme P. Telles , University of Campinas
Heiko Horst Hornung , University of Campinas
Hélio Pedrini , University of Campinas
Islene C. Garcia , University of Campinas
Islene Calciolari Garcia , University of Campinas
Jacques Wainer , University of Campinas
Joao Meidanis , University of Campinas
Jorge Stolfi , University of Campinas
João Meidanis , University of Campinas
Juliana Freitag Borin , University of Campinas
Julio López , University of Campinas
Julio López Hernandez , University of Campinas
Leandro A. Villas , University of Campinas
Leandro Villas , University of Campinas
Luiz Eduardo Buzato , University of Campinas
Luiz F. Bittencourt , University of Campinas
Luiz Fernando Bittencourt , University of Campinas
Maria Cecília Calani Baranauskas , University of Campinas
Mario L. Côrtes , University of Campinas
Nelson L. S. Da Fonseca , University of Campinas
Nelson Luis Saldanha da Fonseca , University of Campinas
Neucimar J. Leite , University of Campinas
Neucimar Jerônimo Leite , University of Campinas
Orlando Lee , University of Campinas
Paulo L. de Geus , University of Campinas
Paulo Lício de Geus , University of Campinas
Pedro J. de Rezende , University of Campinas
Pedro Jussieu de Rezende , University of Campinas
Rafael Crivellari Saliba Schouery , University of Campinas
Ricardo Dahab , University of Campinas
Ricardo da Silva Torres , University of Campinas
Rodolfo Azevedo , University of Campinas
Rodolfo Jardim de Azevedo , University of Campinas
Sandro Rigo , University of Campinas
Siome Goldenstein , University of Campinas
Siome Klein Goldenstein , University of Campinas
Zanoni Dias , University of Campinas
Andreas Willig , University of Canterbury
Andy Cockburn , University of Canterbury
Antonija Mitrovic , University of Canterbury
Austen Rainer , University of Canterbury
Dong Seong Kim , University of Canterbury
Kourosh Neshatian , University of Canterbury
Krzysztof Pawlikowski , University of Canterbury
Matthias Galster , University of Canterbury
Moffat Mathews , University of Canterbury
Neville Churcher , University of Canterbury
Neville I. Churcher , University of Canterbury
R. Mukundan , University of Canterbury
Ramakrishnan Mukundan , University of Canterbury
Richard D. Green , University of Canterbury
Robert W. Lindeman , University of Canterbury
Tadao Takaoka , University of Canterbury
Thomas Young , University of Canterbury
Tim Bell , University of Canterbury
Timothy C. Bell , University of Canterbury
Walter Guttmann , University of Canterbury
Ali Orooji , University of Central Florida
Annie Wu , University of Central Florida
Avelino J. Gonzalez , University of Central Florida
Boqing Gong , University of Central Florida
Charles E. Hughes , University of Central Florida
Charlie E. Hughes , University of Central Florida
Cliff Zou , University of Central Florida
Damla Turgut , University of Central Florida
Dan C. Marinescu , University of Central Florida
Fei Liu 0004 , University of Central Florida
Gary T. Leavens , University of Central Florida
Gita Reese Sukthankar , University of Central Florida
Gita Sukthankar , University of Central Florida
Guo-Jun Qi , University of Central Florida
Guojun Qi , University of Central Florida
Haiyan Hu , University of Central Florida
Joseph J. LaViola , University of Central Florida
Joseph J. LaViola Jr. , University of Central Florida
Kenneth O. Stanley , University of Central Florida
Kien A. Hua , University of Central Florida
Liqiang Wang , University of Central Florida
Mark Heinrich , University of Central Florida
Mubarak Shah , University of Central Florida
Niels da Vitoria Lobo , University of Central Florida
Pamela J. Wisniewski , University of Central Florida
Pamela Karr Wisniewski , University of Central Florida
Pawel Wocjan , University of Central Florida
Ratan Guha , University of Central Florida
Ratan K. Guha , University of Central Florida
Shaojie Zhang , University of Central Florida
Sheau-Dong Lang , University of Central Florida
Sumanta N. Pattanaik , University of Central Florida
Sumit Kumar Jha , University of Central Florida
Ulas Bagci , University of Central Florida
Aaron J. Elmore , University of Chicago
Alexander A. Razborov , University of Chicago
Andrew A. Chien , University of Chicago
Andrew Drucker , University of Chicago
Anne Rogers , University of Chicago
Ariel J. Feldman , University of Chicago
Ben Y. Zhao , University of Chicago
Blase Ur , University of Chicago
Fred Chong , University of Chicago
Frederic T. Chong , University of Chicago
Gordon L. Kindlmann , University of Chicago
Haitao Zheng , University of Chicago
Hank Hoffmann , University of Chicago
Haryadi S. Gunawi , University of Chicago
Heather Zheng , University of Chicago
Henry Hoffmann , University of Chicago
Ian T. Foster , University of Chicago
Imre Risi Kondor , University of Chicago
Janos Simon , University of Chicago
John A. Goldsmith , University of Chicago
John H. Reppy , University of Chicago
Ketan D. Mulmuley , University of Chicago
Ketan Mulmuley , University of Chicago
L. Ridgway Scott , University of Chicago
Laci Babai , University of Chicago
László Babai , University of Chicago
Michael J. Franklin , University of Chicago
Michael J. O'Donnell , University of Chicago
Mike Franklin , University of Chicago
Ravi Chugh , University of Chicago
Rick L. Stevens , University of Chicago
Rick Stevens , University of Chicago
Risi Kondor , University of Chicago
Robert I. Soare , University of Chicago
Shan Lu , University of Chicago
Stuart A. Kurtz , University of Chicago
Todd F. Dupont , University of Chicago
Yali Amit , University of Chicago
Yanjing Li , University of Chicago
Aaron Clauset , University of Colorado Boulder
Amy Voida , University of Colorado Boulder
Bor-Yuh Evan Chang , University of Colorado Boulder
Bradley Hayes , University of Colorado Boulder
Brian C. Keegan , University of Colorado Boulder
Brian Keegan , University of Colorado Boulder
Casey Fiesler , University of Colorado Boulder
Christoffer Heckman , University of Colorado Boulder
Clayton H. Lewis , University of Colorado Boulder
Daniel Szafir , University of Colorado Boulder
Danielle Albers , University of Colorado Boulder
Danielle Albers Szafir , University of Colorado Boulder
Dirk Grunwald , University of Colorado Boulder
Elizabeth Bradley , University of Colorado Boulder
Elizabeth R. Jessup , University of Colorado Boulder
Gabe Sibley , University of Colorado Boulder
Henry M. Tufo , University of Colorado Boulder
James H. Martin , University of Colorado Boulder
Jed Brown , University of Colorado Boulder
Jed R. Brubaker , University of Colorado Boulder
John Black , University of Colorado Boulder
John K. Bennett , University of Colorado Boulder
Kenneth M. Anderson , University of Colorado Boulder
Kenneth Mark Anderson , University of Colorado Boulder
Leysia Palen , University of Colorado Boulder
Lijun Chen , University of Colorado Boulder
Mark D. Gross , University of Colorado Boulder
Martha Palmer , University of Colorado Boulder
Martha Stone , University of Colorado Boulder
Martha Stone Palmer , University of Colorado Boulder
Matthew A. Hammer , University of Colorado Boulder
Matthew Hammer , University of Colorado Boulder
Michael C. Mozer , University of Colorado Boulder
Michael Eisenberg , University of Colorado Boulder
Michael J. Paul , University of Colorado Boulder
Michael Mozer , University of Colorado Boulder
Nikolaus Correll , University of Colorado Boulder
Pavol Cerný , University of Colorado Boulder
Qin Lv , University of Colorado Boulder
R. Benjamin Shapiro , University of Colorado Boulder
Rafael M. Frongillo , University of Colorado Boulder
Richard Han , University of Colorado Boulder
Sangtae Ha , University of Colorado Boulder
Shaun K. Kane , University of Colorado Boulder
Shivakant Mishra , University of Colorado Boulder
Sriram Sankaranarayanan , University of Colorado Boulder
Stephen Voida , University of Colorado Boulder
Tamara Sumner , University of Colorado Boulder
Tom Yeh , University of Colorado Boulder
Xiao-Chuan Cai , University of Colorado Boulder
A. T. Chamillard , University of Colorado Colorado Springs
C. Edward Chow , University of Colorado Colorado Springs
Ching-Hua Chow , University of Colorado Colorado Springs
Jonathan Ventura , University of Colorado Colorado Springs
Jugal K. Kalita , University of Colorado Colorado Springs
Jugal Kalita , University of Colorado Colorado Springs
Kristen Walcott-Justice , University of Colorado Colorado Springs
Qing Yi , University of Colorado Colorado Springs
Rory A. Lewis , University of Colorado Colorado Springs
Sudhanshu Kumar Semwal , University of Colorado Colorado Springs
Terrance E. Boult , University of Colorado Colorado Springs
Xiaobo Zhou , University of Colorado Colorado Springs
Yanyan Zhuang , University of Colorado Colorado Springs
Abdelfattah Amamra , University of Connecticut
Alexander Russell , University of Connecticut
Alexander Schwarzmann , University of Connecticut
Bing Wang , University of Connecticut
Chun-Hsi Huang , University of Connecticut
Don Sheehy , University of Connecticut
Donald R. Sheehy , University of Connecticut
Donald Sheehy , University of Connecticut
Dong-Guk Shin , University of Connecticut
Fei Wang , University of Connecticut
Ion Mandoiu , University of Connecticut
Jeff Meunier , University of Connecticut
Jinbo Bi , University of Connecticut
Jun-Hong Cui , University of Connecticut
Laurent D. Michel , University of Connecticut
Laurent Michel , University of Connecticut
Mohammad Khan , University of Connecticut
Mukul Bansal , University of Connecticut
Padraic Edgington , University of Connecticut
Phillip Bradford , University of Connecticut
Reda A. Ammar , University of Connecticut
Robert McCartney , University of Connecticut
Sahar Al Seesi , University of Connecticut
Sanguthevar Rajasekaran , University of Connecticut
Sheida Nabavi , University of Connecticut
Song Han , University of Connecticut
Sridhar Duggirala , University of Connecticut
Steven Demurjian , University of Connecticut
Swapna Gokhale , University of Connecticut
Thomas Peters , University of Connecticut
Yufeng Wu , University of Connecticut
Zhijie Jerry Shi , University of Connecticut
Zhijie Shi , University of Connecticut
Adarsh S. Sethi , University of Delaware
Adarshpal S. Sethi , University of Delaware
B. David Saunders , University of Delaware
Ben Carterette , University of Delaware
Benjamin A. Carterette , University of Delaware
Cathy Wu , University of Delaware
Chandra Kambhamettu , University of Delaware
Chien-Chung Shen , University of Delaware
Christopher Rasmussen , University of Delaware
Daniel Chester , University of Delaware
Daniel L. Chester , University of Delaware
Errol L. Lloyd , University of Delaware
Hagit Shatkay , University of Delaware
James Atlas , University of Delaware
James Clause , University of Delaware
Jingyi Yu , University of Delaware
John Cavazos , University of Delaware
Kathleen F. McCoy , University of Delaware
Keith Decker , University of Delaware
Keith S. Decker , University of Delaware
Lena Mashayekhy , University of Delaware
Li Liao , University of Delaware
Lori L. Pollock , University of Delaware
Michela Taufer , University of Delaware
Paul Amer , University of Delaware
Sandra Carberry , University of Delaware
Stephen F. Siegel , University of Delaware
Sunita Chandrasekaran , University of Delaware
Terry Harvey , University of Delaware
Vijay Shanker , University of Delaware
Adam Lopez , University of Edinburgh
Aggelos Kiayias , University of Edinburgh
Ajitha Rajan , University of Edinburgh
Alan Bundy , University of Edinburgh
Alan Christopher Williams , University of Edinburgh
Alan L. Bundy , University of Edinburgh
Alan Richard Bundy , University of Edinburgh
Alan Smaill , University of Edinburgh
Alex Lascarides , University of Edinburgh
Amos J. Storkey , University of Edinburgh
Andrew C. Gordon , University of Edinburgh
Austin Tate , University of Edinburgh
Barbara Webb , University of Edinburgh
Benjamin Bach , University of Edinburgh
Björn Franke , University of Edinburgh
Bob Fisher , University of Edinburgh
Bonnie L. Webber , University of Edinburgh
Bonnie Nash-Webber , University of Edinburgh
Boris Grot , University of Edinburgh
Charles A. Sutton , University of Edinburgh
Chris Heunen , University of Edinburgh
Christophe Dubach , University of Edinburgh
Christopher G. Lucas , University of Edinburgh
Christopher J. Bishop , University of Edinburgh
Colin Stirling , University of Edinburgh
D. K. Arvind , University of Edinburgh
Damal Kandadai Arvind , University of Edinburgh
Dave Robertson , University of Edinburgh
David Aspinall , University of Edinburgh
David Aspinall II , University of Edinburgh
Donald Sannella , University of Edinburgh
Douglas B. Armstrong , University of Edinburgh
Dragan Gasevic , University of Edinburgh
Efstratios Viglas , University of Edinburgh
Elham Kashefi , University of Edinburgh
Ewan Klein , University of Edinburgh
Frank Keller , University of Edinburgh
Gordon D. Plotkin , University of Edinburgh
Guido Sanguinetti , University of Edinburgh
Helen Pain , University of Edinburgh
Henry S. Thompson , University of Edinburgh
Henry Thompson , University of Edinburgh
Hiroshi Shimodaira , University of Edinburgh
Hugh Leather , University of Edinburgh
Iain Murray , University of Edinburgh
Iain R. Murray , University of Edinburgh
Ian A. Simpson , University of Edinburgh
Ian Stark , University of Edinburgh
Igor Goryanin , University of Edinburgh
Ivan Titov , University of Edinburgh
J. Michael Herrmann , University of Edinburgh
Jacques D. Fleuriot , University of Edinburgh
James Cheney , University of Edinburgh
James R. Cheney , University of Edinburgh
Jane Hillston , University of Edinburgh
Johanna D. Moore , University of Edinburgh
John Longley , University of Edinburgh
John R. Longley , University of Edinburgh
Jon Oberlander , University of Edinburgh
Julian C. Bradfield , University of Edinburgh
K. Kalorkoti , University of Edinburgh
Kami E. Vaniea , University of Edinburgh
Kami Vaniea , University of Edinburgh
Kenneth Heafield , University of Edinburgh
Korin Richmond , University of Edinburgh
Kousha Etessami , University of Edinburgh
Lee John Eccleston , University of Edinburgh
Leonid Libkin , University of Edinburgh
Mahesh K. Marina , University of Edinburgh
Malcolm D. Atkinson , University of Edinburgh
Malcolm P. Atkinson , University of Edinburgh
Maria K. Wolters , University of Edinburgh
Maria Klara Wolters , University of Edinburgh
Mark C. W. van Rossum , University of Edinburgh
Mark Steedman , University of Edinburgh
Mary Cryan , University of Edinburgh
Mary Elizabeth Cryan , University of Edinburgh
Matthias H. Hennig , University of Edinburgh
Matthias Hennig , University of Edinburgh
Maurice F. Fallon , University of Edinburgh
Michael F. P. O'Boyle , University of Edinburgh
Michael Fourman , University of Edinburgh
Michael Herrmann , University of Edinburgh
Michael P. Fourman , University of Edinburgh
Michael Paul Fourman , University of Edinburgh
Michael Rovatsos , University of Edinburgh
Mirella Lapata , University of Edinburgh
Murray Cole , University of Edinburgh
Myrto Arapinis , University of Edinburgh
Myungjin Lee , University of Edinburgh
Nigel H. Goddard , University of Edinburgh
Nigel P. Topham , University of Edinburgh
Nigel Topham , University of Edinburgh
Oscar Peter Buneman , University of Edinburgh
Paul Anderson , University of Edinburgh
Paul B. Anderson , University of Edinburgh
Paul B. Jackson , University of Edinburgh
Paul Jackson , University of Edinburgh
Paul Patras , University of Edinburgh
Paul Schweizer , University of Edinburgh
Peggy Seriès , University of Edinburgh
Perdita Stevens , University of Edinburgh
Peter Buneman , University of Edinburgh
Philip Wadler , University of Edinburgh
Pramod Bhatotia , University of Edinburgh
Richard Mayr , University of Edinburgh
Richard Shillcock , University of Edinburgh
Rico Sennrich , University of Edinburgh
Rik Sarkar , University of Edinburgh
Robert B. Fisher , University of Edinburgh
Robin D. Hill , University of Edinburgh
Robin L. Hill , University of Edinburgh
Sebastian Maneth , University of Edinburgh
Sethu Vijayakumar , University of Edinburgh
Sharon Goldwater , University of Edinburgh
Shay B. Cohen , University of Edinburgh
Simon A. King , University of Edinburgh
Simon King , University of Edinburgh
Stephen Gilmore , University of Edinburgh
Stephen Renals , University of Edinburgh
Stephen T. Gilmore , University of Edinburgh
Steve Renals , University of Edinburgh
Stratis D. Viglas , University of Edinburgh
Stratis Viglas , University of Edinburgh
Stuart Anderson , University of Edinburgh
Subramanian Ramamoorthy , University of Edinburgh
Taku Komura , University of Edinburgh
Tommy Thorne , University of Edinburgh
Vijay Nagarajan , University of Edinburgh
Vijayakrishnan Nagarajan , University of Edinburgh
Vittorio Ferrari , University of Edinburgh
Walid Magdy , University of Edinburgh
Wenfei Fan , University of Edinburgh
Zhibin Li , University of Edinburgh
Abdelsalam Helal , University of Florida
Ahmed Helmy , University of Florida
Alin Dobra , University of Florida
Alireza Entezari , University of Florida
Alper Üngör , University of Florida
Anand Rangarajan , University of Florida
Arunava Banerjee , University of Florida
Baba C. Vemuri , University of Florida
Benjamin Lok , University of Florida
Beverly A. Sanders , University of Florida
Beverly Sanders , University of Florida
Christina Boucher , University of Florida
Christina Gardner-McCune , University of Florida
Corey Toler-Franklin , University of Florida
Daisy Zhe Wang , University of Florida
Damon L. Woodard , University of Florida
Douglas D. Dankel II , University of Florida
Eakta Jain , University of Florida
Jaime Ruiz , University of Florida
Jih-Kwon Peir , University of Florida
Jonathan C. L. Liu , University of Florida
Joseph N. Wilson , University of Florida
José A. B. Fortes , University of Florida
Juan E. Gilbert , University of Florida
Jörg Peters , University of Florida
Kevin R. B. Butler , University of Florida
Kyla A. McMullen , University of Florida
Lisa Anthony , University of Florida
Manuel E. Bermudez , University of Florida
Markus Schneider , University of Florida
Meera Sitharam , University of Florida
My T. Thai , University of Florida
Patrick Traynor , University of Florida
Paul D. Gader , University of Florida
Prabhat Mishra , University of Florida
Richard E. Newman , University of Florida
Richard E. Newman-Wolfe , University of Florida
Sanjay Ranka , University of Florida
Sartaj K. Sahni , University of Florida
Sartaj Sahni , University of Florida
Shigang Chen , University of Florida
Stephen M. Thebaut , University of Florida
Sumi Helal , University of Florida
Tamer Kahveci , University of Florida
Thomas Shrimpton , University of Florida
Tom Shrimpton , University of Florida
Tuba Yavuz-Kahveci , University of Florida
Ye Xia 0001 , University of Florida
Andreas Podelski , University of Freiburg
Anelis Kaiser , University of Freiburg
Bernd Becker 0001 , University of Freiburg
Bernhard Nebel , University of Freiburg
Christian Schindelhauer , University of Freiburg
Christoph Scholl , University of Freiburg
Fabian Kuhn , University of Freiburg
Georg Lausen , University of Freiburg
H. Bast , University of Freiburg
Hannah Bast , University of Freiburg
Kristof Van Laerhoven , University of Freiburg
Matthias Teschner , University of Freiburg
Peter M. Fischer 0001 , University of Freiburg
Peter Michael Fischer , University of Freiburg
Peter Thiemann , University of Freiburg
Rolf Backofen , University of Freiburg
Thomas Brox , University of Freiburg
Wolfram Burgard , University of Freiburg
Daniel M. Everett , University of Georgia
Hamid R. Arabnia , University of Georgia
Ismailcem Budak Arpinar , University of Georgia
John A. Miller , University of Georgia
Kang Li 0001 , University of Georgia
Khaled Rasheed , University of Georgia
Krys J. Kochut , University of Georgia
Krys Kochut , University of Georgia
Kyu Hyung Lee , University of Georgia
Lakshmish Ramaswamy , University of Georgia
Liming Cai , University of Georgia
Maria Hybinette , University of Georgia
Prashant Doshi , University of Georgia
Roberto Perdisci , University of Georgia
Shannon Quinn , University of Georgia
Shelby H. Funk , University of Georgia
Suchendra M. Bhandarkar , University of Georgia
Thiab R. Taha , University of Georgia
Tianming Liu , University of Georgia
Walter D. Potter , University of Georgia
Andrew Hamilton-Wright , University of Guelph
Blair Nonnecke , University of Guelph
Charlie Obimbo , University of Guelph
Daniel Gillis , University of Guelph
David A. Calvert , University of Guelph
David Calvert , University of Guelph
David K.Y. Chiu , University of Guelph
Deborah Stacey , University of Guelph
Denis Nikitenko , University of Guelph
Fangju Wang , University of Guelph
Gary Gréwal , University of Guelph
Gary William Grewal , University of Guelph
Judi McCuaig , University of Guelph
Luiza Antonie , University of Guelph
Maria-Luiza Antonie , University of Guelph
Mark Wineberg , University of Guelph
Pascal Matsakis , University of Guelph
Ritu Chaturvedi , University of Guelph
Rozita A. Dara , University of Guelph
Rozita Dara , University of Guelph
Stacey D. Scott , University of Guelph
Stefan C. Kremer , University of Guelph
Xining Li , University of Guelph
Albert M. K. Cheng , University of Houston
Albert Mo Kim Cheng , University of Houston
Amin Alipour , University of Houston
Arjun Mukherjee , University of Houston
Aron Laszka , University of Houston
Carlos Ordonez , University of Houston
Christoph Eick , University of Houston
Edgar Gabriel , University of Houston
Ernst Leiss , University of Houston
Gopal Pandurangan , University of Houston
Guoning Chen , University of Houston
Ioannis Kakadiaris , University of Houston
Ioannis Pavlidis , University of Houston
Ioannis T. Pavlidis , University of Houston
Jaspal Subhlok , University of Houston
Jehan-Francois Paris , University of Houston
Kam-Hoi Cheng , University of Houston
Lennart Johnsson , University of Houston
Mohammad Amin Alipour , University of Houston
Nikolaos Tsekos , University of Houston
Omprakash Gnawali , University of Houston
Rakesh Verma , University of Houston
Ricardo Vilalta , University of Houston
Shishir Shah , University of Houston
Stephen Huang , University of Houston
Thamar Solorio , University of Houston
Weidong Shi , University of Houston
Zhigang Deng , University of Houston
A. Prasad Sistla , University of Illinois at Chicago
Ajay D. Kshemkalyani , University of Illinois at Chicago
Andrew E. Johnson , University of Illinois at Chicago
Angus Forbes , University of Illinois at Chicago
Angus Graeme Forbes , University of Illinois at Chicago
Balajee Vamanan , University of Illinois at Chicago
Barbara Di Eugenio , University of Illinois at Chicago
Bhaskar DasGupta , University of Illinois at Chicago
Bing Liu 0001 , University of Illinois at Chicago
Brian D. Ziebart , University of Illinois at Chicago
Chris Kanich , University of Illinois at Chicago
Clement T. Yu , University of Illinois at Chicago
Cynthia Taylor , University of Illinois at Chicago
Dale Reed , University of Illinois at Chicago
Daniel J. Bernstein , University of Illinois at Chicago
G. Elisabeta Marai , University of Illinois at Chicago
Iasonas Polakis , University of Illinois at Chicago
Isabel F. Cruz , University of Illinois at Chicago
Jakob Eriksson , University of Illinois at Chicago
John Lillis , University of Illinois at Chicago
Jon A. Solworth , University of Illinois at Chicago
Joseph Hummel , University of Illinois at Chicago
Leilah Lyons , University of Illinois at Chicago
Lenore D. Zuck , University of Illinois at Chicago
Mark Grechanik , University of Illinois at Chicago
Mitchell D. Theys , University of Illinois at Chicago
Patrick Troy , University of Illinois at Chicago
Peter Nelson , University of Illinois at Chicago
Philip S. Yu , University of Illinois at Chicago
Piotr J. Gmytrasiewicz , University of Illinois at Chicago
Robert H. Sloan , University of Illinois at Chicago
Robert V. Kenyon , University of Illinois at Chicago
Sol M. Shatz , University of Illinois at Chicago
Stephen Checkoway , University of Illinois at Chicago
Tadao Murata , University of Illinois at Chicago
Tanya Y. Berger-Wolf , University of Illinois at Chicago
Thomas A. DeFanti , University of Illinois at Chicago
Thomas G. Moher , University of Illinois at Chicago
Ugo Buy , University of Illinois at Chicago
V. N. Venkatakrishnan , University of Illinois at Chicago
Venkat N. Venkatakrishnan , University of Illinois at Chicago
Xinhua Zhang , University of Illinois at Chicago
Adam M. Bates , University of Illinois at Urbana-Champaign
Aditya G. Parameswaran , University of Illinois at Urbana-Champaign
Alex Kirlik , University of Illinois at Urbana-Champaign
Alexandra Kolla , University of Illinois at Urbana-Champaign
Andreas Klöckner , University of Illinois at Urbana-Champaign
Andrew Miller , University of Illinois at Urbana-Champaign
Anil N. Hirani , University of Illinois at Urbana-Champaign
Bertram Ludäscher , University of Illinois at Urbana-Champaign
Bill Gropp , University of Illinois at Urbana-Champaign
Brian P. Bailey , University of Illinois at Urbana-Champaign
Brighten Godfrey , University of Illinois at Urbana-Champaign
Bruce R. Schatz , University of Illinois at Urbana-Champaign
Carl A. Gunter , University of Illinois at Urbana-Champaign
Catherine Blake , University of Illinois at Urbana-Champaign
Chandra Chekuri , University of Illinois at Urbana-Champaign
ChengXiang Zhai , University of Illinois at Urbana-Champaign
Chengxiang Zhai , University of Illinois at Urbana-Champaign
Craig B. Zilles , University of Illinois at Urbana-Champaign
D. F. Wong , University of Illinois at Urbana-Champaign
Darko Marinov , University of Illinois at Urbana-Champaign
David A. Forsyth , University of Illinois at Urbana-Champaign
David A. Padua , University of Illinois at Urbana-Champaign
Deming Chen , University of Illinois at Urbana-Champaign
Derek Hoiem , University of Illinois at Urbana-Champaign
Donna Cox , University of Illinois at Urbana-Champaign
Donna J. Cox , University of Illinois at Urbana-Champaign
Geir E. Dullerud , University of Illinois at Urbana-Champaign
Gerald DeJong , University of Illinois at Urbana-Champaign
Grigore Rosu , University of Illinois at Urbana-Champaign
Gul A. Agha , University of Illinois at Urbana-Champaign
Gul Agha , University of Illinois at Urbana-Champaign
Haitham Hassanieh , University of Illinois at Urbana-Champaign
Indranil Gupta , University of Illinois at Urbana-Champaign
Jeff Erickson , University of Illinois at Urbana-Champaign
Jian Peng 0001 , University of Illinois at Urbana-Champaign
Jiawei Han 0001 , University of Illinois at Urbana-Champaign
John C. Hart , University of Illinois at Urbana-Champaign
Josep Torrellas , University of Illinois at Urbana-Champaign
José Meseguer , University of Illinois at Urbana-Champaign
Julia Hockenmaier , University of Illinois at Urbana-Champaign
Karrie G. Karahalios , University of Illinois at Urbana-Champaign
Karrie Karahalios , University of Illinois at Urbana-Champaign
Karthekeyan Chandrasekaran , University of Illinois at Urbana-Champaign
Kevin Chen-Chuan Chang , University of Illinois at Urbana-Champaign
Klara Nahrstedt , University of Illinois at Urbana-Champaign
Lav R. Varshney , University of Illinois at Urbana-Champaign
Laxmikant V. Kalé , University of Illinois at Urbana-Champaign
Leonard Pitt , University of Illinois at Urbana-Champaign
Leslie Gasser , University of Illinois at Urbana-Champaign
Lui Sha , University of Illinois at Urbana-Champaign
Luke N. Olson , University of Illinois at Urbana-Champaign
Luke Olson , University of Illinois at Urbana-Champaign
Mahesh Viswanathan 0001 , University of Illinois at Urbana-Champaign
Mani Golparvar Fard , University of Illinois at Urbana-Champaign
Marc Snir , University of Illinois at Urbana-Champaign
Marco Caccamo , University of Illinois at Urbana-Champaign
Mark A. Hasegawa-Johnson , University of Illinois at Urbana-Champaign
Mark Hasegawa-Johnson , University of Illinois at Urbana-Champaign
Martin D. F. Wong , University of Illinois at Urbana-Champaign
Matthew Caesar , University of Illinois at Urbana-Champaign
Michael Bailey , University of Illinois at Urbana-Champaign
Miles Efron , University of Illinois at Urbana-Champaign
Nam Sung Kim , University of Illinois at Urbana-Champaign
Nikita Borisov , University of Illinois at Urbana-Champaign
Nitin H. Vaidya , University of Illinois at Urbana-Champaign
Olgica Milenkovic , University of Illinois at Urbana-Champaign
Ouri E. Wolfson , University of Illinois at Urbana-Champaign
Ouri Wolfson , University of Illinois at Urbana-Champaign
P. Madhusudan , University of Illinois at Urbana-Champaign
Paris Smaragdis , University of Illinois at Urbana-Champaign
Parthasarathy Madhusudan , University of Illinois at Urbana-Champaign
Philip Brighten Godfrey , University of Illinois at Urbana-Champaign
Rakesh Kumar 0002 , University of Illinois at Urbana-Champaign
Ranjitha Kumar , University of Illinois at Urbana-Champaign
Ravi K. Iyer , University of Illinois at Urbana-Champaign
Ravishankar K. Iyer , University of Illinois at Urbana-Champaign
Rob A. Rutenbar , University of Illinois at Urbana-Champaign
Robert J. Brunner , University of Illinois at Urbana-Champaign
Robin Hillary Kravets , University of Illinois at Urbana-Champaign
Robin Kravets , University of Illinois at Urbana-Champaign
Romit Roy Choudhury , University of Illinois at Urbana-Champaign
Roxana Girju , University of Illinois at Urbana-Champaign
Roy H. Campbell , University of Illinois at Urbana-Champaign
Ruta Mehta , University of Illinois at Urbana-Champaign
Sam Kamin , University of Illinois at Urbana-Champaign
Samuel N. Kamin , University of Illinois at Urbana-Champaign
Sariel Har-Peled , University of Illinois at Urbana-Champaign
Sarita V. Adve , University of Illinois at Urbana-Champaign
Sasa Misailovic , University of Illinois at Urbana-Champaign
Saurabh Sinha , University of Illinois at Urbana-Champaign
Sayan Mitra , University of Illinois at Urbana-Champaign
Seth Hutchinson , University of Illinois at Urbana-Champaign
Shaowen Wang , University of Illinois at Urbana-Champaign
Sheldon H. Jacobson , University of Illinois at Urbana-Champaign
Shobha Vasudevan , University of Illinois at Urbana-Champaign
Steven Lumetta , University of Illinois at Urbana-Champaign
Steven M. LaValle , University of Illinois at Urbana-Champaign
Steven S. Lumetta , University of Illinois at Urbana-Champaign
Svetlana Lazebnik , University of Illinois at Urbana-Champaign
T. Kesavadas , University of Illinois at Urbana-Champaign
Tandy J. Warnow , University of Illinois at Urbana-Champaign
Tao Xie 0001 , University of Illinois at Urbana-Champaign
Tarek F. Abdelzaher , University of Illinois at Urbana-Champaign
Thenkurussi Kesavadas , University of Illinois at Urbana-Champaign
Timothy Bretl , University of Illinois at Urbana-Champaign
Timothy M. Chan , University of Illinois at Urbana-Champaign
Victoria Stodden , University of Illinois at Urbana-Champaign
Vikram S. Adve , University of Illinois at Urbana-Champaign
Wai-Tat Fu , University of Illinois at Urbana-Champaign
Wen-mei Hwu , University of Illinois at Urbana-Champaign
Wen-mei W. Hwu , University of Illinois at Urbana-Champaign
Weng Cho Chew , University of Illinois at Urbana-Champaign
William D. Gropp , University of Illinois at Urbana-Champaign
William Gropp , University of Illinois at Urbana-Champaign
William H. Sanders , University of Illinois at Urbana-Champaign
Yih-Chun Hu , University of Illinois at Urbana-Champaign
Aaron Stump , University of Iowa
Alberto Maria Segre , University of Iowa
Cesare Tinelli , University of Iowa
Daniel A. Reed , University of Iowa
Douglas W. Jones , University of Iowa
Hantao Zhang , University of Iowa
James Cremer , University of Iowa
Joseph K. Kearney , University of Iowa
Juan Pablo Hourcade , University of Iowa
Kasturi R. Varadarajan , University of Iowa
Octav Chipara , University of Iowa
Padmini Srinivasan , University of Iowa
Sriram V. Pemmaraju , University of Iowa
Suely Oliveira , University of Iowa
Sukumar Ghosh , University of Iowa
Ted Herman , University of Iowa
Tianbao Yang , University of Iowa
Zubair Shafiq , University of Iowa
Abdel Latif Abu Dalhoum , University of Jordan
Ahmad Sharieh , University of Jordan
Amjad Hudaib , University of Jordan
Ammar Huneiti , University of Jordan
Azzam Sleit , University of Jordan
Basel A. Mahafzah , University of Jordan
Basima Elshqeirat , University of Jordan
Bassam H. Hammo , University of Jordan
Bassam Hammo , University of Jordan
Esra Alzaghoul , University of Jordan
Esra Fawaz Ahmad Alzaghoul , University of Jordan
Fawaz A. Al Zaghoul , University of Jordan
Hamad I. Alsawalqah , University of Jordan
Hazem Hiary , University of Jordan
Heba Saadeh , University of Jordan
Huda Karajeh , University of Jordan
Imad Salah , University of Jordan
Iman AlMomani , University of Jordan
Jamal Alsakran , University of Jordan
Khair Eddin Sabri , University of Jordan
Loai Alnemer , University of Jordan
Maen M. Al Assaf , University of Jordan
Majdi Sawalha , University of Jordan
Moh'd B. Al-Zoubi , University of Jordan
Mohammad A. M. Abushariah , University of Jordan
Mohammad Abd-Alrahman Mahmoud Abushariah , University of Jordan
Mohammad Alshraideh , University of Jordan
Mohammad Qatawneh , University of Jordan
Mousa Al-Akhras , University of Jordan
Nadim Ali Meri Obeid , University of Jordan
Nadim Obeid , University of Jordan
Omar Adwan , University of Jordan
Rana Yousef , University of Jordan
Reem Qadan Al Fayez , University of Jordan
Riad Jabri , University of Jordan
Saher S. Manaseer , University of Jordan
Saleh Al-Sharaeh , University of Jordan
Salsabeel F. M. AlFalah , University of Jordan
Sami Serhan , University of Jordan
Sherenaz W. Al Haj Baddar , University of Jordan
Thair M. Hamtini , University of Jordan
Wesam A. Almobaideen , University of Jordan
Alessandro Salandrino , University of Kansas
Andy Gill , University of Kansas
Arvin Agah , University of Kansas
Aveek Dutta , University of Kansas
Bo Luo , University of Kansas
Carl Leuschen , University of Kansas
Carlton J. Leuschen , University of Kansas
Christopher Allen , University of Kansas
Cuncong Zhong , University of Kansas
David Johnson , University of Kansas
David W. Petr , University of Kansas
Erik Perrins , University of Kansas
Esam El-Araby , University of Kansas
Fengjun Li , University of Kansas
Gary J. Minden , University of Kansas
Glenn Prescott , University of Kansas
Guanghui Wang , University of Kansas
Heechul Yun , University of Kansas
Hossein Saiedian , University of Kansas
James M. Stiles , University of Kansas
James Miller , University of Kansas
James P. G. Sterbenz , University of Kansas
James Rowland , University of Kansas
Jerzy W. Grzymala-Busse , University of Kansas
Jonathan Brumberg , University of Kansas
Joseph B. Evans , University of Kansas
Jun Huan , University of Kansas
Kenneth Demarest , University of Kansas
Lingjia Liu , University of Kansas
Luke Huan , University of Kansas
Man Kong , University of Kansas
Michael S. Branicky , University of Kansas
Nicole Beckage , University of Kansas
Perry Alexander , University of Kansas
Prasad Kulkarni , University of Kansas
Rassul Saeedipour , University of Kansas
Reza Ahmadi , University of Kansas
Rongqing Hui , University of Kansas
Shannon D. Blunt , University of Kansas
Suzanne M. Shontz , University of Kansas
Tyrone E. Duncan , University of Kansas
Victor Frost , University of Kansas
Victor S. Frost , University of Kansas
Yang Yi , University of Kansas
Alex Alves Freitas , University of Kent
Andrew R. Runnalls , University of Kent
Andy King , University of Kent
Anna Jordanous , University of Kent
Anna K. Jordanous , University of Kent
Budi Arief , University of Kent
Carlos A. Pérez-Delgado , University of Kent
Colin G. Johnson , University of Kent
Colin Graeme Johnson , University of Kent
David J. Barnes , University of Kent
David N. Turner , University of Kent
David W. Chadwick , University of Kent
Dominic A. Orchard , University of Kent
Dominique Chu , University of Kent
Eerke A. Boiten , University of Kent
Fernando E. B. Otero , University of Kent
Fernando Esteban Barril Otero , University of Kent
Frank Wang , University of Kent
Frank Zhigang Wang , University of Kent
Fred R. M. Barnes , University of Kent
Frederick R. M. Barnes , University of Kent
Gerald Tripp , University of Kent
Howard Bowman , University of Kent
Ian Utting , University of Kent
Ian Vince McLoughlin , University of Kent
Janet Carter , University of Kent
John S. Crawford , University of Kent
Julien Lange , University of Kent
Julio C. Hernandez-Castro , University of Kent
Julio César Hernández Castro , University of Kent
Laura Bocchi , University of Kent
Marek Grzes , University of Kent
Mark Batty , University of Kent
Matteo Migliavacca , University of Kent
Michael Kampouridis , University of Kent
Michael Kölling , University of Kent
Olaf Chitil , University of Kent
Peter F. Linington , University of Kent
Peter H. Welch , University of Kent
Peter J. Rodgers , University of Kent
Peter Kenny , University of Kent
Peter Rodgers , University of Kent
Radu Grigore , University of Kent
Ramaswamy Palaniappan , University of Kent
Richard E. Jones , University of Kent
Rogério de Lemos , University of Kent
Sally Fincher , University of Kent
Scott Owens , University of Kent
Simon J. Thompson , University of Kent
Srivas Chennu , University of Kent
Stefan Kahrs , University of Kent
Stefan Marr , University of Kent
Tim Hopkins , University of Kent
Andrew Klapper , University of Kentucky
Dakshnamoorthy Manivannan , University of Kentucky
Fuhua (Frank) Cheng , University of Kentucky
Fuhua Cheng , University of Kentucky
Grzegorz W. Wasilkowski , University of Kentucky
James Griffioen , University of Kentucky
Jane Huffman Hayes , University of Kentucky
Jerzy W. Jaromczyk , University of Kentucky
Jim Griffioen , University of Kentucky
Jinze Liu , University of Kentucky
Judy Goldsmith , University of Kentucky
Jun Zhang , University of Kentucky
Kenneth L. Calvert , University of Kentucky
Miroslaw Truszczynski , University of Kentucky
Nathan Jacobs , University of Kentucky
Ramakanth Kavuluru , University of Kentucky
Raphael A. Finkel , University of Kentucky
Ruigang Yang , University of Kentucky
Tingting Yu , University of Kentucky
V. Wiktor Marek , University of Kentucky
Victor W. Marek , University of Kentucky
W. Brent Seales , University of Kentucky
Williams B. Seales , University of Kentucky
Zongming Fei , University of Kentucky
Alexei Lisitsa , University of Liverpool
Alexei P. Lisitsa , University of Liverpool
Boris Konev , University of Liverpool
Clare Dixon , University of Liverpool
Danushka Bollegala , University of Liverpool
Darek Kowalski , University of Liverpool
Dariusz R. Kowalski , University of Liverpool
Dominik Wojtczak , University of Liverpool
Floriana Grasso , University of Liverpool
Frank Wolter , University of Liverpool
Frans A. Oliehoek , University of Liverpool
Frans Adriaan Oliehoek , University of Liverpool
Frans Coenen , University of Liverpool
Igor Potapov , University of Liverpool
Irina V. Biktasheva , University of Liverpool
Karl Tuyls , University of Liverpool
Katie Atkinson , University of Liverpool
Leszek Antoni Gasieniec , University of Liverpool
Leszek Gasieniec , University of Liverpool
Michael Fisher , University of Liverpool
Michele Zito , University of Liverpool
Othon Michail , University of Liverpool
Paul E. Dunne , University of Liverpool
Paul E. S. Dunne , University of Liverpool
Paul G. Spirakis , University of Liverpool
Paul Pavlos Spirakis , University of Liverpool
Piotr Krysta , University of Liverpool
Prudence W. H. Wong , University of Liverpool
Sven Schewe , University of Liverpool
Ullrich Hustadt , University of Liverpool
Valentina A. M. Tamma , University of Liverpool
Vitaliy Kurlin , University of Liverpool
Wiebe van der Hoek , University of Liverpool
Alex Biryukov , University of Luxembourg
Bernard Steenis , University of Luxembourg
Björn E. Ottersten , University of Luxembourg
Christoph Schommer , University of Luxembourg
Denis Zampuniéris , University of Luxembourg
Franck Leprévost , University of Luxembourg
Jean-Sébastien Coron , University of Luxembourg
Juergen Sachau , University of Luxembourg
Jürgen Sachau , University of Luxembourg
Leendert W. N. van der Torre , University of Luxembourg
Leon van der Torre , University of Luxembourg
Lionel C. Briand , University of Luxembourg
Nicolas Guelfi , University of Luxembourg
Nicolas Navet , University of Luxembourg
Pascal Bouvry , University of Luxembourg
Paulo Jorge Esteves Veríssimo , University of Luxembourg
Paulo Veríssimo , University of Luxembourg
Peter Ryan , University of Luxembourg
Peter Y. A. Ryan , University of Luxembourg
Pierre Kelsen , University of Luxembourg
Raymond Bisdorff , University of Luxembourg
Sjouke Mauw , University of Luxembourg
Steffen Rothkugel , University of Luxembourg
Thomas Engel , University of Luxembourg
Uli Sorger , University of Luxembourg
Ulrich K. Sorger , University of Luxembourg
Ulrich Sorger , University of Luxembourg
Volker Müller 0001 , University of Luxembourg
Yves Le Traon , University of Luxembourg
Allan Ramsay , University of Manchester
Alvaro A. A. Fernandes , University of Manchester
Alvaro Adolfo Antunes Fernandes , University of Manchester
Andy Carpenter , University of Manchester
Antoniu Pop , University of Manchester
Aphrodite Galata , University of Manchester
Bijan Parsia , University of Manchester
Carole A. Goble , University of Manchester
Carole Anne Goble , University of Manchester
Carole Twining , University of Manchester
Caroline Jay , University of Manchester
Christoforos Moutafis , University of Manchester
Christopher J. Taylor , University of Manchester
Eva M. Navarro-Lopez , University of Manchester
Gavin Brown 0001 , University of Manchester
Giles Reger , University of Manchester
Goran Nenadic , University of Manchester
Ian E. Pratt , University of Manchester
Ian Pratt-Hartmann , University of Manchester
Javier Navaridas , University of Manchester
Konstantin Korovin , University of Manchester
Kung-Kiu Lau , University of Manchester
Markel Vigo , University of Manchester
Milan D. Mihajlovic , University of Manchester
Norman W. Paton , University of Manchester
Renate A. Schmidt , University of Manchester
Richard Banach , University of Manchester
Riza Batista-Navarro , University of Manchester
Riza Theresa Batista-Navarro , University of Manchester
Rizos Sakellariou , University of Manchester
Robert D. Stevens , University of Manchester
Robert Stevens , University of Manchester
Ross D. King , University of Manchester
Sarah Clinch , University of Manchester
Sean Bechhofer , University of Manchester
Simon Harper , University of Manchester
Sophia Ananiadou , University of Manchester
Stephen B. Furber , University of Manchester
Stephen Robert Pettifer , University of Manchester
Steve Furber , University of Manchester
Steve Pettifer , University of Manchester
Suzanne Embury , University of Manchester
Teresa K. Attwood , University of Manchester
Terri K. Attwood , University of Manchester
Uli Sattler , University of Manchester
Ulrike Sattler , University of Manchester
Vasilis Pavlidis , University of Manchester
A. Neil Arnason , University of Manitoba
Andrea Bunt , University of Manitoba
Avery Miller , University of Manitoba
Ben Li , University of Manitoba
Carson K. Leung , University of Manitoba
Carson Kai-Sang Leung , University of Manitoba
Christina Penner , University of Manitoba
David Scuse , University of Manitoba
Franklin Bristow , University of Manitoba
Hadi Hemmati , University of Manitoba
Helen Cameron , University of Manitoba
Jacky Baltes , University of Manitoba
Jacky Hansjoerg Baltes , University of Manitoba
James E. Young , University of Manitoba
James Everett Young , University of Manitoba
John Anderson , University of Manitoba
John Van Rees , University of Manitoba
Michael Zapp , University of Manitoba
Mike Domaratzki , University of Manitoba
Neil Arnason , University of Manitoba
Neil Bruce , University of Manitoba
Noman Mohammed , University of Manitoba
Olivier Tremblay-Savard , University of Manitoba
Pak Ching Li , University of Manitoba
Parimala Thulasiraman , University of Manitoba
Peter C. J. Graham , University of Manitoba
Peter Graham , University of Manitoba
Peter King , University of Manitoba
Pourang Irani , University of Manitoba
Pourang P. Irani , University of Manitoba
Prosenjit Bose , University of Manitoba
Rasit Eskicioglu , University of Manitoba
Ruppa (Tulsi) Thulasiram , University of Manitoba
Stephane Durocher , University of Manitoba
William Kocay , University of Manitoba
William L. Kocay , University of Manitoba
Yang Wang 0003 , University of Manitoba
Adam W. Bargteil , University of Maryland - Baltimore County
Alan T. Sherman , University of Maryland - Baltimore County
Anthony Johnson , University of Maryland - Baltimore County
Anupam Joshi , University of Maryland - Baltimore County
Charles Nicholas , University of Maryland - Baltimore County
Chein-I Chang , University of Maryland - Baltimore County
Chintan Patel , University of Maryland - Baltimore County
Curtis R. Menyuk , University of Maryland - Baltimore County
Cynthia Matuszek , University of Maryland - Baltimore County
Deepinder Sidhu , University of Maryland - Baltimore County
Dhananjay Phatak , University of Maryland - Baltimore County
Fow-Sen Choa , University of Maryland - Baltimore County
Gary M. Carter , University of Maryland - Baltimore County
Gymama E. Slaughter , University of Maryland - Baltimore County
Hamed Pirsiavash , University of Maryland - Baltimore County
Kostantinos Kalpakis , University of Maryland - Baltimore County
Marc Olano , University of Maryland - Baltimore County
Marie desJardins , University of Maryland - Baltimore County
Mohamed F. Younis , University of Maryland - Baltimore County
Mohamed Younis , University of Maryland - Baltimore County
Naghmeh Karimi , University of Maryland - Baltimore County
Nilanjan Banerjee , University of Maryland - Baltimore County
Penny Rheingans , University of Maryland - Baltimore County
Richard Chang , University of Maryland - Baltimore County
Ryan Robucci , University of Maryland - Baltimore County
Samuel J. Lomonaco , University of Maryland - Baltimore County
Samuel J. Lomonaco Jr. , University of Maryland - Baltimore County
Seung-Jun Kim , University of Maryland - Baltimore County
Tim Finin , University of Maryland - Baltimore County
Tim Oates , University of Maryland - Baltimore County
Timothy W. Finin , University of Maryland - Baltimore County
Ting-Zhu Huang , University of Maryland - Baltimore County
Tinoosh Mohsenin , University of Maryland - Baltimore County
Tülay Adali , University of Maryland - Baltimore County
Yaacov Yesha , University of Maryland - Baltimore County
Yelena Yesha , University of Maryland - Baltimore County
A. Udaya Shankar , University of Maryland - College Park
Adam A. Porter , University of Maryland - College Park
Alan Sussman , University of Maryland - College Park
Amitabh Varshney , University of Maryland - College Park
Amol Deshpande , University of Maryland - College Park
Andrew M. Childs , University of Maryland - College Park
Aravind Srinivasan , University of Maryland - College Park
Ashok K. Agrawala , University of Maryland - College Park
Atif M. Memon , University of Maryland - College Park
Atif Memon , University of Maryland - College Park
Ben Bederson , University of Maryland - College Park
Ben Shneiderman , University of Maryland - College Park
Benjamin B. Bederson , University of Maryland - College Park
Bobby Bhattacharjee , University of Maryland - College Park
Clyde P. Kruskal , University of Maryland - College Park
Dana S. Nau , University of Maryland - College Park
Daniel Abadi , University of Maryland - College Park
Daniel J. Abadi , University of Maryland - College Park
Dave Levin , University of Maryland - College Park
David M. Mount , University of Maryland - College Park
David Van Horn , University of Maryland - College Park
David W. Jacobs , University of Maryland - College Park
Don Perlis , University of Maryland - College Park
Donald Perlis , University of Maryland - College Park
Eytan Ruppin , University of Maryland - College Park
Furong Huang , University of Maryland - College Park
Hal Daumé III , University of Maryland - College Park
Hanan Samet , University of Maryland - College Park
Howard C. Elman , University of Maryland - College Park
Héctor Corrada Bravo , University of Maryland - College Park
James A. Reggia , University of Maryland - College Park
James Purtilo , University of Maryland - College Park
Jeffrey K. Hollingsworth , University of Maryland - College Park
Jeffrey S. Foster , University of Maryland - College Park
John Aloimonos , University of Maryland - College Park
John P. Dickerson , University of Maryland - College Park
John Paul Dickerson , University of Maryland - College Park
Jonathan Katz , University of Maryland - College Park
Jordan L. Boyd-Graber , University of Maryland - College Park
Larry S. Davis , University of Maryland - College Park
Marine Carpuat , University of Maryland - College Park
Mark D. M. Leiserson , University of Maryland - College Park
Matthias Zwicker , University of Maryland - College Park
Michael Hicks , University of Maryland - College Park
Michael W. Hicks , University of Maryland - College Park
Michelle L. Mazurek , University of Maryland - College Park
Mihai Pop , University of Maryland - College Park
Mike Hicks , University of Maryland - College Park
Mohammad Taghi Hajiaghayi , University of Maryland - College Park
MohammadTaghi Hajiaghayi , University of Maryland - College Park
Neil Spring , University of Maryland - College Park
Neil T. Spring , University of Maryland - College Park
Nick Roussopoulos , University of Maryland - College Park
Pete Keleher , University of Maryland - College Park
Peter J. Keleher , University of Maryland - College Park
Philip Resnik , University of Maryland - College Park
Ramani Duraiswami , University of Maryland - College Park
Rance Cleaveland , University of Maryland - College Park
Samir Khuller , University of Maryland - College Park
Thomas Goldstein , University of Maryland - College Park
Tom Goldstein , University of Maryland - College Park
V. S. Subrahmanian , University of Maryland - College Park
William I. Gasarch , University of Maryland - College Park
Yiannis Aloimonos , University of Maryland - College Park
Zia Khan , University of Maryland - College Park
Akshay Krishnamurthy , University of Massachusetts Amherst
Alexandra Meliou , University of Massachusetts Amherst
Amir Houman Sadr , University of Massachusetts Amherst
Amir Houmansadr , University of Massachusetts Amherst
Andrew McCallum , University of Massachusetts Amherst
Andrew McGregor 0001 , University of Massachusetts Amherst
Arjun Guha , University of Massachusetts Amherst
Arun Venkataramani , University of Massachusetts Amherst
Arya Mazumdar , University of Massachusetts Amherst
Barna Saha , University of Massachusetts Amherst
Benjamin M. Marlin , University of Massachusetts Amherst
Benjamin Marlin , University of Massachusetts Amherst
Brendan O'Connor , University of Massachusetts Amherst
Brendan T. O'Connor , University of Massachusetts Amherst
Brian Neil Levine , University of Massachusetts Amherst
Charles C. Weems , University of Massachusetts Amherst
Daniel R. Sheldon , University of Massachusetts Amherst
Daniel Sheldon , University of Massachusetts Amherst
David A. Mix Barrington , University of Massachusetts Amherst
David D. Jensen , University of Massachusetts Amherst
David E. Irwin , University of Massachusetts Amherst
Deepak Ganesan , University of Massachusetts Amherst
Don Towsley , University of Massachusetts Amherst
Donald F. Towsley , University of Massachusetts Amherst
Eliot Moss , University of Massachusetts Amherst
Emery Berger , University of Massachusetts Amherst
Emery D. Berger , University of Massachusetts Amherst
Erik G. Learned-Miller , University of Massachusetts Amherst
Erik G. Miller , University of Massachusetts Amherst
Evangelos Kalogerakis , University of Massachusetts Amherst
George S. Avrunin , University of Massachusetts Amherst
Gerome Miklau , University of Massachusetts Amherst
Hava T. Siegelmann , University of Massachusetts Amherst
J. Eliot B. Moss , University of Massachusetts Amherst
Jack C. Wileden , University of Massachusetts Amherst
James Allan , University of Massachusetts Amherst
James F. Kurose , University of Massachusetts Amherst
Jenna L. Marquard , University of Massachusetts Amherst
Jim Kurose , University of Massachusetts Amherst
Joydeep Biswas , University of Massachusetts Amherst
Justin Domke , University of Massachusetts Amherst
Laura M. Haas , University of Massachusetts Amherst
Leon J. Osterweil , University of Massachusetts Amherst
Lori A. Clarke , University of Massachusetts Amherst
Marco Serafini , University of Massachusetts Amherst
Mark D. Corner , University of Massachusetts Amherst
Michael Zink , University of Massachusetts Amherst
Mohit Iyyer , University of Massachusetts Amherst
Neil Immerman , University of Massachusetts Amherst
Peter J. Haas , University of Massachusetts Amherst
Philip S. Thomas , University of Massachusetts Amherst
Phillipa Gill , University of Massachusetts Amherst
Prashant J. Shenoy , University of Massachusetts Amherst
Ramesh K. Sitaraman , University of Massachusetts Amherst
René Just , University of Massachusetts Amherst
Robert Moll , University of Massachusetts Amherst
Robert N. Moll , University of Massachusetts Amherst
Roderic A. Grupen , University of Massachusetts Amherst
Rui Wang 0003 , University of Massachusetts Amherst
Shlomo Zilberstein , University of Massachusetts Amherst
Subhransu Maji , University of Massachusetts Amherst
Sunghoon Ivan Lee , University of Massachusetts Amherst
Tauhidur Rahman , University of Massachusetts Amherst
W. Bruce Croft , University of Massachusetts Amherst
Weibo Gong , University of Massachusetts Amherst
Yuriy Brun , University of Massachusetts Amherst
Bill Campbell , University of Massachusetts Boston
Bo Sheng , University of Massachusetts Boston
Dan Simovici , University of Massachusetts Boston
Duc A. Tran , University of Massachusetts Boston
Elizabeth O'Neil , University of Massachusetts Boston
Gabriel Ghinita , University of Massachusetts Boston
Junichi Suzuki , University of Massachusetts Boston
Kenneth Fletcher , University of Massachusetts Boston
Lap-Fai Yu , University of Massachusetts Boston
Marc Pomplun , University of Massachusetts Boston
Ming Ouyang , University of Massachusetts Boston
Nurit Haspel , University of Massachusetts Boston
Peter Fejer , University of Massachusetts Boston
Wei Ding 0003 , University of Massachusetts Boston
Xiaohui Liang , University of Massachusetts Boston
Anna Rumshisky , University of Massachusetts Lowell
B. G. Kim , University of Massachusetts Lowell
Benyuan Liu , University of Massachusetts Lowell
Byung Guk Kim , University of Massachusetts Lowell
Byung-Guk Kim , University of Massachusetts Lowell
Cindy Chen , University of Massachusetts Lowell
Cindy X. Chen , University of Massachusetts Lowell
Cindy Xinmin Chen , University of Massachusetts Lowell
David B. Adams , University of Massachusetts Lowell
Fred G. Martin , University of Massachusetts Lowell
Fred Martin , University of Massachusetts Lowell
Georges G. Grinstein , University of Massachusetts Lowell
Giampiero Pecelli , University of Massachusetts Lowell
Guanling Chen , University of Massachusetts Lowell
Haim Levkowitz , University of Massachusetts Lowell
Holly A. Yanco , University of Massachusetts Lowell
James Canning , University of Massachusetts Lowell
James T. Canning , University of Massachusetts Lowell
Jay A. McCarthy , University of Massachusetts Lowell
Jay McCarthy , University of Massachusetts Lowell
Jesse M. Heines , University of Massachusetts Lowell
Jie Wang 0002 , University of Massachusetts Lowell
Jim Canning , University of Massachusetts Lowell
Karen Daniels , University of Massachusetts Lowell
Marian G. Williams , University of Massachusetts Lowell
Patrick D. Krolak , University of Massachusetts Lowell
Raymond D. Gumb , University of Massachusetts Lowell
Sirong Lin , University of Massachusetts Lowell
Stuart Smith , University of Massachusetts Lowell
Tingjian Ge , University of Massachusetts Lowell
Wenjin Zhou , University of Massachusetts Lowell
William Moloney , University of Massachusetts Lowell
Xinwen Fu , University of Massachusetts Lowell
Yu Cao , University of Massachusetts Lowell
Aaron Harwood , University of Melbourne
Adrian R. Pearce , University of Melbourne
Alex Lopez-Lorca , University of Melbourne
Alistair Moffat , University of Melbourne
Andrew Turpin , University of Melbourne
Anthony Ian Wirth , University of Melbourne
Anthony Wirth , University of Melbourne
Antonette Mendoza , University of Melbourne
Atif Ahmad , University of Melbourne
Ben Rubinstein , University of Melbourne
Christoph F. Breidbach , University of Melbourne
Christopher A. Leckie , University of Melbourne
Christopher Leckie , University of Melbourne
Eduardo Velloso , University of Melbourne
Egemen Tanin , University of Melbourne
Frank Vetere , University of Melbourne
George Buchanan , University of Melbourne
George R. Buchanan , University of Melbourne
Gil Tidhar , University of Melbourne
Graeme G. Shanks , University of Melbourne
Greg Wadley , University of Melbourne
Gregory Wadley , University of Melbourne
Harald Søndergaard , University of Melbourne
Heidi Tscherning , University of Melbourne
James Bailey , University of Melbourne
Jan Schröder , University of Melbourne
Jenny Waycott , University of Melbourne
Jesper Kjeldskov , University of Melbourne
Jianzhong Qi , University of Melbourne
Jorge Gonçalves , University of Melbourne
Justin Zobel , University of Melbourne
Karin M. Verspoor , University of Melbourne
Karin Verspoor , University of Melbourne
Kathleen Gray , University of Melbourne
Kotagiri Ramamohanarao , University of Melbourne
Lars Kulik , University of Melbourne
Liz Sonenberg , University of Melbourne
Martin Gibbs , University of Melbourne
Martin R. Gibbs , University of Melbourne
Michael Kirley , University of Melbourne
Nir Lipovetzky , University of Melbourne
Parampalli Udaya , University of Melbourne
Peter J. Stuckey , University of Melbourne
Peter James Stuckey , University of Melbourne
Peter Schachte , University of Melbourne
Peter Stuckey , University of Melbourne
Philip W. Dart , University of Melbourne
Rachelle Bosua , University of Melbourne
Rajkumar Buyya , University of Melbourne
Rao Kotagiri , University of Melbourne
Reeva Lederman , University of Melbourne
Richard O. Sinnott , University of Melbourne
Rui Zhang 0003 , University of Melbourne
Sean B. Maynard , University of Melbourne
Shanika Karunasekera , University of Melbourne
Shanton Chang , University of Melbourne
Sherah Kurnia , University of Melbourne
Steven Bird , University of Melbourne
Tim Miller , University of Melbourne
Timothy Baldwin , University of Melbourne
Toby C. Murray , University of Melbourne
Tony Wirth , University of Melbourne
Trevor Anthony Cohn , University of Melbourne
Trevor Cohn , University of Melbourne
Udaya Parampalli , University of Melbourne
Vanessa Teague , University of Melbourne
Vassilis Kostakos , University of Melbourne
Wally Smith , University of Melbourne
Burton Rosenberg , University of Miami
Dilip Sarkar , University of Miami
Geoff Sutcliffe , University of Miami
Hüseyin Koçak , University of Miami
Mahsa Mirzargar , University of Miami
Mitsunori Ogihara , University of Miami
Mitsunori Ogiwara , University of Miami
Odelia Schwartz , University of Miami
Stefan Wuchty , University of Miami
Thomas LeBlanc , University of Miami
Ubbo Visser , University of Miami
Victor J. Milenkovic , University of Miami
Victor Milenkovic , University of Miami
Alfred O. Hero III , University of Michigan
Alfred Olivier Hero , University of Michigan
Atul Prakash , University of Michigan
Baris Kasikci , University of Michigan
Barzan Mozafari , University of Michigan
Benjamin Kuipers , University of Michigan
Brian D. Noble , University of Michigan
Brian Noble , University of Michigan
Chad Jenkins , University of Michigan
Chris Peikert , University of Michigan
Danai Koutra , University of Michigan
Daniel E. Atkins , University of Michigan
Daniel Omar Romero , University of Michigan
Daniel Romero , University of Michigan
David Blaauw , University of Michigan
David E. Kieras , University of Michigan
David T. Blaauw , University of Michigan
Demosthenis Teneketzis , University of Michigan
Edmund H. Durfee , University of Michigan
Edwin B. Olson , University of Michigan
Edwin Olson , University of Michigan
Elliot Soloway , University of Michigan
Emily Mower , University of Michigan
Emily Mower Provost , University of Michigan
Grant Schoenebeck , University of Michigan
Gregory H. Wakefield , University of Michigan
H. V. Jagadish , University of Michigan
Harsha V. Madhyastha , University of Michigan
Honglak Lee , University of Michigan
Hosagrahar Visvesvaraya Jagadish , University of Michigan
Igor L. Markov , University of Michigan
J. Alex Halderman , University of Michigan
Jacob D. Abernethy , University of Michigan
Jason Flinn , University of Michigan
Jason J. Corso , University of Michigan
Jason Mars , University of Michigan
Jenna Wiens , University of Michigan
Jia Deng , University of Michigan
John A. Halderman , University of Michigan
John E. Laird , University of Michigan
John Edwin Laird , University of Michigan
John P. Hayes , University of Michigan
John Patrick Hayes , University of Michigan
Kang G. Shin , University of Michigan
Karem A. Sakallah , University of Michigan
Kevin Fu , University of Michigan
Kevin J. Compton , University of Michigan
Lingjia Tang , University of Michigan
Manos Kapritsos , University of Michigan
Marios C. Papaefthymiou , University of Michigan
Mark S. Ackerman , University of Michigan
Martha E. Pollack , University of Michigan
Martin J. Strauss , University of Michigan
Martin Strauss , University of Michigan
Michael J. Cafarella , University of Michigan
Michael P. Wellman , University of Michigan
Mike Cafarella , University of Michigan
Mingyan Liu , University of Michigan
Mosharaf Chowdhury , University of Michigan
N. M. Mosharaf Kabir Chowdhury , University of Michigan
Odest Chadwicke Jenkins , University of Michigan
Peter M. Chen , University of Michigan
Pinaki Mazumder , University of Michigan
Prabal Dutta , University of Michigan
Prabal K. Dutta , University of Michigan
Qiaozhu Mei , University of Michigan
Quentin F. Stout , University of Michigan
Rada Flavia Mihalcea , University of Michigan
Rada Mihalcea , University of Michigan
Reetuparna Das , University of Michigan
Ronald G. Dreslinski , University of Michigan
Satinder P. Singh , University of Michigan
Satinder Pal Singh , University of Michigan
Satinder Singh (Baveja) , University of Michigan
Satinder Singh Baveja , University of Michigan
Satish Narayanasamy , University of Michigan
Scott A. Mahlke , University of Michigan
Seth Pettie , University of Michigan
Stéphane Lafortune , University of Michigan
Sugih Jamin , University of Michigan
Thomas F. Wenisch , University of Michigan
Todd M. Austin , University of Michigan
Trevor N. Mudge , University of Michigan
Valeria Bertacco , University of Michigan
Walter S. Lasecki , University of Michigan
Walter Stephen Lasecki , University of Michigan
Westley Weimer , University of Michigan
Yaoyun Shi , University of Michigan
Zeeshan Syed , University of Michigan
Zhuoqing Morley Mao , University of Michigan
Abhishek Chandra , University of Minnesota
Anand R. Tripathi , University of Minnesota
Anand Tripathi , University of Minnesota
Antonia Zhai , University of Minnesota
Arindam Banerjee , University of Minnesota
Claudia Neuhauser , University of Minnesota
Dan Knights , University of Minnesota
Daniel Boley , University of Minnesota
Daniel F. Keefe , University of Minnesota
David H. C. Du , University of Minnesota
David Hung-Chang Du , University of Minnesota
Eric Van Wyk , University of Minnesota
Gary W. Meyer , University of Minnesota
George Karypis , University of Minnesota
Gopalan Nadathur , University of Minnesota
Haiyi Zhu , University of Minnesota
Jaideep Srivastava , University of Minnesota
Joe Konstan , University of Minnesota
John V. Carlis , University of Minnesota
Jon B. Weissman , University of Minnesota
Joseph A. Konstan , University of Minnesota
Junaed Sattar , University of Minnesota
Kangjie Lu , University of Minnesota
Loren G. Terveen , University of Minnesota
Loren Gilbert Terveen , University of Minnesota
Maria L. Gini , University of Minnesota
Mats Per Erik Heimdahl , University of Minnesota
Mohamed F. Mokbel , University of Minnesota
Nicholas Hopper , University of Minnesota
Nicholas J. Hopper , University of Minnesota
Nikolaos P. Papanikolopoulos , University of Minnesota
Nikolaos Papanikolopoulos , University of Minnesota
Nikos Papanikolopoulos , University of Minnesota
Paul R. Schrater , University of Minnesota
Pen-Chung Yew , University of Minnesota
Rahul Narain , University of Minnesota
Ravi Janardan , University of Minnesota
Rui Kuang , University of Minnesota
Shashi Shekhar , University of Minnesota
Stephen J. Guy , University of Minnesota
Stephen McCamant , University of Minnesota
Stergios I. Roumeliotis , University of Minnesota
Svetlana Yarosh , University of Minnesota
Tian He , University of Minnesota
Victoria Interrante , University of Minnesota
Vipin Kumar , University of Minnesota
Volkan Isler , University of Minnesota
Youcef Saad , University of Minnesota
Yousef Saad , University of Minnesota
Zhi-Li Zhang , University of Minnesota
Aaron C. Courville , University of Montreal
Abdelhakim Hafid , University of Montreal
Abdelhakim Senhaji Hafid , University of Montreal
Alain Tapp , University of Montreal
Bernard Gendron , University of Montreal
Claude Frasson , University of Montreal
Derek Nowrouzezahrai , University of Montreal
Emma Frejinger , University of Montreal
Esma Aïmeur , University of Montreal
Eugene Syriani , University of Montreal
Fabian Bastin , University of Montreal
François Major , University of Montreal
Gena Hahn , University of Montreal
Gilles Brassard , University of Montreal
Guy Lapalme , University of Montreal
Houari A. Sahraoui , University of Montreal
Ioannis Mitliagkas , University of Montreal
Jean Meunier , University of Montreal
Jean-Yves Potvin , University of Montreal
Jian-Yun Nie , University of Montreal
Liam Paull , University of Montreal
Louis Salvail , University of Montreal
Marc Feeley , University of Montreal
Max Mignotte , University of Montreal
Michel Boyer , University of Montreal
Miklós Csürös , University of Montreal
Nadia El-Mabrouk , University of Montreal
Neil F. Stewart , University of Montreal
Olga Baysal , University of Montreal
Pascal Vincent , University of Montreal
Patrice Marcotte , University of Montreal
Philippe Langlais , University of Montreal
Pierre L'Ecuyer , University of Montreal
Pierre McKenzie , University of Montreal
Pierre Poulin , University of Montreal
Pierre-Louis Bellec , University of Montreal
Roland Memisevic , University of Montreal
Simon Lacoste-Julien , University of Montreal
Stefan Monnier , University of Montreal
Sylvie Hamel , University of Montreal
Sébastien Roy , University of Montreal
Yoshua Bengio , University of Montreal
Ashok Samal , University of Nebraska
Berthe Y. Choueiry , University of Nebraska
Brittany A. Duncan , University of Nebraska
Byrav Ramamurthy , University of Nebraska
Carrick Detweiler , University of Nebraska
Gregg Rothermel , University of Nebraska
Hamid Bagheri , University of Nebraska
Hongfeng Yu , University of Nebraska
Jitender S. Deogun , University of Nebraska
Juan Cui , University of Nebraska
Justin Bradley , University of Nebraska
Leen-Kiat Soh , University of Nebraska
Leenkiat Soh , University of Nebraska
Lisong Xu , University of Nebraska
Massimiliano Pierobon , University of Nebraska
Matthew B. Dwyer , University of Nebraska
Mehmet C. Vuran , University of Nebraska
Mehmet Can Vuran , University of Nebraska
Myra B. Cohen , University of Nebraska
Peter Z. Revesz , University of Nebraska
Qiben Yan , University of Nebraska
Sebastian G. Elbaum , University of Nebraska
Sheng Wei 0001 , University of Nebraska
Stephen Cooper , University of Nebraska
Stephen E. Reichenbach , University of Nebraska
Stephen Scott , University of Nebraska
Steve Goddard , University of Nebraska
ThanhVu H. Nguyen , University of Nebraska
ThanhVu Nguyen , University of Nebraska
Vinodchandran Variyam , University of Nebraska
Witawas Srisa-an , University of Nebraska
Ying Lu , University of Nebraska
David Feil-Seifer , University of Nevada
Dongfang Zhao , University of Nevada
Dwight D. Egbert , University of Nevada
Eelke Folmer , University of Nevada
Engin Arslan , University of Nevada
Feng Yan 0001 , University of Nevada
Frederick C. Harris Jr. , University of Nevada
George Bebis , University of Nevada
Hung Manh La , University of Nevada
Kostas Alexis , University of Nevada
Lei Yang 0001 , University of Nevada
Mehmet Hadi Gunes , University of Nevada
Mehmet Hadi Günes , University of Nevada
Ming Li 0006 , University of Nevada
Mircea Nicolescu , University of Nevada
Monica N. Nicolescu , University of Nevada
Sergiu Dascalu , University of Nevada
Sergiu M. Dascalu , University of Nevada
Shamik Sengupta , University of Nevada
Siming Liu , University of Nevada
Sushil J. Louis , University of Nevada
Tin Nguyen , University of Nevada
Yaakov L. Varol , University of Nevada
Ali A. Ghorbani , University of New Brunswick
Ali Akbar Ghorbani , University of New Brunswick
Ali Ghorbani , University of New Brunswick
Andrew J. McAllister , University of New Brunswick
David Bremner , University of New Brunswick
Dawn MacIsaac , University of New Brunswick
Dawn T. MacIsaac , University of New Brunswick
Dima Alhadidi , University of New Brunswick
Eric Aubanel , University of New Brunswick
Eric E. Aubanel , University of New Brunswick
Gerhard Dueck , University of New Brunswick
Gerhard W. Dueck , University of New Brunswick
Huajie Zhang , University of New Brunswick
Kenneth B. Kent , University of New Brunswick
Luigi Benedicenti , University of New Brunswick
Michael Fleming , University of New Brunswick
Michael W. Fleming , University of New Brunswick
Natalia Stakhanova , University of New Brunswick
Patricia A. Evans , University of New Brunswick
Paul Cook , University of New Brunswick
Przemyslaw Pochec , University of New Brunswick
Rongxing Lu , University of New Brunswick
Scott Bateman , University of New Brunswick
Suprio Ray , University of New Brunswick
Virendra C. Bhavsar , University of New Brunswick
Virendrakumar C. Bhavsar , University of New Brunswick
Wei Song 0001 , University of New Brunswick
Weichang Du , University of New Brunswick
Abdullah Mueen , University of New Mexico
Darko Stefanovic , University of New Mexico
David H. Ackley , University of New Mexico
Deepak Kapur , University of New Mexico
Dorian Arnold , University of New Mexico
Dorian C. Arnold , University of New Mexico
Gruia-Catalin Roman , University of New Mexico
Jared Saia , University of New Mexico
Jedidiah R. Crandall , University of New Mexico
Lance R. Williams , University of New Mexico
Lance Williams , University of New Mexico
Lydia Tapia , University of New Mexico
Melanie E. Moses , University of New Mexico
Melanie Moses , University of New Mexico
Patrick G. Bridges , University of New Mexico
Patrick Gage Kelley , University of New Mexico
Shuang (Sean) Luan , University of New Mexico
Shuang Luan , University of New Mexico
Stephanie Forrest , University of New Mexico
Thomas P. Hayes , University of New Mexico
Tom Hayes , University of New Mexico
Trilce Estrada , University of New Mexico
Alexander C. Berg , University of North Carolina
Cynthia Sturton , University of North Carolina
David A. Plaisted , University of North Carolina
David Stotts , University of North Carolina
Dinesh Manocha , University of North Carolina
Donald E. Porter , University of North Carolina
Fabian Monrose , University of North Carolina
Gary Bishop , University of North Carolina
Henry Fuchs , University of North Carolina
Jack Snoeyink , University of North Carolina
James H. Anderson , University of North Carolina
Jan F. Prins , University of North Carolina
Jan Prins , University of North Carolina
Jan-Michael Frahm , University of North Carolina
Jasleen Kaur , University of North Carolina
Ketan Mayer-Patel , University of North Carolina
Ketan Patel , University of North Carolina
Kevin Jeffay , University of North Carolina
Leonard McMillan , University of North Carolina
Marc Niethammer , University of North Carolina
Michael J. Fern , University of North Carolina
Michael K. Reiter , University of North Carolina
Ming C. Lin , University of North Carolina
Mohit Bansal , University of North Carolina
Montek Singh , University of North Carolina
P. David Stotts , University of North Carolina
Prasun Dewan , University of North Carolina
Ron Alterovitz , University of North Carolina
S. M. Shahriar Nirjon , University of North Carolina
Stan Ahalt , University of North Carolina
Stanley C. Ahalt , University of North Carolina
Stephen M. Pizer , University of North Carolina
Tamara L. Berg , University of North Carolina
Aaron D. Striegel , University of Notre Dame
Aaron Striegel , University of Notre Dame
Chaoli Wang , University of Notre Dame
Christian Poellabauer , University of Notre Dame
Collin McMillan , University of Notre Dame
Danny Chen , University of Notre Dame
David Chiang , University of Notre Dame
Dong Wang 0002 , University of Notre Dame
Douglas Thain , University of Notre Dame
Frank H. Collins , University of Notre Dame
Jane Cleland-Huang , University of Notre Dame
Jarek Nabrzyski , University of Notre Dame
Jaroslaw Nabrzyski , University of Notre Dame
Jesús A. Izaguirre , University of Notre Dame
Joannes J. Westerink , University of Notre Dame
Kevin W. Bowyer , University of Notre Dame
Laurel Riek , University of Notre Dame
Michael T. Niemier , University of Notre Dame
Michael Thaddeus Niemier , University of Notre Dame
Ming-Wang Dong , University of Notre Dame
Nitesh V. Chawla , University of Notre Dame
Panos J. Antsaklis , University of Notre Dame
Patrick J. Flynn , University of Notre Dame
Peter M. Kogge , University of Notre Dame
Robert B. Stevenson , University of Notre Dame
Ronald A. Metoyer , University of Notre Dame
Sidney K. D'Mello , University of Notre Dame
Tijana Milenkovic , University of Notre Dame
Tim Weninger , University of Notre Dame
Walter J. Scheirer , University of Notre Dame
Xiaobo Hu , University of Notre Dame
Xiaobo Sharon Hu , University of Notre Dame
Yih-Fang Huang , University of Notre Dame
Yiyu Shi , University of Notre Dame
Zoltán Toroczkai , University of Notre Dame
Allen D. Malony , University of Oregon
Anthony J. Hornof , University of Oregon
Boyana Norris , University of Oregon
Chris Wilson , University of Oregon
Daniel Lowd , University of Oregon
Dejing Dou , University of Oregon
Hank Childs , University of Oregon
Henry R. Childs , University of Oregon
Joe Sventek , University of Oregon
Joseph S. Sventek , University of Oregon
Jun Li 0001 , University of Oregon
Michal Young , University of Oregon
Michel A. Kinsy , University of Oregon
Reza Rejaie , University of Oregon
Stephen Fickas , University of Oregon
Xiaodi Wu , University of Oregon
Zena M. Ariola , University of Oregon
Alistair Knott , University of Otago
Andrew Trotman , University of Otago
Anthony V. Robins , University of Otago
Brendan McCane , University of Otago
David M. Eyers , University of Otago
Geoff Wyvill , University of Otago
Haibo Zhang 0001 , University of Otago
Lech Szymanski , University of Otago
M. D. Atkinson , University of Otago
Michael Albert , University of Otago
Michael D. Atkinson , University of Otago
Michael H. Albert , University of Otago
Michael Henry Albert , University of Otago
Mike D. Atkinson , University of Otago
Richard A. O'Keefe , University of Otago
Sandy Garner , University of Otago
Steven Mills , University of Otago
Willem Adrian Labuschagne , University of Otago
Yawen Chen , University of Otago
Zhiyi Huang 0001 , University of Otago
Abdulmotaleb El-Saddik , University of Ottawa
Ahmed Karmouch , University of Ottawa
Ali Miri , University of Ottawa
Amiya Nayak , University of Ottawa
Amiya R. Nayak , University of Ottawa
Amy P. Felty , University of Ottawa
Azzedine Boukerche , University of Ottawa
Azzedine F. M. Boukerche , University of Ottawa
Carlisle Adams , University of Ottawa
Carlisle M. Adams , University of Ottawa
Dan Ionescu , University of Ottawa
Daniel Amyot , University of Ottawa
Diana Inkpen , University of Ottawa
Diana Zaiu Inkpen , University of Ottawa
Dimitrios Makrakis , University of Ottawa
Dimitris Makrakis , University of Ottawa
Emil M. Petriu , University of Ottawa
Eric Dubois 0002 , University of Ottawa
Gregor von Bochmann , University of Ottawa
Guy-Vincent Jourdan , University of Ottawa
H. T. Mouftah , University of Ottawa
Hasan Ural , University of Ottawa
Herna L. Viktor , University of Ottawa
Herna Lydia Viktor , University of Ottawa
Hilmi R. Dajani , University of Ottawa
Hussein T. Mouftah , University of Ottawa
Iluju Kiringa , University of Ottawa
Jean-Lou De Carufel , University of Ottawa
Jiying Zhao , University of Ottawa
Jochen Lang , University of Ottawa
Liam Peyton , University of Ottawa
Lucia Moura , University of Ottawa
Marcel Turcotte , University of Ottawa
Martin Bouchard , University of Ottawa
Miodrag Bolic , University of Ottawa
Nejib Zaguia , University of Ottawa
Oliver W. W. Yang , University of Ottawa
Oliver Yang , University of Ottawa
Paola Flocchini , University of Ottawa
Pascal Fallavollita , University of Ottawa
Pierre Payeur , University of Ottawa
Robert Laganière , University of Ottawa
Shervin Shirmohammadi , University of Ottawa
Stan Szpakowicz , University of Ottawa
Stanislaw Szpakowicz , University of Ottawa
Stéphane S. Somé , University of Ottawa
Stéphane Sotèg Somé , University of Ottawa
Sylvia C. Boyd , University of Ottawa
Tet Hin Yeap , University of Ottawa
Thomas Tran , University of Ottawa
Timothy C. Lethbridge , University of Ottawa
Timothy Lethbridge , University of Ottawa
Vida Dujmovic , University of Ottawa
Voicu Groza , University of Ottawa
Voicu Z. Groza , University of Ottawa
Wail Gueaieb , University of Ottawa
Wonsook Lee , University of Ottawa
Yongyi Mao , University of Ottawa
A. W. Roscoe , University of Oxford
A. William Roscoe , University of Oxford
Agathoniki Trigoni , University of Oxford
Alessandro Abate , University of Oxford
Alex Rogers , University of Oxford
Andrew C. Simpson , University of Oxford
Andrew D. Ker , University of Oxford
Andrew David Ker , University of Oxford
Andrew Markham , University of Oxford
Andrew Simpson , University of Oxford
Bernardo Cuenca Grau , University of Oxford
Bill Roscoe , University of Oxford
Blanca Rodríguez Bravo , University of Oxford
Bob Coecke , University of Oxford
Boris Motik , University of Oxford
C. A. R. Hoare , University of Oxford
C.-H. Luke Ong , University of Oxford
Cas Cremers , University of Oxford
Cas J. F. Cremers , University of Oxford
Dan Olteanu , University of Oxford
Daniel Kroening , University of Oxford
Daniel Kröning , University of Oxford
David Gavaghan , University of Oxford
David J. Gavaghan , University of Oxford
David Kay , University of Oxford
Edith Elkind , University of Oxford
Elias Koutsoupias , University of Oxford
Gavin Lowe , University of Oxford
Georg Gottlob , University of Oxford
Ian Horrocks , University of Oxford
Ivan Flechais , University of Oxford
Ivan Martinovic , University of Oxford
James Worrell 0001 , University of Oxford
Jeremy Gibbons , University of Oxford
Jim Davies , University of Oxford
Jim R. Davies , University of Oxford
Jonathan Barrett , University of Oxford
Jonathan P. Whiteley , University of Oxford
Kasper Bonne Rasmussen , University of Oxford
Leslie A. Henderson , University of Oxford
Leslie Ann Goldberg , University of Oxford
Luke Ong , University of Oxford
Marina Jirotka , University of Oxford
Marta Kwiatkowska , University of Oxford
Marta Z. Kwiatkowska , University of Oxford
Martin Andrews , University of Oxford
Michael Benedikt , University of Oxford
Michael J. Wooldridge , University of Oxford
Michael Wooldridge , University of Oxford
Mike Spivey , University of Oxford
Nando de Freitas , University of Oxford
Nigel R. Shadbolt , University of Oxford
Nigel Shadbolt , University of Oxford
Niki Trigoni , University of Oxford
Paul Goldberg , University of Oxford
Paul W. Goldberg , University of Oxford
Peter G. Jeavons , University of Oxford
Peter Jeavons , University of Oxford
Phil Blunsom , University of Oxford
Rahul Santhanam , University of Oxford
Richard S. Bird , University of Oxford
S. J. Creese , University of Oxford
Sadie Creese , University of Oxford
Sam Staton , University of Oxford
Samson Abramsky , University of Oxford
Shimon Whiteson , University of Oxford
Stanislav Zivny , University of Oxford
Stefan Kiefer , University of Oxford
Stephen Cameron , University of Oxford
Stephen G. Pulman , University of Oxford
Stephen P. Cameron , University of Oxford
Stephen Pulman , University of Oxford
Thomas F. Melham , University of Oxford
Thomas Lukasiewicz , University of Oxford
Tom Melham , University of Oxford
Tony Hoare , University of Oxford
Ursula Martin , University of Oxford
Vojtech Forejt , University of Oxford
Björn W. Schuller , University of Passau
Burkhard Freitag , University of Passau
Christian Lengauer , University of Passau
Fabian R. Wirth , University of Passau
Fabian Wirth , University of Passau
Hans P. Reiser , University of Passau
Hans Peter Reiser , University of Passau
Harald Kosch , University of Passau
Hermann de Meer , University of Passau
Ilia Polian , University of Passau
Janet Feigenspan , University of Passau
Janet Siegmund , University of Passau
Joachim Posegga , University of Passau
Martin Kreuzer , University of Passau
Matthias Kranz , University of Passau
Michael Granitzer , University of Passau
Oliver Amft , University of Passau
Siegfried Handschuh , University of Passau
Sven Apel , University of Passau
Tomas Sauer , University of Passau
Aaron Leon Roth , University of Pennsylvania
Aaron Roth , University of Pennsylvania
Alexander Rakhlin , University of Pennsylvania
Andre Scedrov , University of Pennsylvania
Andreas Haeberlen , University of Pennsylvania
Andrej Scedrov , University of Pennsylvania
André DeHon , University of Pennsylvania
Ani Nenkova , University of Pennsylvania
Benjamin C. Pierce , University of Pennsylvania
Boon Thau Loo , University of Pennsylvania
Camillo J. Taylor , University of Pennsylvania
Chenfanfu Jiang , University of Pennsylvania
Chris Callison-Burch , University of Pennsylvania
Dan Roth , University of Pennsylvania
Daniel D. Lee , University of Pennsylvania
Daniel E. Koditschek , University of Pennsylvania
George J. Pappas , University of Pennsylvania
Insup Lee , University of Pennsylvania
James C. Gee , University of Pennsylvania
Jean Gallier , University of Pennsylvania
Jean H. Gallier , University of Pennsylvania
Jianbo Shi , University of Pennsylvania
Joseph Devietti , University of Pennsylvania
Konstantinos Daniilidis , University of Pennsylvania
Kostas Daniilidis , University of Pennsylvania
Li-San Wang , University of Pennsylvania
Linh T. X. Phan , University of Pennsylvania
Linh Thi Xuan Phan , University of Pennsylvania
Lyle H. Ungar , University of Pennsylvania
Mark Liberman , University of Pennsylvania
Matt Blaze , University of Pennsylvania
Max Mintz , University of Pennsylvania
Mayur Naik , University of Pennsylvania
Michael Kearns , University of Pennsylvania
Michael S. Kearns , University of Pennsylvania
Mitch Marcus , University of Pennsylvania
Mitchell Marcus , University of Pennsylvania
Mitchell P. Marcus , University of Pennsylvania
Nadia Heninger , University of Pennsylvania
Norman I. Badler , University of Pennsylvania
Rahul Mangharam , University of Pennsylvania
Rajeev Alur , University of Pennsylvania
Rakesh V. Vohra , University of Pennsylvania
Rakesh Vohra , University of Pennsylvania
S. Hamed Hassani , University of Pennsylvania
Sampath Kannan , University of Pennsylvania
Sanjeev Khanna , University of Pennsylvania
Sasha Rakhlin , University of Pennsylvania
Seyed Hamed Hassani , University of Pennsylvania
Shivani Agarwal 0001 , University of Pennsylvania
Stephanie Weirich , University of Pennsylvania
Steve Zdancewic , University of Pennsylvania
Sudipto Guha , University of Pennsylvania
Susan B. Davidson , University of Pennsylvania
Val Breazu-Tannen , University of Pennsylvania
Val Tannen , University of Pennsylvania
Valeriu Breazu , University of Pennsylvania
Vijay Kumar 0001 , University of Pennsylvania
Vincent Liu , University of Pennsylvania
Zachary G. Ives , University of Pennsylvania
Alessio Micheli , University of Pisa
Alina Sirbu , University of Pisa
Andrea Corradini , University of Pisa
Andrea Maggiolo Schettini , University of Pisa
Andrea Marino , University of Pisa
Anna Bernasconi 0001 , University of Pisa
Anna Monreale , University of Pisa
Antonio Brogi , University of Pisa
Antonio Cisternino , University of Pisa
Antonio Frangioni , University of Pisa
Augusto Ciuffoletti , University of Pisa
Carlo Montangero , University of Pisa
Chiara Bodei , University of Pisa
Claudio Gallicchio , University of Pisa
Daniele Mazzei , University of Pisa
Davide Bacciu , University of Pisa
Dino Pedreschi , University of Pisa
Egon Boerger , University of Pisa
Fabio Gadducci , University of Pisa
Fabrizio Baiardi , University of Pisa
Fabrizio Luccio , University of Pisa
Federico Giovanni Poloni , University of Pisa
Francesca Levi , University of Pisa
Francesco Romani , University of Pisa
Franco Turini , University of Pisa
Gabriele Mencagli , University of Pisa
Giancarlo Bigi , University of Pisa
Giandomenico Mastroeni , University of Pisa
Gianluigi Ferrari , University of Pisa
Gianna Del Corso , University of Pisa
Giorgio Ghelli , University of Pisa
Giovanna Rosone , University of Pisa
Giuseppe Attardi , University of Pisa
Giuseppe Prencipe , University of Pisa
Laura Galli , University of Pisa
Laura Ricci , University of Pisa
Laura Semini , University of Pisa
Linda Pagli , University of Pisa
Luca Gemignani , University of Pisa
Marco Bellia , University of Pisa
Marco Danelutto , University of Pisa
Maria Eugenia Occhiuto , University of Pisa
Maria Grazia Scutellà , University of Pisa
Maria Simi , University of Pisa
Massimo Pappalardo , University of Pisa
Massimo Torquati , University of Pisa
Maurizio Bonuccelli , University of Pisa
Mauro Passacantando , University of Pisa
Nadia Pisanti , University of Pisa
Paolo Ferragina , University of Pisa
Paolo Mancarella , University of Pisa
Paolo Milazzo , University of Pisa
Pierpaolo Degano , University of Pisa
Roberta Gori , University of Pisa
Roberto Barbuti , University of Pisa
Roberto Bruni , University of Pisa
Roberto Grossi , University of Pisa
Rossano Venturini , University of Pisa
Salvatore Ruggieri , University of Pisa
Stefano Chessa , University of Pisa
Susanna Pelagatti , University of Pisa
Ugo Montanari , University of Pisa
Vincenzo Ambriola , University of Pisa
Vincenzo Gervasi , University of Pisa
Adam J. Lee , University of Pittsburgh
Alexandros Labrinidis , University of Pittsburgh
Bruce R. Childers , University of Pittsburgh
Daniel Mossé , University of Pittsburgh
Diane J. Litman , University of Pittsburgh
Donald M. Chiarulli , University of Pittsburgh
Janyce Wiebe , University of Pittsburgh
Jingtao Wang , University of Pittsburgh
John R. Lange , University of Pittsburgh
Kirk Pruhs , University of Pittsburgh
Milos Hauskrecht , University of Pittsburgh
Panos K. Chrysanthis , University of Pittsburgh
Rami G. Melhem , University of Pittsburgh
Rebecca Hwa , University of Pittsburgh
Sangyeun Cho , University of Pittsburgh
Shi-Kuo Chang , University of Pittsburgh
Taieb F. Znati , University of Pittsburgh
Taieb Znati , University of Pittsburgh
Youtao Zhang , University of Pittsburgh
Aleksandar D. Rakic , University of Queensland
Alexander Pudmenzky , University of Queensland
Amin M. Abbosh , University of Queensland
Andrew Dekker , University of Queensland
Ben Matthews , University of Queensland
Brian C. Lovell , University of Queensland
Brian Lovell , University of Queensland
Daniel Angus , University of Queensland
David Andrew Ross , University of Queensland
Feng Liu , University of Queensland
Garry Marling , University of Queensland
Graeme Smith , University of Queensland
Gregory Hooper , University of Queensland
Hanna Kurniawati , University of Queensland
Heng Tao Shen , University of Queensland
Ian J. Hayes , University of Queensland
Jadwiga Indulska , University of Queensland
Jane Hunter , University of Queensland
Janet Wiles , University of Queensland
Joel Carpenter , University of Queensland
Larissa A. Meinicke , University of Queensland
Larissa Meinicke , University of Queensland
Lorna MacDonald , University of Queensland
Marcus Gallagher , University of Queensland
Marcus R. Gallagher , University of Queensland
Marius Portmann , University of Queensland
Michael Bruenig , University of Queensland
Michael Brünig , University of Queensland
Mohamed A. Sharaf , University of Queensland
Mohamed Sharaf , University of Queensland
Nadarajah Mithulananthan , University of Queensland
Neil Bergmann , University of Queensland
Neil W. Bergmann , University of Queensland
Olav Krause , University of Queensland
Paul E. I. Pounds , University of Queensland
Paul Pounds , University of Queensland
Penny Sanderson , University of Queensland
Peter O'Shea , University of Queensland
Peter R. Sutton , University of Queensland
Peter Sutton , University of Queensland
Philip Terrill , University of Queensland
Rahul Sharma 0003 , University of Queensland
Richard N. Thomas , University of Queensland
Saeid Mehrkanoon , University of Queensland
Shazia Sadiq , University of Queensland
Shazia W. Sadiq , University of Queensland
Shazia Wasim Sadiq , University of Queensland
Stephen James Wilson , University of Queensland
Stephen Viller , University of Queensland
Stuart Crozier , University of Queensland
Surya P. N. Singh , University of Queensland
Tapan K. Saha , University of Queensland
Tapan Kumar Saha , University of Queensland
Udantha R. Abeyratne , University of Queensland
Udantha Ranjith Abeyratne , University of Queensland
Xiaofang Zhou , University of Queensland
Xue Li , University of Queensland
Yufei Tao , University of Queensland
Zi Helen Huang , University of Queensland
Zi Huang , University of Queensland
Chen Ding , University of Rochester
Chenliang Xu , University of Rochester
Christopher M. Brown , University of Rochester
Daniel Gildea , University of Rochester
Daniel Stefankovic , University of Rochester
Engin Ipek , University of Rochester
Henry A. Kautz , University of Rochester
James F. Allen , University of Rochester
Ji Liu 0002 , University of Rochester
Jiebo Luo , University of Rochester
Joel I. Seiferas , University of Rochester
John Criswell , University of Rochester
Kai Shen , University of Rochester
Lane A. Hemachandra , University of Rochester
Lane A. Hemaspaandra , University of Rochester
Lenhart K. Schubert , University of Rochester
Michael C. Huang , University of Rochester
Michael L. Scott , University of Rochester
Michael Lee Scott , University of Rochester
Mohammed (Ehsan) Hoque , University of Rochester
Mohammed E. Hoque , University of Rochester
Muthuramakrishnan Venkitasubramaniam , University of Rochester
Randal C. Nelson , University of Rochester
Sandhya Dwarkadas , University of Rochester
Sreepathi Pai , University of Rochester
Thomas M. Howard , University of Rochester
Yuhao Zhu , University of Rochester
Adele A. Rescigno , University of Salerno
Adele Anna Rescigno , University of Salerno
Alberto Negro , University of Salerno
Alberto Postiglione , University of Salerno
Alfredo De Santis , University of Salerno
Amelia G. Nobile , University of Salerno
Andrea De Lucia , University of Salerno
Andrea F. Abate , University of Salerno
Andrea Francesco Abate , University of Salerno
Angelo Marcelli , University of Salerno
Annalisa De Bonis , University of Salerno
Antonio Della Cioppa , University of Salerno
Barbara Masucci , University of Salerno
Bruno Carpentieri , University of Salerno
Carlo Blundo , University of Salerno
Carmine Gravino , University of Salerno
Clelia De Felice , University of Salerno
Clelia de Felice , University of Salerno
Delfina Malandrino , University of Salerno
Diodato Ferraioli , University of Salerno
Domenico Parente , University of Salerno
Donatello Conte , University of Salerno
Enrico Fischetti , University of Salerno
Filomena De Santis , University of Salerno
Filomena Ferrucci , University of Salerno
Francesco A. N. Palmieri , University of Salerno
Francesco Colace , University of Salerno
Francesco Orciuoli , University of Salerno
Francesco Palmieri , University of Salerno
Gennaro Costagliola , University of Salerno
Gennaro Percannella , University of Salerno
Genny Tortora , University of Salerno
Genoveffa Tortora , University of Salerno
Giancarlo Nota , University of Salerno
Gianluca De Marco , University of Salerno
Giuliana Vitiello , University of Salerno
Giuseppe Cattaneo , University of Salerno
Giuseppe Persiano , University of Salerno
Giuseppe Polese , University of Salerno
Ivan Visconti , University of Salerno
Luisa Gargano , University of Salerno
Marcella Anselmo , University of Salerno
Margherita Napoli , University of Salerno
Mario Vento , University of Salerno
Massimo De Santo , University of Salerno
Matteo Gaeta , University of Salerno
Maurizio Tucci , University of Salerno
Michele Nappi , University of Salerno
Mimmo Parente , University of Salerno
Monica Sebillo , University of Salerno
Paolo D'Arco , University of Salerno
Pasquale Foggia , University of Salerno
Pierluigi Ritrovato , University of Salerno
Pino Persiano , University of Salerno
Riccardo Distasi , University of Salerno
Rita Francese , University of Salerno
Roberto De Prisco , University of Salerno
Roberto Tagliaferri , University of Salerno
Rosalba Zizza , University of Salerno
Sabrina Senatore , University of Salerno
Salvatore La Torre , University of Salerno
Ugo Vaccaro , University of Salerno
Vincenzo Auletta , University of Salerno
Vincenzo Deufemia , University of Salerno
Vincenzo Loia , University of Salerno
Vittorio Fuccella , University of Salerno
Vittorio Scarano , University of Salerno
Carl A. Gutwin , University of Saskatchewan
Carl Gutwin , University of Saskatchewan
Chanchal Roy , University of Saskatchewan
Christopher Dutchyn , University of Saskatchewan
Christopher J. Dutchyn , University of Saskatchewan
Derek Eager , University of Saskatchewan
Dwight Makaroff , University of Saskatchewan
Eric Neufeld , University of Saskatchewan
Ian McQuillan , University of Saskatchewan
Ian Stavness , University of Saskatchewan
Jim Carter , University of Saskatchewan
Jim Greer , University of Saskatchewan
Julita Vassileva , University of Saskatchewan
Kevin Schneider , University of Saskatchewan
Kevin Stanley , University of Saskatchewan
Mark Eramian , University of Saskatchewan
Mark Keil , University of Saskatchewan
Matthew Links , University of Saskatchewan
Michael Horsch , University of Saskatchewan
Nadeem Jamali , University of Saskatchewan
Nathaniel D. Osgood , University of Saskatchewan
Nathaniel Osgood , University of Saskatchewan
Ralph Deters , University of Saskatchewan
Raymond Spiteri , University of Saskatchewan
Regan Mandryk , University of Saskatchewan
Tony Kusalik , University of Saskatchewan
Enhong Chen , University of Science and Technology of China
Hong An , University of Science and Technology of China
Huanhuan Chen , University of Science and Technology of China
Kai Xing , University of Science and Technology of China
Ke Tang , University of Science and Technology of China
Lan Zhang , University of Science and Technology of China
Lihua Yue , University of Science and Technology of China
Liusheng Huang , University of Science and Technology of China
Naijie Gu , University of Science and Technology of China
Panlong Yang , University of Science and Technology of China
Xiang-Yang Li , University of Science and Technology of China
Xiaoping Chen , University of Science and Technology of China
Xike Xie , University of Science and Technology of China
Xinming Zhang , University of Science and Technology of China
Xinyu Feng , University of Science and Technology of China
Xuehai Zhou , University of Science and Technology of China
Yan Xiong , University of Science and Technology of China
Yinlong Xu , University of Science and Technology of China
Adriana Iamnitchi , University of South Florida
Alessio Gaspar , University of South Florida
Alfredo Weitzenfeld , University of South Florida
Alfredo Weitzenfeld Ridel , University of South Florida
Dmitry Goldgof , University of South Florida
Hao Zheng , University of South Florida
Jarred Ligatti , University of South Florida
Jay Ligatti , University of South Florida
Kenneth Christensen , University of South Florida
Lawrence Hall , University of South Florida
Les A. Piegl , University of South Florida
Miguel Labrador , University of South Florida
Paul Rosen , University of South Florida
Rafael Perez , University of South Florida
Rangachar Kasturi , University of South Florida
Srinivas Katkoori , University of South Florida
Sriram Chellappan , University of South Florida
Sudeep Sarkar , University of South Florida
William Armitage , University of South Florida
Xinming Ou , University of South Florida
Xinming Simon Ou , University of South Florida
Yao Liu , University of South Florida
Yi-Cheng Tu , University of South Florida
Yicheng Tu , University of South Florida
Yu Sun , University of South Florida
Aiichiro Nakano , University of Southern California
Aleksandra Korolova , University of Southern California
Aristides A. G. Requicha , University of Southern California
Barry W. Boehm , University of Southern California
Ben Reichardt , University of Southern California
Ben W. Reichardt , University of Southern California
Bhaskar Krishnamachari , University of Southern California
C. S. Raghavendra , University of Southern California
C.-C. Jay Kuo , University of Southern California
Cauligi S. Raghavendra , University of Southern California
Chao Wang 0001 , University of Southern California
Chung-Chieh Jay Kuo , University of Southern California
Cyrus Shahabi , University of Southern California
David Kempe 0001 , University of Southern California
Dennis McLeod , University of Southern California
Ellis Horowitz , University of Southern California
Fei Sha , University of Southern California
Francisco J. Valero Cuevas , University of Southern California
G. Stefano Sukhatme , University of Southern California
Gaurav S. Sukhatme , University of Southern California
George A. Bekey , University of Southern California
Haipeng Luo , University of Southern California
Hao Li , University of Southern California
Ilias Diakonikolas , University of Southern California
Jeffrey A. Miller , University of Southern California
Jernej Barbic , University of Southern California
Joseph J. Lim , University of Southern California
Kai Hwang 0001 , University of Southern California
Kevin Knight , University of Southern California
Laurent Itti , University of Southern California
Leana Golubchik , University of Southern California
Leonard M. Adleman , University of Southern California
Leonard Max Adleman , University of Southern California
Maja J. Mataric , University of Southern California
Melvin A. Breuer , University of Southern California
Michael A. Arbib , University of Southern California
Michael S. Waterman , University of Southern California
Milind Tambe , University of Southern California
Ming-Deh A. Huang , University of Southern California
Ming-Deh Huang , University of Southern California
Morteza Dehghani , University of Southern California
Muhammad Naveed 0001 , University of Southern California
Murali Annavaram , University of Southern California
Nenad Medvidovic , University of Southern California
Nora Ayanian , University of Southern California
Paul E. Debevec , University of Southern California
Paul S. Rosenbloom , University of Southern California
Rajiv K. Kalia , University of Southern California
Ram Nevatia , University of Southern California
Ramakant Nevatia , University of Southern California
Ramesh Govindan , University of Southern California
Remo Rohs , University of Southern California
Shaddin Dughmi , University of Southern California
Shahram Ghandeharizadeh , University of Southern California
Shang-Hua Teng , University of Southern California
Shrikanth Narayanan , University of Southern California
Shrikanth S. Narayanan , University of Southern California
Stefan Schaal , University of Southern California
Stephen C. Y. Lu , University of Southern California
Sven Koenig , University of Southern California
Ting Chen , University of Southern California
Todd A. Brun , University of Southern California
Ulrich Neumann , University of Southern California
V. K. Prasanna Kumar , University of Southern California
Viktor K. Prasanna , University of Southern California
William G. J. Halfond , University of Southern California
Xiang Ren , University of Southern California
Xianghong Jasmine Zhou , University of Southern California
Xuehai Qian , University of Southern California
Yan Liu , University of Southern California
A. D. Fekete , University of Sydney
Alan David Fekete , University of Sydney
Alan Fekete , University of Sydney
Albert Y. Zomaya , University of Sydney
Anastasios Viglas , University of Sydney
Bernhard Scholz , University of Sydney
Bing Bing Zhou , University of Sydney
Dagan Feng , University of Sydney
David Dagan Feng , University of Sydney
David Feng , University of Sydney
David Lowe , University of Sydney
Fabio T. Ramos , University of Sydney
Fabio Tozeto Ramos , University of Sydney
Irena Koprinska , University of Sydney
James R. Curran , University of Sydney
James Richard Curran , University of Sydney
Jinman Kim , University of Sydney
Joachim Gudmundsson , University of Sydney
John Stavrakakis , University of Sydney
Joseph G. Davis , University of Sydney
Josiah Poon , University of Sydney
Judy Kay , University of Sydney
Julián Mestre , University of Sydney
Kalina Yacef , University of Sydney
Kevin K. Y. Kuan , University of Sydney
Masahiro Takatsuka , University of Sydney
Na Liu , University of Sydney
Ralph Holz , University of Sydney
Ralph-Günther Holz , University of Sydney
Sanjay Chawla , University of Sydney
Seok-Hee Hong , University of Sydney
Simon K. Poon , University of Sydney
Tom Weidong Cai , University of Sydney
Uwe Röhm , University of Sydney
Vera Chung , University of Sydney
Vincent Gramoli , University of Sydney
Wei Bao , University of Sydney
Weidong Cai , University of Sydney
Xiuying Wang , University of Sydney
Ying Zhou , University of Sydney
Zhiyong Wang , University of Sydney
Ahti Peder , University of Tartu
Aivar Annamaa , University of Tartu
Amnir Hadachi , University of Tartu
Anne Villems , University of Tartu
Dietmar Pfahl , University of Tartu
Dirk Oliver Theis , University of Tartu
Dominique Unruh , University of Tartu
Eero Vainikko , University of Tartu
Eno Tõnisson , University of Tartu
Erkki Luuk , University of Tartu
Fabrizio Maria Maggi , University of Tartu
Fredrik Milani , University of Tartu
Gholamreza Anbarjafari , University of Tartu
Heiki-Jaan Kaalep , University of Tartu
Helger Lipmaa , University of Tartu
Helle Hein , University of Tartu
Härmel Nestra , University of Tartu
Jaak Vilo , University of Tartu
Kadri Muischnek , University of Tartu
Kadri Vider , University of Tartu
Kaili Müürisep , University of Tartu
Kalmer Apinis , University of Tartu
Luciano García-Bañuelos , University of Tartu
Marina Lepp , University of Tartu
Mark Fishel , University of Tartu
Marlon Dumas , University of Tartu
Raimundas Matulevicius , University of Tartu
Reimo Palm , University of Tartu
Satish Narayana Srirama , University of Tartu
Siim Karus , University of Tartu
Sven Laur , University of Tartu
Tõnu Tamme , University of Tartu
Vambola Leping , University of Tartu
Varmo Vene , University of Tartu
Vesal Vojdani , University of Tartu
Vitaly Skachek , University of Tartu
Aly E. Fathy , University of Tennessee
Audris Mockus , University of Tennessee
Benjamin J. Blalock , University of Tennessee
Brad T. Vander Zanden , University of Tennessee
Bradley T. Vander Zanden , University of Tennessee
Bruce J. MacLennan , University of Tennessee
Chao Tian , University of Tennessee
Daniel Costinett , University of Tennessee
Donatello Materassi , University of Tennessee
Fangxing Li , University of Tennessee
Fei (Fred) Wang , University of Tennessee
Garrett S. Rose , University of Tennessee
Garrett Steven Rose , University of Tennessee
Gong Gu , University of Tennessee
Gregory Peterson , University of Tennessee
Hairong Qi , University of Tennessee
Husheng Li , University of Tennessee
Héctor Pulgar-Painemal , University of Tennessee
Itamar Arel , University of Tennessee
Jack Dongarra , University of Tennessee
Jack J. Dongarra , University of Tennessee
James S. Plank , University of Tennessee
Jayne Wu , University of Tennessee
Jens Gregor , University of Tennessee
Jeremy H. Holleman , University of Tennessee
Jeremy Holleman , University of Tennessee
Jian Huang , University of Tennessee
Jinyuan Stella Sun , University of Tennessee
Jinyuan Sun , University of Tennessee
Judy Day , University of Tennessee
Kai Sun , University of Tennessee
Kevin Tomsovic , University of Tennessee
Leon M. Tolbert , University of Tennessee
Lynne E. Parker , University of Tennessee
Lynne Parker , University of Tennessee
Mark E. Dean , University of Tennessee
Micah Beck , University of Tennessee
Michael A. Langston , University of Tennessee
Michael Berry , University of Tennessee
Michael D. Vose , University of Tennessee
Michael R. Jantz , University of Tennessee
Mongi A. Abidi , University of Tennessee
Nicole McFarlane , University of Tennessee
Qing Cao , University of Tennessee
Qing Charles Cao , University of Tennessee
Seddik M. Djouadi , University of Tennessee
Syed Islam , University of Tennessee
Wei Gao , University of Tennessee
Yilu Liu , University of Tennessee
Bill Carroll , University of Texas at Arlington
Bob Weems , University of Texas at Arlington
Chengkai Li , University of Texas at Arlington
Chris H. Q. Ding , University of Texas at Arlington
Christoph Csallner , University of Texas at Arlington
David Kung , University of Texas at Arlington
Farhad Ahani Kamangar , University of Texas at Arlington
Farhad Kamangar , University of Texas at Arlington
Fillia Makedon , University of Texas at Arlington
Gautam Das , University of Texas at Arlington
Gergely Zaruba , University of Texas at Arlington
Hao Che , University of Texas at Arlington
Heng Huang , University of Texas at Arlington
Hong Jiang , University of Texas at Arlington
Hong Q. Ding , University of Texas at Arlington
Ishfaq Ahmad , University of Texas at Arlington
Jean Gao , University of Texas at Arlington
Jean X. Gao , University of Texas at Arlington
Jia Rao , University of Texas at Arlington
Jiang Ming , University of Texas at Arlington
Junzhou Huang , University of Texas at Arlington
Leonidas Fegaras , University of Texas at Arlington
Lynn Peterson , University of Texas at Arlington
Manfred Huber , University of Texas at Arlington
Ramez Elmasri , University of Texas at Arlington
Roger Walker , University of Texas at Arlington
Sharma Chakravarthy , University of Texas at Arlington
Song Jiang , University of Texas at Arlington
Vassilis Athitsos , University of Texas at Arlington
Yonghe Liu , University of Texas at Arlington
Yu Lei , University of Texas at Arlington
Adam Klivans , University of Texas at Austin
Adam R. Klivans , University of Texas at Austin
Alan Cline , University of Texas at Austin
Alexandros G. Dimakis , University of Texas at Austin
Aloysius K. Mok , University of Texas at Austin
Anna Gál , University of Texas at Austin
Brent R. Waters , University of Texas at Austin
Brent Waters , University of Texas at Austin
Bruce W. Porter , University of Texas at Austin
C. Greg Plaxton , University of Texas at Austin
Calvin Lin , University of Texas at Austin
Chandrajit Bajaj , University of Texas at Austin
Chandrajit L. Bajaj , University of Texas at Austin
Christopher J. Rossbach , University of Texas at Austin
Dan Miranker , University of Texas at Austin
Dana H. Ballard , University of Texas at Austin
Dana Moshkovitz , University of Texas at Austin
Daniel P. Miranker , University of Texas at Austin
David Zuckerman , University of Texas at Austin
Don S. Batory , University of Texas at Austin
Donald S. Fussell , University of Texas at Austin
E. Allen Emerson , University of Texas at Austin
Emmett Witchel , University of Texas at Austin
Eric Price , University of Texas at Austin
Etienne Vouga , University of Texas at Austin
Gordon S. Novak , University of Texas at Austin
Gordon S. Novak Jr. , University of Texas at Austin
Greg Durrett , University of Texas at Austin
Inderjit S. Dhillon , University of Texas at Austin
Isil Dillig , University of Texas at Austin
J. Strother Moore , University of Texas at Austin
James C. Browne , University of Texas at Austin
Jayadev Misra , University of Texas at Austin
Keshav Pingali , University of Texas at Austin
Kristen Grauman , University of Texas at Austin
Lili Qiu , University of Texas at Austin
Mohamed G. Gouda , University of Texas at Austin
Peter Stone , University of Texas at Austin
Philipp Krähenbühl , University of Texas at Austin
Qi-Xing Huang , University of Texas at Austin
Qixing Huang , University of Texas at Austin
Raymond J. Mooney , University of Texas at Austin
Risto Miikkulainen , University of Texas at Austin
Robert A. van de Geijn , University of Texas at Austin
Robert S. Boyer , University of Texas at Austin
Scott Aaronson , University of Texas at Austin
Scott Niekum , University of Texas at Austin
Simon Peter , University of Texas at Austin
Simon S. Lam , University of Texas at Austin
Thomas Dillig , University of Texas at Austin
Vijay Chidambaram , University of Texas at Austin
Vijaya Ramachandran , University of Texas at Austin
Vladimir Lifschitz , University of Texas at Austin
Warren A. Hunt Jr. , University of Texas at Austin
William H. Press , University of Texas at Austin
William R. Cook , University of Texas at Austin
Yin Zhang , University of Texas at Austin
Alvaro A. Cárdenas , University of Texas at Dallas
Alvaro Cardenas , University of Texas at Dallas
Andras Farago , University of Texas at Dallas
Andrian Marcus , University of Texas at Dallas
András Faragó , University of Texas at Dallas
B. Prabhakaran , University of Texas at Dallas
Balaji Raghavachari , University of Texas at Dallas
Balakrishnan Prabhakaran , University of Texas at Dallas
Benjamin Adam Raichel , University of Texas at Dallas
Benjamin Raichel , University of Texas at Dallas
Bhavani M. Thuraisingham , University of Texas at Dallas
Cong Liu 0005 , University of Texas at Dallas
D. T. Huynh , University of Texas at Dallas
Dan I. Moldovan , University of Texas at Dallas
Ding-Zhu Du , University of Texas at Dallas
Farokh B. Bastani , University of Texas at Dallas
Gopal Gupta , University of Texas at Dallas
Haim Schweitzer , University of Texas at Dallas
Haim Shvaytser , University of Texas at Dallas
I-Ling Yen , University of Texas at Dallas
Ivan Hal Sudborough , University of Texas at Dallas
Ivor P. Page , University of Texas at Dallas
Jason Jue , University of Texas at Dallas
Jorge Arturo Cobb , University of Texas at Dallas
Kamil Saraç , University of Texas at Dallas
Kang Zhang , University of Texas at Dallas
Kendra Cooper , University of Texas at Dallas
Kendra M. L. Cooper , University of Texas at Dallas
Kevin W. Hamlen , University of Texas at Dallas
Latifur Khan , University of Texas at Dallas
Latifur R. Khan , University of Texas at Dallas
Lawrence Chung , University of Texas at Dallas
Lingming Zhang , University of Texas at Dallas
Milind Dawande , University of Texas at Dallas
Murat Kantarcioglu , University of Texas at Dallas
Neeraj Mittal , University of Texas at Dallas
Nicholas Ruozzi , University of Texas at Dallas
Ovidiu Daescu , University of Texas at Dallas
Paul A. Fishwick , University of Texas at Dallas
R. Chandrasekaran , University of Texas at Dallas
Ramaswamy Chandrasekaran , University of Texas at Dallas
Ravi Prakash , University of Texas at Dallas
Ryan McMahan , University of Texas at Dallas
Rym Wenkstern , University of Texas at Dallas
Rym Zalila-Wenkstern , University of Texas at Dallas
S. Q. Zheng , University of Texas at Dallas
S. Venkatesan , University of Texas at Dallas
Sanda M. Harabagiu , University of Texas at Dallas
Sergei Bespamyatnikh , University of Texas at Dallas
Sergey Bereg , University of Texas at Dallas
Si-Qing Zheng , University of Texas at Dallas
Simeon C. Ntafos , University of Texas at Dallas
Subbayyan Venkatesan , University of Texas at Dallas
Tien N. Nguyen , University of Texas at Dallas
Vibhav Gogate , University of Texas at Dallas
Vincent Ng , University of Texas at Dallas
W. Eric Wong , University of Texas at Dallas
Weili Wu , University of Texas at Dallas
Xiaohu Guo , University of Texas at Dallas
Yang Liu 0004 , University of Texas at Dallas
Yvo Desmedt , University of Texas at Dallas
Zhiqiang Lin , University of Texas at Dallas
Zygmunt J. Haas , University of Texas at Dallas
Abdullah Muzahid , University of Texas at San Antonio
Ali Saman Tosun , University of Texas at San Antonio
Dakai Zhu 0001 , University of Texas at San Antonio
Gregory B. White , University of Texas at San Antonio
Jianhua Ruan , University of Texas at San Antonio
Jianwei Niu 0001 , University of Texas at San Antonio
John Quarles , University of Texas at San Antonio
Kay A. Robbins , University of Texas at San Antonio
Kay Robbins , University of Texas at San Antonio
Matt Gibson , University of Texas at San Antonio
Meng Yu , University of Texas at San Antonio
Michael N. Gubanov , University of Texas at San Antonio
Palden Lama , University of Texas at San Antonio
Qi Tian , University of Texas at San Antonio
Rajendra V. Boppana , University of Texas at San Antonio
Ravi S. Sandhu , University of Texas at San Antonio
Ravi Sandhu , University of Texas at San Antonio
Shouhuai Xu , University of Texas at San Antonio
Steven Robbins , University of Texas at San Antonio
Tongping Liu , University of Texas at San Antonio
Turgay Korkmaz , University of Texas at San Antonio
Wei Wang 0054 , University of Texas at San Antonio
Weining Zhang , University of Texas at San Antonio
Xiaoyin Wang , University of Texas at San Antonio
Akihiko Takano , University of Tokyo
Akiko Aizawa , University of Tokyo
Akiko Nakahara , University of Tokyo
Ashwini Patil , University of Tokyo
Fumiyasu Komaki , University of Tokyo
Gouhei Tanaka , University of Tokyo
Hideki Nakayama , University of Tokyo
Hidetsugu Irie , University of Tokyo
Hideya Ochiai , University of Tokyo
Hirokazu Takahashi , University of Tokyo
Hiromichi Nagao , University of Tokyo
Hiroshi Esaki , University of Tokyo
Hiroshi Hirai , University of Tokyo
Hiroshi Imai , University of Tokyo
Hiroshi Nakagawa , University of Tokyo
Hiroshi Saruwatari , University of Tokyo
Hirosuke Yamamoto , University of Tokyo
Hitoshi Iba , University of Tokyo
Isao Shimoyama , University of Tokyo
Issei Sato , University of Tokyo
Jun Adachi , University of Tokyo
Junya Honda , University of Tokyo
Kanta Matsuura , University of Tokyo
Kaoru Sezaki , University of Tokyo
Kazuyuki Aihara , University of Tokyo
Kei Okada , University of Tokyo
Kenichiro Tanaka , University of Tokyo
Kenji Yamanishi , University of Tokyo
Kenjiro Taura , University of Tokyo
Kensuke Aishima , University of Tokyo
Kenta Nakai , University of Tokyo
Kentaro Shimizu , University of Tokyo
Kiyoharu Aizawa , University of Tokyo
Koiti Hasida , University of Tokyo
Kumiko Tanaka , University of Tokyo
Kumiko Tanaka-Ishii , University of Tokyo
Kunihiko Sadakane , University of Tokyo
Mary Inaba , University of Tokyo
Masami Hagiya , University of Tokyo
Masaru Kitsuregawa , University of Tokyo
Masashi Sugiyama , University of Tokyo
Masashi Toyoda , University of Tokyo
Masatoshi Ishikawa , University of Tokyo
Masayuki Inaba , University of Tokyo
Michitaka Hirose , University of Tokyo
Naoki Kobayashi , University of Tokyo
Naoki Yoshinaga , University of Tokyo
Narumi Takuji , University of Tokyo
Noboru Kunihiro , University of Tokyo
Reiji Suda , University of Tokyo
Rie Yamaguchi , University of Tokyo
Rui Yamaguchi , University of Tokyo
Ryohei Kanzaki , University of Tokyo
Ryuma Niiyama , University of Tokyo
Satoru Iwata , University of Tokyo
Satoru Miyano , University of Tokyo
Seiya Imoto , University of Tokyo
Shigeru Chiba , University of Tokyo
Shinichi Honiden , University of Tokyo
Shinpei Kato , University of Tokyo
Shoji Takeuchi , University of Tokyo
Shuichi Sakai , University of Tokyo
Shunsuke Kamijo , University of Tokyo
Sin'ichi Satoh , University of Tokyo
Takaaki Ohnishi , University of Tokyo
Takashi Kohno , University of Tokyo
Takayasu Matsuo , University of Tokyo
Takeo Igarashi , University of Tokyo
Takeshi Naemura , University of Tokyo
Tatsuya Harada , University of Tokyo
Tetsuo Shibuya , University of Tokyo
Tomohiro Tanikawa , University of Tokyo
Tomoyuki Takahata , University of Tokyo
Toshihiko Yamasaki , University of Tokyo
Toshiya Hachisuka , University of Tokyo
Toshiyuki Nakata , University of Tokyo
Wataru Takano , University of Tokyo
Yasuo Kuniyoshi , University of Tokyo
Yoichi Sato , University of Tokyo
Yoko Yamaguchi , University of Tokyo
Yoshihide Yoshimoto , University of Tokyo
Yoshihiko Hasegawa , University of Tokyo
Yoshihiko Nakamura , University of Tokyo
Yoshihiro Kawahara , University of Tokyo
Yoshimasa Tsuruoka , University of Tokyo
Yoshitaka Ushiku , University of Tokyo
Alec Jacobson , University of Toronto
Aleksandar Nikolov , University of Toronto
Allan Borodin , University of Toronto
Allan D. Jepson , University of Toronto
Amir H. Chinaei , University of Toronto
Andreas G. Veneris , University of Toronto
Angela Demke Brown , University of Toronto
Angela K. Demke , University of Toronto
Anthony J. Bonner , University of Toronto
Ashvin Goel , University of Toronto
Azadeh Farzan , University of Toronto
Baochun Li , University of Toronto
Benjamin Rossman , University of Toronto
Bianca Schroeder , University of Toronto
Bianca Schröder , University of Toronto
Bogdan Simion , University of Toronto
Brendan J. Frey , University of Toronto
Christina C. Christara , University of Toronto
Cristiana Amza , University of Toronto
Daniel J. Wigdor , University of Toronto
Daniel Wigdor , University of Toronto
David I. W. Levin , University of Toronto
David J. Fleet , University of Toronto
David K. Duvenaud , University of Toronto
David Lie , University of Toronto
Derek G. Corneil , University of Toronto
Derek Gordon Corneil , University of Toronto
Diane Horton , University of Toronto
Ding Yuan , University of Toronto
Eric C. R. Hehner , University of Toronto
Eugene Fiume , University of Toronto
Eyal de Lara , University of Toronto
Fahiem Bacchus , University of Toronto
Faith E. Fich , University of Toronto
Faith Ellen , University of Toronto
Faith Fich , University of Toronto
François Pitt , University of Toronto
Gary Baumgartner , University of Toronto
Gennady Pekhimenko , University of Toronto
Gerald Penn , University of Toronto
Graeme Hirst , University of Toronto
Hans-Arno Jacobsen , University of Toronto
Hector J. Levesque , University of Toronto
Jaqueline Smith , University of Toronto
Jennifer Campbell , University of Toronto
John Mylopoulos , University of Toronto
Jörg Liebeherr , University of Toronto
Karan Singh , University of Toronto
Karen L. Reid , University of Toronto
Kenneth R. Jackson , University of Toronto
Khai N. Truong , University of Toronto
Kiriakos N. Kutulakos , University of Toronto
Kyros Kutulakos , University of Toronto
Marsha Chechik , University of Toronto
Michael Brudno , University of Toronto
Michael Molloy , University of Toronto
Michael S. O. Molloy , University of Toronto
Michael Stumm , University of Toronto
Michelle Craig , University of Toronto
Michelle Wahl Craig , University of Toronto
Nick Koudas , University of Toronto
Nisarg Shah 0001 , University of Toronto
Paul Gries , University of Toronto
Peter Marbach , University of Toronto
Radford M. Neal , University of Toronto
Raquel Urtasun , University of Toronto
Ravin Balakrishnan , University of Toronto
Renée J. Miller , University of Toronto
Richard S. Zemel , University of Toronto
Roger B. Grosse , University of Toronto
Ronald Baecker , University of Toronto
Ronald M. Baecker , University of Toronto
Rudolf Mathon , University of Toronto
Sam Toueg , University of Toronto
Sanja Fidler , University of Toronto
Sheila A. McIlraith , University of Toronto
Steve Easterbrook , University of Toronto
Steve Engels , University of Toronto
Steve M. Easterbrook , University of Toronto
Sushant Sachdeva , University of Toronto
Suzanne Stevenson , University of Toronto
Sven J. Dickinson , University of Toronto
Syed Ishtiaque Ahmed , University of Toronto
Tarek S. Abdelrahman , University of Toronto
Thomas F. Fairgrieve , University of Toronto
Toniann Pitassi , University of Toronto
Vassos Hadzilacos , University of Toronto
Wayne Enright , University of Toronto
Wayne H. Enright , University of Toronto
Yashar Ganjali , University of Toronto
Aditya Bhaskara , University of Utah
Al Davis , University of Utah
Alan L. Davis , University of Utah
Alexander Lex , University of Utah
Bei Wang , University of Utah
Cem Yuksel , University of Utah
Charles D. Hansen , University of Utah
Chris R. Johnson 0001 , University of Utah
Christopher R. Johnson 0001 , University of Utah
Chuck Hansen , University of Utah
Craig Caldwell , University of Utah
Elaine Cohen , University of Utah
Ellen Riloff , University of Utah
Erik Brunvand , University of Utah
Erin Parker , University of Utah
Feifei Li 0001 , University of Utah
Ganesh Gopalakrishnan , University of Utah
Hari Sundar , University of Utah
Jacobus E. van der Merwe , University of Utah
Jeff M. Phillips , University of Utah
John M. Hollerbach , University of Utah
John Regehr , University of Utah
Joseph L. Zachary , University of Utah
Jur P. van den Berg , University of Utah
Jur van den Berg , University of Utah
Ken S. Stevens , University of Utah
Kenneth S. Stevens , University of Utah
Ladislav Kavan , University of Utah
Lee A. Hollaar , University of Utah
Marcel Prastawa , University of Utah
Mark Christensen van Langeveld , University of Utah
Martin Berzins , University of Utah
Mary W. Hall , University of Utah
Matthew Flatt , University of Utah
Mike Kirby , University of Utah
Miriah D. Meyer , University of Utah
P. Thomas Fletcher , University of Utah
R. Michael Young , University of Utah
Rajeev Balasubramonian , University of Utah
Richard Brown , University of Utah
Richard F. Riesenfeld , University of Utah
Robert M. Kirby , University of Utah
Robert Michael Kirby , University of Utah
Robert Michael Young , University of Utah
Robert R. Kessler , University of Utah
Ross T. Whitaker , University of Utah
Ryan Stutsman , University of Utah
Sneha Kumar Kasera , University of Utah
Suresh Venkatasubramanian , University of Utah
Tamara Denning , University of Utah
Thomas Schmid , University of Utah
Tolga Tasdizen , University of Utah
Tom Henderson , University of Utah
Tucker Hermans , University of Utah
Valerio Pascucci , University of Utah
Vivek Srikumar , University of Utah
William Thompson , University of Utah
Zvonimir Rakamaric , University of Utah
Alan C. H. Ling , University of Vermont
Alan Chi Hung Ling , University of Vermont
Asim Zia , University of Vermont
Brian Beckage , University of Vermont
Byung Seub Lee , University of Vermont
Christian Skalka , University of Vermont
Christopher M. Danforth , University of Vermont
David Darais , University of Vermont
Dawei Li , University of Vermont
Donna M. Rizzo , University of Vermont
George F. Pinder , University of Vermont
James P. Bagrow , University of Vermont
Jeffrey H. Dinitz , University of Vermont
Josh Bongard , University of Vermont
Josh C. Bongard , University of Vermont
Joshua Clifford Bongard , University of Vermont
Kurt E. Oughstun , University of Vermont
Laurent Hébert-Dufresne , University of Vermont
Margaret J. Eppstein , University of Vermont
Michael Radermacher , University of Vermont
Paul D. H. Hines , University of Vermont
Paul Hines , University of Vermont
Peter Sheridan Dodds , University of Vermont
Safwan Wshah , University of Vermont
Alex Thomo , University of Victoria
Alona Fyshe , University of Victoria
Andrea Tagliasacchi , University of Victoria
Brian Wyvill , University of Victoria
Bruce M. Kapron , University of Victoria
D. Michael Miller , University of Victoria
Daniel Hoffman , University of Victoria
Daniel M. Germán , University of Victoria
Daniela E. Damian , University of Victoria
Daniela E. Herlea , University of Victoria
Frank Ruskey , University of Victoria
George Tzanetakis , University of Victoria
Hausi A. Müller , University of Victoria
Jens H. Jahnke , University of Victoria
Jens H. Weber , University of Victoria
Jianping Pan , University of Victoria
Kui Wu , University of Victoria
Mantis Cheng , University of Victoria
Margaret-Anne D. Storey , University of Victoria
Margaret-Anne Storey , University of Victoria
Sudhakar Ganti , University of Victoria
Ulrike Stege , University of Victoria
Valerie King , University of Victoria
Venkatesh Srinivasan , University of Victoria
Wendy Myrvold , University of Victoria
Yvonne Coady , University of Victoria
Alf Weaver , University of Virginia
Alfred C. Weaver , University of Virginia
Andrew Grimshaw , University of Virginia
Andrew S. Grimshaw , University of Virginia
Baishakhi Ray , University of Virginia
Connelly Barnes , University of Virginia
David Evans , University of Virginia
Gabriel Robins , University of Virginia
Haiying (Helen) Shen , University of Virginia
Haiying Shen , University of Virginia
Hongning Wang , University of Virginia
Jack A. Stankovic , University of Virginia
Jack W. Davidson , University of Virginia
James P. Cohoon , University of Virginia
John A. Stankovic , University of Virginia
John Knight , University of Virginia
Kamin Whitehouse , University of Virginia
Kevin Skadron , University of Virginia
Kevin Sullivan , University of Virginia
Lu Feng , University of Virginia
Madhur Behl , University of Virginia
Marty A. Humphrey , University of Virginia
Marty Humphrey , University of Virginia
Mary Lou Soffa , University of Virginia
Mohammad Mahmoody , University of Virginia
Quanquan Gu , University of Virginia
Samira Manabi Khan , University of Virginia
Vicente Ordonez , University of Virginia
Vicente Ordóñez Román , University of Virginia
Worthy Martin , University of Virginia
Worthy N. Martin , University of Virginia
Yanjun Qi , University of Virginia
Annika Hinze , University of Waikato
Annika Marie Hinze , University of Waikato
Anupama Krishnan , University of Waikato
Bernhard Pfahringer , University of Waikato
Bill Rogers , University of Waikato
Claire Timpany , University of Waikato
David Bainbridge , University of Waikato
David M. Nichols , University of Waikato
Eibe Frank , University of Waikato
Emmanuel Turner , University of Waikato
Ian H. Witten , University of Waikato
Judy Bowen , University of Waikato
Keith Soo , University of Waikato
Mark D. Apperley , University of Waikato
Mark Utting , University of Waikato
Masood Masoodian , University of Waikato
Matthew J. Luckie , University of Waikato
Michael Mayo , University of Waikato
Nicholas Vanderschantz , University of Waikato
Richard Nelson , University of Waikato
Robi Malik , University of Waikato
Ryan K. L. Ko , University of Waikato
Ryan Kok Leong Ko , University of Waikato
Sally Jo Cunningham , University of Waikato
Shaoqun Wu , University of Waikato
Simon J. Laing , University of Waikato
Simon Laing , University of Waikato
Steve Reeves , University of Waikato
Te Taka Keegan , University of Waikato
Tomás García Ferrari , University of Waikato
Tony McGregor , University of Waikato
Tony Smith , University of Waikato
Vimal Kumar 0001 , University of Waikato
Aleksy Schubert , University of Warsaw
Andrzej Janusz , University of Warsaw
Andrzej Szalas , University of Warsaw
Andrzej Tarlecki , University of Warsaw
Anna Zych , University of Warsaw
Barbara Dunin-Keplicz , University of Warsaw
Bartek Klin , University of Warsaw
Damian Niwinski , University of Warsaw
Dominik Slezak , University of Warsaw
Eryk Kopczynski , University of Warsaw
Filip Murlak , University of Warsaw
Hung Son Nguyen , University of Warsaw
Jacek Sroka , University of Warsaw
Jakub Pawlewicz , University of Warsaw
Jakub Radoszewski , University of Warsaw
Jan Madey , University of Warsaw
Jerzy Tyszkiewicz , University of Warsaw
Konrad Iwanicki , University of Warsaw
Krzysztof Diks , University of Warsaw
Krzysztof R. Apt , University of Warsaw
Krzysztof Rzadca , University of Warsaw
Krzysztof Stencel , University of Warsaw
Linh Anh Nguyen , University of Warsaw
Lorenzo Clemente , University of Warsaw
Lukasz Kowalik , University of Warsaw
Marcin Dziubinski , University of Warsaw
Marcin Jakub Kaminski , University of Warsaw
Marcin Kaminski , University of Warsaw
Marcin Kaminski 0001 , University of Warsaw
Marcin Mucha , University of Warsaw
Marcin Peczarski , University of Warsaw
Marcin Pilipczuk , University of Warsaw
Marek Cygan , University of Warsaw
Michal Pilipczuk , University of Warsaw
Michal Skrzypczak , University of Warsaw
Mikolaj Bojanczyk , University of Warsaw
Miroslaw Kowaluk , University of Warsaw
Norbert Dojer , University of Warsaw
Oskar Skibski , University of Warsaw
Pawel Parys , University of Warsaw
Pawel Urzyczyn , University of Warsaw
Piotr Sankowski , University of Warsaw
Piotr Wasilewski , University of Warsaw
Robert Dabrowski , University of Warsaw
Slawomir Lasota , University of Warsaw
Stefan Dziembowski , University of Warsaw
Szymon Torunczyk , University of Warsaw
Tomasz Kazana , University of Warsaw
Tomasz P. Michalak , University of Warsaw
Tomasz Pawel Michalak , University of Warsaw
Tomasz Walen , University of Warsaw
Wojciech Czerwinski , University of Warsaw
Wojciech Jaworski , University of Warsaw
Wojciech Plandowski , University of Warsaw
Wojciech Rytter , University of Warsaw
Alan Borning , University of Washington
Ali Farhadi , University of Washington
Alvin Cheung , University of Washington
Anna R. Karlin , University of Washington
Anup Rao , University of Washington
Arvind Krishnamurthy , University of Washington
Brian Curless , University of Washington
Dan Grossman , University of Washington
Dan Suciu , University of Washington
Daniel S. Weld , University of Washington
Daniel Sabby Weld , University of Washington
Dieter Fox , University of Washington
Ed Lazowska , University of Washington
Edward D. Lazowska , University of Washington
Emanuel Todorov , University of Washington
Emina Torlak , University of Washington
Emo Todorov , University of Washington
Franziska Roesner , University of Washington
Georg Seelig , University of Washington
Hank Levy , University of Washington
Henry M. Levy , University of Washington
Ira Kemelmacher , University of Washington
Ira Kemelmacher-Shlizerman , University of Washington
James A. Fogarty , University of Washington
James Fogarty , University of Washington
James R. Lee , University of Washington
Jeffrey Heer , University of Washington
Jennifer Mankoff , University of Washington
John Zahorjan , University of Washington
Jon E. Froehlich , University of Washington
Jon Froehlich , University of Washington
Joshua R. Smith , University of Washington
Katharina Reinecke , University of Washington
Linda G. Shapiro , University of Washington
Luis Ceze , University of Washington
Luke S. Zettlemoyer , University of Washington
Luke Zettlemoyer , University of Washington
Magdalena Balazinska , University of Washington
Mark Oskin , University of Washington
Martin Tompa , University of Washington
Maya Cakmak , University of Washington
Maya Çakmak , University of Washington
Michael Bedford Taylor , University of Washington
Michael D. Ernst , University of Washington
Noah A. Smith , University of Washington
Paul Beame , University of Washington
Pedro M. Domingos , University of Washington
Rajesh P. N. Rao , University of Washington
Ras Bodík , University of Washington
Rastislav Bodík , University of Washington
Richard E. Ladner , University of Washington
Richard J. Anderson , University of Washington
Sham Kakade , University of Washington
Sham M. Kakade , University of Washington
Shayan Oveis Gharan , University of Washington
Shwetak N. Patel , University of Washington
Shwetak Patel , University of Washington
Shyamnath Gollakota , University of Washington
Siddhartha S. Srinivasa , University of Washington
Siddhartha Srinivasa , University of Washington
Steve Tanimoto , University of Washington
Steven L. Tanimoto , University of Washington
Steven M. Seitz , University of Washington
Su-In Lee , University of Washington
Tadayoshi Kohno , University of Washington
Thomas E. Anderson , University of Washington
Thomas Rothvoss , University of Washington
Thomas Rothvoß , University of Washington
Walter L. Ruzzo , University of Washington
Xi Wang , University of Washington
Yejin Choi , University of Washington
Yin Tat Lee , University of Washington
Zachary Tatlock , University of Washington
Zoran Popovic , University of Washington
Ali José Mashtizadeh , University of Waterloo
Anna Lubiw , University of Waterloo
Arie Gurfinkel , University of Waterloo
Arne Storjohann , University of Waterloo
Bernard Wong , University of Waterloo
Bin Ma , University of Waterloo
Charles L. A. Clarke , University of Waterloo
Christopher Batty , University of Waterloo
Chrysanne Di Marco , University of Waterloo
Chrysanne DiMarco , University of Waterloo
Craig S. Kaplan , University of Waterloo
Daniel G. Brown 0001 , University of Waterloo
Daniel Gregory Brown , University of Waterloo
Daniel M. Berry , University of Waterloo
Daniel Vogel 0001 , University of Waterloo
David Toman , University of Waterloo
Derek Rayside , University of Waterloo
Douglas R. Stinson , University of Waterloo
Edith L. M. Law , University of Waterloo
Edith Law , University of Waterloo
Edward Chan , University of Waterloo
Edward Lank , University of Waterloo
Eric Blais , University of Waterloo
Florian Kerschbaum , University of Waterloo
George Labahn , University of Waterloo
Gladimir Baranoski , University of Waterloo
Gladimir V. G. Baranoski , University of Waterloo
Gordon V. Cormack , University of Waterloo
Grant E. Weddell , University of Waterloo
Gregor Richards , University of Waterloo
Ian Goldberg , University of Waterloo
Ian McKillop , University of Waterloo
Ihab F. Ilyas , University of Waterloo
Ihab Francis Ilyas , University of Waterloo
J. Ian Munro , University of Waterloo
Jeff Orchard , University of Waterloo
Jeffrey O. Shallit , University of Waterloo
Jeffrey Shallit , University of Waterloo
Jesse Hoey , University of Waterloo
Jimmy J. Lin , University of Waterloo
Joanne M. Atlee , University of Waterloo
John Watrous , University of Waterloo
Jonathan F. Buss , University of Waterloo
Justin W. L. Wan , University of Waterloo
Kate Larson , University of Waterloo
Kenneth Salem , University of Waterloo
Khuzaima Daudjee , University of Waterloo
Krzysztof Czarnecki , University of Waterloo
Lap Chi Lau , University of Waterloo
Lila Kari , University of Waterloo
Lila Santean , University of Waterloo
Lin Tan , University of Waterloo
M. Tamer Özsu , University of Waterloo
Mark Giesbrecht , University of Waterloo
Martin Karsten , University of Waterloo
Meiyappan Nagappan , University of Waterloo
Michael W. Godfrey , University of Waterloo
Ming Li 0001 , University of Waterloo
Nancy A. Day , University of Waterloo
Naomi Nishimura , University of Waterloo
Ondrej Lhoták , University of Waterloo
Pascal Poupart , University of Waterloo
Patrick Lam , University of Waterloo
Peter A. Buhr , University of Waterloo
Peter van Beek , University of Waterloo
Prabhakar Ragde , University of Waterloo
Raouf Boutaba , University of Waterloo
Richard Cleve , University of Waterloo
Richard J. Trefler , University of Waterloo
Richard Mann , University of Waterloo
Robin Cohen , University of Waterloo
Samer Al-Kiswany , University of Waterloo
Sebastian Fischmeister , University of Waterloo
Semih Salihoglu , University of Waterloo
Sergey Gorbunov , University of Waterloo
Shai Ben-David , University of Waterloo
Srinivasan Keshav , University of Waterloo
Stephen M. Watt , University of Waterloo
Stephen Mann , University of Waterloo
Therese C. Biedl , University of Waterloo
Tim Brecht , University of Waterloo
Urs Hengartner , University of Waterloo
Vijay Ganesh , University of Waterloo
Werner Dietl , University of Waterloo
Werner Michael Dietl , University of Waterloo
William Cowan , University of Waterloo
Yaoliang Yu , University of Waterloo
Yuying Li , University of Waterloo
Éric Schost , University of Waterloo
Amitava Datta , University of Western Australia
Bruce S. Gardiner , University of Western Australia
Cara K. MacNish , University of Western Australia
Cara MacNish , University of Western Australia
Chris McDonald , University of Western Australia
Chris S. McDonald , University of Western Australia
Christof Huebner , University of Western Australia
Christof Hübner , University of Western Australia
Du Q. Huynh , University of Western Australia
George J. Milne , University of Western Australia
George Milne , University of Western Australia
Hugh R. Barrett , University of Western Australia
Jianxin Li , University of Western Australia
Lyndon While , University of Western Australia
Mark Alexander Reynolds , University of Western Australia
Mark Reynolds , University of Western Australia
Mohammed Bennamoun , University of Western Australia
R. Lyndon While , University of Western Australia
Rachel Cardell-Oliver , University of Western Australia
Syed M. S. Islam , University of Western Australia
Syed Zulqarnain Gilani , University of Western Australia
Tim French , University of Western Australia
Timothy Stewart French , University of Western Australia
Wei Liu 0006 , University of Western Australia
Wei Vivian Liu , University of Western Australia
Aditya Akella , University of Wisconsin - Madison
Alberto Del Pia , University of Wisconsin - Madison
Amos Ron , University of Wisconsin - Madison
AnHai Doan , University of Wisconsin - Madison
Andrea C. Arpaci-Dusseau , University of Wisconsin - Madison
Andrea C. Dusseau , University of Wisconsin - Madison
Anthony Gitter , University of Wisconsin - Madison
Aws Albarghouthi , University of Wisconsin - Madison
Barton P. Miller , University of Wisconsin - Madison
Ben Liblit , University of Wisconsin - Madison
Bilge Mutlu , University of Wisconsin - Madison
C. David Page Jr. , University of Wisconsin - Madison
David A. Wood , University of Wisconsin - Madison
David Page , University of Wisconsin - Madison
Deborah Joseph , University of Wisconsin - Madison
Dieter van Melkebeek , University of Wisconsin - Madison
Eftichis Sifakis , University of Wisconsin - Madison
Eftychios Sifakis , University of Wisconsin - Madison
Eric Bach , University of Wisconsin - Madison
Garvesh Raskutti , University of Wisconsin - Madison
Grace Wahba , University of Wisconsin - Madison
Gurindar S. Sohi , University of Wisconsin - Madison
Jeff Linderoth , University of Wisconsin - Madison
Jeff T. Linderoth , University of Wisconsin - Madison
Jignesh M. Patel , University of Wisconsin - Madison
Jin-Yi Cai , University of Wisconsin - Madison
Jin-yi Cai , University of Wisconsin - Madison
Karthikeyan Sankaralingam , University of Wisconsin - Madison
Karu Sankaralingam , University of Wisconsin - Madison
Loris D'Antoni , University of Wisconsin - Madison
Mark Craven , University of Wisconsin - Madison
Mark D. Hill , University of Wisconsin - Madison
Martina A. Rau , University of Wisconsin - Madison
Michael C. Ferris , University of Wisconsin - Madison
Michael Gleicher , University of Wisconsin - Madison
Michael M. Swift , University of Wisconsin - Madison
Miron Livny , University of Wisconsin - Madison
Mohit Gupta , University of Wisconsin - Madison
Paraschos Koutris , University of Wisconsin - Madison
Paul Barford , University of Wisconsin - Madison
Rebecca M. Willett , University of Wisconsin - Madison
Rebecca Willett , University of Wisconsin - Madison
Remzi H. Arpaci , University of Wisconsin - Madison
Remzi H. Arpaci-Dusseau , University of Wisconsin - Madison
Robert D. Nowak , University of Wisconsin - Madison
Shuchi Chawla , University of Wisconsin - Madison
Somesh Jha , University of Wisconsin - Madison
Stephen J. Wright , University of Wisconsin - Madison
Suman Banerjee , University of Wisconsin - Madison
Sushmita Roy , University of Wisconsin - Madison
Theodoris Rekatsinas , University of Wisconsin - Madison
Thomas W. Reps , University of Wisconsin - Madison
Vikas Singh , University of Wisconsin - Madison
Xiaojin (Jerry) Zhu , University of Wisconsin - Madison
Xiaojin Zhu 0001 , University of Wisconsin - Madison
Yingyu Liang , University of Wisconsin - Madison
Artur Jez , University of Wroclaw
Dariusz Biernacki , University of Wroclaw
Emanuel Kieronski , University of Wroclaw
Filip Sieczkowski , University of Wroclaw
Grzegorz Stachowiak , University of Wroclaw
Hans de Nivelle , University of Wroclaw
Jakub Kowalski , University of Wroclaw
Jakub Michaliszyn , University of Wroclaw
Jan Chorowski , University of Wroclaw
Jan Otop , University of Wroclaw
Jaroslaw Byrka , University of Wroclaw
Jerzy Marcinkowski , University of Wroclaw
Katarzyna Paluch , University of Wroclaw
Krzysztof Lorys , University of Wroclaw
Leszek Pacholski , University of Wroclaw
Lukasz Jez , University of Wroclaw
Maciej Piróg , University of Wroclaw
Malgorzata Biernacka , University of Wroclaw
Marcin Bienkowski , University of Wroclaw
Marek Materzok , University of Wroclaw
Marek Piotrów , University of Wroclaw
Marek Szykula , University of Wroclaw
Mieczysław Wodecki , University of Wroclaw
Pawel Gawrychowski , University of Wroclaw
Pawel Wozny , University of Wroclaw
Piotr Lipinski , University of Wroclaw
Piotr Wieczorek , University of Wroclaw
Piotr Witkowski 0001 , University of Wroclaw
Tomasz Gogacz , University of Wroclaw
Tomasz Jurdzinski , University of Wroclaw
Witold Charatonik , University of Wroclaw
Abraham Bernstein , University of Zurich
Burkhard Stiller , University of Zurich
Chat Wacharamanotham , University of Zurich
Daning Hu , University of Zurich
Davide Scaramuzza , University of Zurich
Elaine M. Huang , University of Zurich
Elaine May Huang , University of Zurich
Gerhard Schwabe , University of Zurich
Harald C. Gall , University of Zurich
Lorenz Hilty , University of Zurich
Martin Glinz , University of Zurich
Michael H. Böhlen , University of Zurich
Renato Pajarola , University of Zurich
Sven Seuken , University of Zurich
Antonio Carzaniga , Università della Svizzera italiana
Cesare Alippi , Università della Svizzera italiana
Cesare Pautasso , Università della Svizzera italiana
Evanthia Papadopoulou , Università della Svizzera italiana
Fabio Crestani , Università della Svizzera italiana
Fernando Pedone , Università della Svizzera italiana
Gabriele Bavota , Università della Svizzera italiana
Igor Pivkin , Università della Svizzera italiana
Igor V. Pivkin , Università della Svizzera italiana
Illia Horenko , Università della Svizzera italiana
Jürgen Schmidhuber , Università della Svizzera italiana
Kai Hormann , Università della Svizzera italiana
Laura Pozzi , Università della Svizzera italiana
Marc Langheinrich , Università della Svizzera italiana
Matthias Hauswirth , Università della Svizzera italiana
Mauro Pezzè , Università della Svizzera italiana
Mehdi Jazayeri , Università della Svizzera italiana
Michael Bronstein , Università della Svizzera italiana
Michele Lanza , Università della Svizzera italiana
Michele Parrinello , Università della Svizzera italiana
Natasha Sharygina , Università della Svizzera italiana
Nathaniel Nystrom , Università della Svizzera italiana
Olaf Schenk , Università della Svizzera italiana
Robert Soulé , Università della Svizzera italiana
Rolf Krause , Università della Svizzera italiana
Silvia Santini , Università della Svizzera italiana
Stefan Wolf , Università della Svizzera italiana
Vittorio Limongelli , Università della Svizzera italiana
Walter Binder , Università della Svizzera italiana
Alain Trémeau , Université Jean Monnet
Amaury Habrard , Université Jean Monnet
Anne-Claire Legrand , Université Jean Monnet
Baptiste Jeudy , Université Jean Monnet
Catherine Combes , Université Jean Monnet
Christine Largeron , Université Jean Monnet
Christine Largeron-Leténo , Université Jean Monnet
Christophe Ducottet , Université Jean Monnet
Christophe Gravier , Université Jean Monnet
Corinne Fournier , Université Jean Monnet
Damien Muselet , Université Jean Monnet
Emilie Morvant , Université Jean Monnet
Eric Dinet , Université Jean Monnet
Fabien Momey , Université Jean Monnet
Fabrice Muhlenbach , Université Jean Monnet
François Jacquenet , Université Jean Monnet
Frédérique Laforest , Université Jean Monnet
Hubert Konik , Université Jean Monnet
Jacques Fayolle , Université Jean Monnet
Julien Subercaze , Université Jean Monnet
Kamal Deep Singh , Université Jean Monnet
Loïc Denis , Université Jean Monnet
Léonor Beccera-Bonache , Université Jean Monnet
Marc Bernard , Université Jean Monnet
Marc Sebban , Université Jean Monnet
Mathias Géry , Université Jean Monnet
Mathieu Hébert , Université Jean Monnet
Olivier Alata , Université Jean Monnet
Philippe Ezequel , Université Jean Monnet
Pierre Chavel , Université Jean Monnet
Pierre Maret , Université Jean Monnet
Rémi Emonet , Université Jean Monnet
Thierry Fournel , Université Jean Monnet
Thierry Lépine , Université Jean Monnet
Virginie Fresse , Université Jean Monnet
Élisa Fromont , Université Jean Monnet
Bernard Fortz , Université libre de Bruxelles
Emmanuel Filiot , Université libre de Bruxelles
Gianluca Bontempi , Université libre de Bruxelles
Gilles Geeraerts , Université libre de Bruxelles
Gwenaël Joret , Université libre de Bruxelles
Jean Cardinal , Université libre de Bruxelles
Jean-François Raskin , Université libre de Bruxelles
Joël Goossens , Université libre de Bruxelles
Maarten Jansen , Université libre de Bruxelles
Martine Labbé , Université libre de Bruxelles
Matthieu Defrance , Université libre de Bruxelles
Olivier Markowitch , Université libre de Bruxelles
Samuel Fiorini , Université libre de Bruxelles
Stefan Langerman , Université libre de Bruxelles
Thierry Massart , Université libre de Bruxelles
Tom Lenaerts , Université libre de Bruxelles
Yves Roggeman , Université libre de Bruxelles
A. E. Eiben , VU Amsterdam
A. Th. Schreiber , VU Amsterdam
Alban Ponse , VU Amsterdam
Andrew S. Tanenbaum , VU Amsterdam
Andy D. Pimentel , VU Amsterdam
Andy Tanenbaum , VU Amsterdam
Annette ten Teije , VU Amsterdam
Anton Eliëns , VU Amsterdam
Bob J. Wielinga , VU Amsterdam
Chris Verhoef , VU Amsterdam
Cristiano Giuffrida , VU Amsterdam
Elias Athanasopoulos , VU Amsterdam
Evert Haasdijk , VU Amsterdam
Femke van Raamsdonk , VU Amsterdam
Frank van Harmelen , VU Amsterdam
Gerrit C. van der Veer , VU Amsterdam
Guszti Eiben , VU Amsterdam
Guus Schreiber , VU Amsterdam
Hajo A. Reijers , VU Amsterdam
Hans Akkermans , VU Amsterdam
Hans Burg , VU Amsterdam
Hans van Vliet , VU Amsterdam
Henri E. Bal , VU Amsterdam
Henrik Leopold , VU Amsterdam
Herbert Bos , VU Amsterdam
Ivano Malavolta , VU Amsterdam
J. M. Akkermans , VU Amsterdam
Jaap Gordijn , VU Amsterdam
Jaap Heringa , VU Amsterdam
Jacco van Ossenbruggen , VU Amsterdam
Jacopo Urbani , VU Amsterdam
Jan Treur , VU Amsterdam
Johannes C. van Vliet , VU Amsterdam
Jörg Endrullis , VU Amsterdam
K. Anton Feenstra , VU Amsterdam
Lora Aroyo , VU Amsterdam
Maarten de Rijke , VU Amsterdam
Maarten van Steen , VU Amsterdam
Mark Hoogendoorn , VU Amsterdam
Michel C. A. Klein , VU Amsterdam
Nelly Condori-Fernández , VU Amsterdam
Patricia Lago , VU Amsterdam
Paul T. Groth , VU Amsterdam
Rob V. van Nieuwpoort , VU Amsterdam
Rob van Nieuwpoort , VU Amsterdam
Roel C. de Vrijer , VU Amsterdam
Sanne Abeln , VU Amsterdam
Spyros Voulgaris , VU Amsterdam
Stefan Schlobach , VU Amsterdam
Tibor Bosse , VU Amsterdam
Tobias Kuhn , VU Amsterdam
Victor de Boer , VU Amsterdam
Viktor de Boer , VU Amsterdam
Wan Fokkink , VU Amsterdam
Wan J. Fokkink , VU Amsterdam
Willem Robert van Hage , VU Amsterdam
Ágoston E. Eiben , VU Amsterdam
Aniruddha S. Gokhale , Vanderbilt University
Bennett A. Landman , Vanderbilt University
Benoit M. Dawant , Vanderbilt University
Bharat L. Bhuva , Vanderbilt University
Bobby Bodenheimer , Vanderbilt University
D. Mitch Wilkes , Vanderbilt University
D. Mitchell Wilkes , Vanderbilt University
Daniel M. Fleetwood , Vanderbilt University
Douglas C. Schmidt , Vanderbilt University
Douglas Fisher , Vanderbilt University
Gabor Karsai , Vanderbilt University
Gautam Biswas , Vanderbilt University
James Wittig , Vanderbilt University
Janos Sztipanovits , Vanderbilt University
Jeremy P. Spinrad , Vanderbilt University
Jerry Spinrad , Vanderbilt University
Jules White , Vanderbilt University
Julie A. Adams , Vanderbilt University
Kenneth F. Galloway , Vanderbilt University
Lloyd W. Massengill , Vanderbilt University
Maithilee Kunda , Vanderbilt University
Padma Raghavan , Vanderbilt University
Philippe M. Fauchet , Vanderbilt University
Richard Alan Peters , Vanderbilt University
Richard Alan Peters II , Vanderbilt University
Robert E. Bodenheimer , Vanderbilt University
Robert Reed , Vanderbilt University
Robert Weller , Vanderbilt University
Ronald D. Schrimpf , Vanderbilt University
Sharon Weiss , Vanderbilt University
Sokrates T. Pantelides , Vanderbilt University
Taylor Johnson , Vanderbilt University
Weng Poo Kang , Vanderbilt University
William Robinson , Vanderbilt University
Xenofon D. Koutsoukos , Vanderbilt University
Yaqiong Xu , Vanderbilt University
Yevgeniy Vorobeychik , Vanderbilt University
Ákos Lédeczi , Vanderbilt University
Ajay Kapur , Victoria University of Wellington
Alex Potanin , Victoria University of Wellington
Bastiaan Kleijn , Victoria University of Wellington
Bhujanga Chakrabarti , Victoria University of Wellington
Bing Xue , Victoria University of Wellington
Bryan Ng , Victoria University of Wellington
Christopher Hollitt , Victoria University of Wellington
Ciaran Moore , Victoria University of Wellington
Dale A. Carnegie , Victoria University of Wellington
Dale Anthony Carnegie , Victoria University of Wellington
David J. Pearce , Victoria University of Wellington
David Streader , Victoria University of Wellington
Dean Pemberton , Victoria University of Wellington
Dionysis Athanasopoulos , Victoria University of Wellington
Elf Eldridge , Victoria University of Wellington
Gang Chen 0002 , Victoria University of Wellington
Gideon Gouws , Victoria University of Wellington
Hui Ma , Victoria University of Wellington
Ian S. Welch , Victoria University of Wellington
Ian Welch , Victoria University of Wellington
James Noble , Victoria University of Wellington
James Quilty , Victoria University of Wellington
John H. Hine , Victoria University of Wellington
John P. Lewis , Victoria University of Wellington
Karsten Lundqvist , Victoria University of Wellington
Kris Bubendorfer , Victoria University of Wellington
Lindsay Groves , Victoria University of Wellington
Marco Servetto , Victoria University of Wellington
Marcus Frean , Victoria University of Wellington
Marcus R. Frean , Victoria University of Wellington
Mengjie Zhang , Victoria University of Wellington
Michael Homer , Victoria University of Wellington
Mo Zareei , Victoria University of Wellington
Neil A. Dodgson , Victoria University of Wellington
Neil Anthony Dodgson , Victoria University of Wellington
Paul D. Teal , Victoria University of Wellington
Paul Teal , Victoria University of Wellington
Pawel A. Dmochowski , Victoria University of Wellington
Peter Andreae , Victoria University of Wellington
Peter M. Andreae , Victoria University of Wellington
Qiang Fu , Victoria University of Wellington
Ramesh K. Rayudu , Victoria University of Wellington
Ramesh Kumar Rayudu , Victoria University of Wellington
Ramesh Rayudu , Victoria University of Wellington
Robin Dykstra , Victoria University of Wellington
Stuart Marshall , Victoria University of Wellington
Taehyun Rhee , Victoria University of Wellington
Thomas Kühne , Victoria University of Wellington
W. Bastiaan Kleijn , Victoria University of Wellington
Willem B. Kleijn , Victoria University of Wellington
Winston K. G. Seah , Victoria University of Wellington
Winston Khoon Guan Seah , Victoria University of Wellington
Winston Seah , Victoria University of Wellington
Xiaoying Gao , Victoria University of Wellington
Yi Mei , Victoria University of Wellington
Zohar Levi , Victoria University of Wellington
Alberto Cano 0001 , Virginia Commonwealth University
Alberto Cano Rojas , Virginia Commonwealth University
Bartosz Krawczyk , Virginia Commonwealth University
Bridget T. McInnes , Virginia Commonwealth University
Carol J. Fung , Virginia Commonwealth University
Eyuphan Bulut , Virginia Commonwealth University
Hong-Sheng Zhou , Virginia Commonwealth University
Kostadin Damevski , Virginia Commonwealth University
Krzysztof J. Cios , Virginia Commonwealth University
Lukasz Kurgan , Virginia Commonwealth University
Milos Manic , Virginia Commonwealth University
Preetam Ghosh , Virginia Commonwealth University
Sevag Gharibian , Virginia Commonwealth University
Thang N. Dinh , Virginia Commonwealth University
Tomasz Arodz , Virginia Commonwealth University
Vojislav Kecman , Virginia Commonwealth University
Wei Cheng , Virginia Commonwealth University
Adrian Sandu , Virginia Tech
Alexey Onufriev , Virginia Tech
Ali Raza Butt , Virginia Tech
Anil Kumar S. Vullikanti , Virginia Tech
Anil Vullikanti , Virginia Tech
B. Aditya Prakash , Virginia Tech
Barbara G. Ryder , Virginia Tech
Bert C. Huang , Virginia Tech
Bert Huang , Virginia Tech
Calvin J. Ribbens , Virginia Tech
Chandan K. Reddy , Virginia Tech
Chang-Tien Lu , Virginia Tech
Changhee Jung , Virginia Tech
Chris North , Virginia Tech
Christopher L. Barrett , Virginia Tech
Christopher L. North , Virginia Tech
Clifford A. Shaffer , Virginia Tech
Csaba J. Egyhazy , Virginia Tech
D. Scott McCrickard , Virginia Tech
Danfeng (Daphne) Yao , Virginia Tech
Danfeng Yao , Virginia Tech
Deborah G. Tatar , Virginia Tech
Deborah Tatar , Virginia Tech
Denis Gracanin , Virginia Tech
Dennis G. Kafura , Virginia Tech
Dongyoon Lee , Virginia Tech
Doug A. Bowman , Virginia Tech
Edward A. Fox , Virginia Tech
Eli Tilevich , Virginia Tech
Gang Wang , Virginia Tech
Godmar Back , Virginia Tech
Godmar V. Back , Virginia Tech
Ing-Ray Chen , Virginia Tech
Kirk W. Cameron , Virginia Tech
Kurt Luther , Virginia Tech
Layne T. Watson , Virginia Tech
Lenwood S. Heath , Virginia Tech
Liqing Zhang , Virginia Tech
Madhav Marathe , Virginia Tech
Madhav V. Marathe , Virginia Tech
Naren Ramakrishnan , Virginia Tech
Osman Balci , Virginia Tech
Stephen H. Edwards , Virginia Tech
Steve H. Harrison , Virginia Tech
Steve Harrison , Virginia Tech
T. M. Murali , Virginia Tech
Wenjing Lou , Virginia Tech
Wu-chun Feng , Virginia Tech
Yang Cao , Virginia Tech
Yong Cao , Virginia Tech
Adam Hahn , Washington State University
Ahmed Abu-Hajar , Washington State University
Ali Mehrizi-Sani , Washington State University
Ali Saberi , Washington State University
Anamika Dubey , Washington State University
Ananth Kalyanaraman , Washington State University
Anantharaman Kalyanaraman , Washington State University
Andrew O'Fallon , Washington State University
Anjan Bose , Washington State University
Anurag K. Srivastava , Washington State University
Assefaw Hadish Gebremedhin , Washington State University
Behrooz A. Shirazi , Washington State University
Behrooz Shirazi , Washington State University
Benjamin Belzer , Washington State University
Bolong Zeng , Washington State University
Brent Carper , Washington State University
Bryan Minor , Washington State University
Carl H. Hauser , Washington State University
Carl Hauser , Washington State University
Chen-Ching Liu , Washington State University
Chris Hundhausen , Washington State University
Dae Hyun Kim , Washington State University
Daehyun Kim , Washington State University
David E. Bakken , Washington State University
Deuk Heo , Washington State University
Diane J. Cook , Washington State University
Diane Joyce Cook , Washington State University
Gina Sprint , Washington State University
Haipeng Cai , Washington State University
Hassan Ghasemzadeh , Washington State University
Hassan Ghasemzadeh Mohammadi , Washington State University
Jacob Murray , Washington State University
Janardhan Rao Doppa , Washington State University
Javier Guerrero , Washington State University
John Schneider , Washington State University
José G. Delgado-Frias , Washington State University
K. C. Wang , Washington State University
Krishnamoorthy Sivakumar , Washington State University
Larry Holder , Washington State University
Matthew E. Taylor , Washington State University
Matthew Edmund Taylor , Washington State University
Murari Kejariwal , Washington State University
Noel Schulz , Washington State University
Partha Pratim Pande , Washington State University
Patrick D. Pedrow , Washington State University
Robert G. Olsen , Washington State University
Robert M. Rioux , Washington State University
Saeed Lotfifard , Washington State University
Sakire Arslan Ay , Washington State University
Sandip Roy , Washington State University
Shira L. Broschat , Washington State University
Shuiwang Ji , Washington State University
Subhanshu Gupta , Washington State University
Thomas Fischer , Washington State University
Vaithianathan Mani Venkatasubramanian , Washington State University
Venera Arnaoudova , Washington State University
Yinghui Wu , Washington State University
Zhe Dang , Washington State University
<<<<<<< HEAD
Caitlin Kelleher , Washington University - St. Louis
Chenyang Lu , Washington University - St. Louis
Christopher D. Gill , Washington University - St. Louis
Jeremy Buhler , Washington University - St. Louis
Jeremy D. Buhler , Washington University - St. Louis
Jonathan Turner , Washington University - St. Louis
Kilian Q. Weinberger , Washington University - St. Louis
Kunal Agrawal , Washington University - St. Louis
Michael R. Brent , Washington University - St. Louis
Patrick Crowley , Washington University - St. Louis
Raj Jain , Washington University - St. Louis
Robert Pless , Washington University - St. Louis
Roch Guérin , Washington University - St. Louis
Roger Chamberlain , Washington University - St. Louis
Roger D. Chamberlain , Washington University - St. Louis
Roger Dean Chamberlain , Washington University - St. Louis
Ron Cytron , Washington University - St. Louis
Ron K. Cytron , Washington University - St. Louis
Sanmay Das , Washington University - St. Louis
Tao Ju , Washington University - St. Louis
Viktor Gruev , Washington University - St. Louis
Weixiong Zhang , Washington University - St. Louis
William D. Richard , Washington University - St. Louis
Yixin Chen , Washington University - St. Louis
Emmanuel O. Agu , Worcester Polytechnic Institute
Joseph E. Beck , Worcester Polytechnic Institute
David C. Brown , Worcester Polytechnic Institute
Mark Claypool , Worcester Polytechnic Institute
=======
Ayan Chakrabarti , Washington University in St. Louis
Benjamin Moseley , Washington University in St. Louis
Brendan Juba , Washington University in St. Louis
Caitlin Kelleher , Washington University in St. Louis
Caitlin L. Kelleher , Washington University in St. Louis
Chenyang Lu , Washington University in St. Louis
Christopher D. Gill , Washington University in St. Louis
I-Ting Angelina Lee , Washington University in St. Louis
Jeremy Buhler , Washington University in St. Louis
Jeremy D. Buhler , Washington University in St. Louis
Jonathan Turner , Washington University in St. Louis
Kunal Agrawal , Washington University in St. Louis
Michael R. Brent , Washington University in St. Louis
Patrick Crowley , Washington University in St. Louis
Raj Jain , Washington University in St. Louis
Roch Guérin , Washington University in St. Louis
Roger Chamberlain , Washington University in St. Louis
Roger D. Chamberlain , Washington University in St. Louis
Roger Dean Chamberlain , Washington University in St. Louis
Roman Garnett , Washington University in St. Louis
Ron Cytron , Washington University in St. Louis
Ron K. Cytron , Washington University in St. Louis
Sanjoy Baruah , Washington University in St. Louis
Sanjoy K. Baruah , Washington University in St. Louis
Sanmay Das , Washington University in St. Louis
Tao Ju , Washington University in St. Louis
Viktor Gruev , Washington University in St. Louis
Weixiong Zhang , Washington University in St. Louis
William D. Richard , Washington University in St. Louis
Yasutaka Furukawa , Washington University in St. Louis
Yixin Chen , Washington University in St. Louis
Anwar Haque , Western University
Charles X. Ling , Western University
Daniel J. Lizotte , Western University
Hanan Lutfi Lutfiyya , Western University
Hanan Lutfiyya , Western University
John L. Barron , Western University
Jörn Diedrichsen , Western University
Kaizhong Zhang , Western University
Kamran Sedig , Western University
Kostas Kontogiannis , Western University
Lucian Ilie , Western University
Mahmoud R. El-Sakka , Western University
Marc Moreno Maza , Western University
Mark Daley , Western University
Michael Anthony Bauer , Western University
Michael James Katchabaw , Western University
Michael Katchabaw , Western University
Nazim H. Madhavji , Western University
Olga Veksler , Western University
Robert E. Mercer , Western University
Robert E. Webber , Western University
Roberto Solis-Oba , Western University
Steven S. Beauchemin , Western University
Sylvia L. Osborn , Western University
Yuri Boykov , Western University
Cagdas Onal , Worcester Polytechnic Institute
Candace L. Sidner , Worcester Polytechnic Institute
Candy L. Sidner , Worcester Polytechnic Institute
Carlo Pinciroli , Worcester Polytechnic Institute
Carolina Ruiz , Worcester Polytechnic Institute
Charles Rich , Worcester Polytechnic Institute
Craig A. Shue , Worcester Polytechnic Institute
Craig E. Wills , Worcester Polytechnic Institute
Craig Putnam , Worcester Polytechnic Institute
>>>>>>> c0490496
Daniel J. Dougherty , Worcester Polytechnic Institute
David C. Brown , Worcester Polytechnic Institute
David Finkel , Worcester Polytechnic Institute
Dmitry Korkin , Worcester Polytechnic Institute
Eduardo Torres-Jara , Worcester Polytechnic Institute
Elke A. Rundensteiner , Worcester Polytechnic Institute
Emmanuel Agu , Worcester Polytechnic Institute
Emmanuel O. Agu , Worcester Polytechnic Institute
Gary F. Pollice , Worcester Polytechnic Institute
George T. Heineman , Worcester Polytechnic Institute
Gregory S. Fischer , Worcester Polytechnic Institute
Gábor N. Sárközy , Worcester Polytechnic Institute
Jacob Whitehill , Worcester Polytechnic Institute
Jie Fu , Worcester Polytechnic Institute
Joseph Beck , Worcester Polytechnic Institute
Joseph E. Beck , Worcester Polytechnic Institute
Joshua D. Guttman , Worcester Polytechnic Institute
Kathi Fisler , Worcester Polytechnic Institute
Kenneth Alan Stafford , Worcester Polytechnic Institute
Krishna K. Venkatasubramanian , Worcester Polytechnic Institute
Krishna Kumar Venkatasubramanian , Worcester Polytechnic Institute
Lane Harrison , Worcester Polytechnic Institute
Lane T. Harrison , Worcester Polytechnic Institute
Mark Claypool , Worcester Polytechnic Institute
Marko B. Popovic , Worcester Polytechnic Institute
Micha Hofri , Worcester Polytechnic Institute
Michael A. Gennert , Worcester Polytechnic Institute
Mohamed Y. Eltabakh , Worcester Polytechnic Institute
Neil T. Heffernan , Worcester Polytechnic Institute
Robert E. Kinicki , Worcester Polytechnic Institute
Robert Walls , Worcester Polytechnic Institute
Suzanne Mello-Stark , Worcester Polytechnic Institute
William R. Michalson , Worcester Polytechnic Institute
Xiangnan Kong , Worcester Polytechnic Institute
Yanhua Li , Worcester Polytechnic Institute
Abraham Silberschatz , Yale University
Amin Karbasi , Yale University
Avi Silberschatz , Yale University
Brian Scassellati , Yale University
Dana Angluin , Yale University
Daniel A. Spielman , Yale University
David Gelernter , Yale University
Dragomir R. Radev , Yale University
Drew McDermott , Yale University
Drew V. McDermott , Yale University
Holly E. Rushmeier , Yale University
Jakub Szefer , Yale University
James Aspnes , Yale University
Joan Feigenbaum , Yale University
John D. Lafferty , Yale University
Julie Dorsey , Yale University
Leandros Tassiulas , Yale University
Mahesh Balakrishnan , Yale University
Mariana Raykova , Yale University
Michael J. Fischer , Yale University
Rajit Manohar , Yale University
Ruzica Piskac , Yale University
Sahand Negahban , Yale University
Smita Krishnaswamy , Yale University
Stanley C. Eisenstat , Yale University
Steven W. Zucker , Yale University
Vladimir Rokhlin , Yale University
Wenjun Hu , Yale University
Yang Richard Yang , Yale University
Zhong Shao , Yale University
Aijun An , York University
Andranik Mirzaian , York University
Andrew Eckford , York University
Andy Mirzaian , York University
Eric Ruppert , York University
Eugene Roventa , York University
Franck van Breugel , York University
George Tourlakis , York University
Gunnar Gotshalks , York University
Hui Jiang , York University
James Andrew Smith , York University
James Elder , York University
Jarek Gryz , York University
Jeff Edmonds , York University
Jia Xu , York University
John Amanatides , York University
John K. Tsotsos , York University
Jonathan S. Ostroff , York University
Joseph W. H. Liu , York University
Marcus Brubaker , York University
Marin Litoiu , York University
Matthew Kyan , York University
Melanie Baljko , York University
Michael Jenkin , York University
Michael R. M. Jenkin , York University
Michael S. Brown , York University
Minas E. Spetsakis , York University
Mokhtar Aboelaze , York University
Natalija Vlajic , York University
Parke Godfrey , York University
Patrick W. Dymond , York University
Petros Faloutsos , York University
Richard Wildes , York University
Robert Allison , York University
Scott MacKenzie , York University
Steven Castellucci , York University
Suprakash Datta , York University
Uyen Trang Nguyen , York University
Vassilios Tzerpos , York University
Yves Lesperance , York University
Zbigniew Stachniak , York University
Zhen Ming (Jack) Jiang , York University
Baogang Wei , Zhejiang University
Chun Chen , Zhejiang University
Chunming Wu , Zhejiang University
Congfu Xu , Zhejiang University
Dawei Jiang , Zhejiang University
Deng Cai , Zhejiang University
Deren Chen , Zhejiang University
Donghui Wang , Zhejiang University
Dongming Lu , Zhejiang University
Duanqing Xu , Zhejiang University
Fangtian Ying , Zhejiang University
Fei Wu 0001 , Zhejiang University
Gang Chen 0001 , Zhejiang University
Gang Pan , Zhejiang University
Guofeng Zhang 0001 , Zhejiang University
Hai Lin 0003 , Zhejiang University
Haifeng Liu , Zhejiang University
Hongzhi Wu , Zhejiang University
Huajun Chen , Zhejiang University
Hujun Bao , Zhejiang University
Jiajun Bu , Zhejiang University
Jian Wu , Zhejiang University
Jianke Zhu , Zhejiang University
Jin Huang 0001 , Zhejiang University
Kai Bu , Zhejiang University
Ke Chen 0005 , Zhejiang University
Kejun Zhang , Zhejiang University
Kun Zhou , Zhejiang University
Lidan Shou , Zhejiang University
Lingyun Sun , Zhejiang University
Min Yao , Zhejiang University
Mingli Song , Zhejiang University
Mingmin Zhang , Zhejiang University
Qiming Hou , Zhejiang University
Qinming He , Zhejiang University
Rui Wang 0004 , Zhejiang University
Ruofeng Tong , Zhejiang University
Sai Wu , Zhejiang University
Shijian Li , Zhejiang University
Shouling Ji , Zhejiang University
ShuiGuang Deng , Zhejiang University
Shuming Gao , Zhejiang University
Siliang Tang , Zhejiang University
Tianjia Shao , Zhejiang University
Wei Chen 0001 , Zhejiang University
Weidong Geng , Zhejiang University
Weiming Lu , Zhejiang University
Weiwei Xu , Zhejiang University
Wenzhi Chen , Zhejiang University
Xiang Chen 0001 , Zhejiang University
Xiaofei He , Zhejiang University
Xiaogang Jin 0001 , Zhejiang University
Xiaohong Jiang , Zhejiang University
Xiaolin Zheng , Zhejiang University
Xinguo Liu , Zhejiang University
Yang Xiang , Zhejiang University
Yang Yang 0009 , Zhejiang University
Yanlin Weng , Zhejiang University
Yi Gao , Zhejiang University
Yingcai Wu , Zhejiang University
Yingjie Xia , Zhejiang University
Yongchuan Tang , Zhejiang University
Youyi Zheng , Zhejiang University
Yubo Tao , Zhejiang University
Yueting Zhuang , Zhejiang University
Yunhe Pan , Zhejiang University
Yunjun Gao , Zhejiang University
Zhaohui Wu , Zhejiang University
Zhipeng Wang , Zhejiang University
Zhong Ren 0001 , Zhejiang University
Zhou Zhao , Zhejiang University
Zicheng Liao , Zhejiang University
Zonghua Gu , Zhejiang University
Zonghui Wang , Zhejiang University<|MERGE_RESOLUTION|>--- conflicted
+++ resolved
@@ -5271,43 +5271,6 @@
 Tim Roughgarden , Stanford University
 William J. Dally , Stanford University
 Yoav Shoham , Stanford University
-<<<<<<< HEAD
-Andrei A. Bulatov, Simon Fraser University
-Anoop Sarkar, Simon Fraser University
-Arrvindh Shriraman, Simon Fraser University
-Binay K. Bhattacharya, Simon Fraser University
-Brian Funt, Simon Fraser University
-Eugenia Ternovska, Simon Fraser University
-Ghassan Hamarneh, Simon Fraser University
-Greg Mori, Simon Fraser University
-Hao Zhang 0002, Simon Fraser University
-James P. Delgrande, Simon Fraser University
-Jian Pei, Simon Fraser University
-Jiangchuan Liu, Simon Fraser University
-Jiannan Wang, Simon Fraser University
-KangKang Yin, Simon Fraser University
-Ke Wang, Simon Fraser University
-Keval Vora, Simon Fraser University
-Leonid Chindelevitch, Simon Fraser University
-Mark S. Drew, Simon Fraser University
-Martin Ester, Simon Fraser University
-Maxwell W. Libbrecht, Simon Fraser University
-Mo Chen, Simon Fraser University
-Mohamed Hefeeda, Simon Fraser University
-Oliver Schulte, Simon Fraser University
-Parmit K. Chilana, Simon Fraser University
-Pavol Hell, Simon Fraser University
-Petra Berenbrink, Simon Fraser University
-Ping Tan, Simon Fraser University
-Richard T. Vaughan, Simon Fraser University
-Robert D. Cameron, Simon Fraser University
-Thomas C. Shermer, Simon Fraser University
-Uwe Glässer, Simon Fraser University
-Valentine Kabanets, Simon Fraser University
-William N. Sumner, Simon Fraser University
-Yasutaka Furukawa , Simon Fraser University
-Ze-Nian Li, Simon Fraser University
-=======
 Adriana B. Compagnoni , Stevens Institute of Technology
 Antonio Nicolosi , Stevens Institute of Technology
 Brian Borowski , Stevens Institute of Technology
@@ -5329,7 +5292,6 @@
 Susanne Wetzel , Stevens Institute of Technology
 Wendy Hui Wang , Stevens Institute of Technology
 Xinchao Wang , Stevens Institute of Technology
->>>>>>> c0490496
 Allen Tannenbaum , Stony Brook University
 Amir Rahmati , Stony Brook University
 Anita Wasilewska , Stony Brook University
@@ -11103,36 +11065,6 @@
 Venera Arnaoudova , Washington State University
 Yinghui Wu , Washington State University
 Zhe Dang , Washington State University
-<<<<<<< HEAD
-Caitlin Kelleher , Washington University - St. Louis
-Chenyang Lu , Washington University - St. Louis
-Christopher D. Gill , Washington University - St. Louis
-Jeremy Buhler , Washington University - St. Louis
-Jeremy D. Buhler , Washington University - St. Louis
-Jonathan Turner , Washington University - St. Louis
-Kilian Q. Weinberger , Washington University - St. Louis
-Kunal Agrawal , Washington University - St. Louis
-Michael R. Brent , Washington University - St. Louis
-Patrick Crowley , Washington University - St. Louis
-Raj Jain , Washington University - St. Louis
-Robert Pless , Washington University - St. Louis
-Roch Guérin , Washington University - St. Louis
-Roger Chamberlain , Washington University - St. Louis
-Roger D. Chamberlain , Washington University - St. Louis
-Roger Dean Chamberlain , Washington University - St. Louis
-Ron Cytron , Washington University - St. Louis
-Ron K. Cytron , Washington University - St. Louis
-Sanmay Das , Washington University - St. Louis
-Tao Ju , Washington University - St. Louis
-Viktor Gruev , Washington University - St. Louis
-Weixiong Zhang , Washington University - St. Louis
-William D. Richard , Washington University - St. Louis
-Yixin Chen , Washington University - St. Louis
-Emmanuel O. Agu , Worcester Polytechnic Institute
-Joseph E. Beck , Worcester Polytechnic Institute
-David C. Brown , Worcester Polytechnic Institute
-Mark Claypool , Worcester Polytechnic Institute
-=======
 Ayan Chakrabarti , Washington University in St. Louis
 Benjamin Moseley , Washington University in St. Louis
 Brendan Juba , Washington University in St. Louis
@@ -11198,7 +11130,6 @@
 Craig A. Shue , Worcester Polytechnic Institute
 Craig E. Wills , Worcester Polytechnic Institute
 Craig Putnam , Worcester Polytechnic Institute
->>>>>>> c0490496
 Daniel J. Dougherty , Worcester Polytechnic Institute
 David C. Brown , Worcester Polytechnic Institute
 David Finkel , Worcester Polytechnic Institute
