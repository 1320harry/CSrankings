--- conflicted
+++ resolved
@@ -6622,14 +6622,10 @@
 Luca de Alfaro , University of California - Santa Cruz
 Manfred K. Warmuth , University of California - Santa Cruz
 Marilyn A. Walker , University of California - Santa Cruz
-<<<<<<< HEAD
+Martine Schlag , University of California - Santa Cruz
 Matthew R. Guthaus , University of California - Santa Cruz
-=======
-Martine Schlag , University of California - Santa Cruz
-Matthew Guthaus , University of California - Santa Cruz
 Mircea Teodorescu , University of California - Santa Cruz
 Patrick Mantey , University of California - Santa Cruz
->>>>>>> f99da9dd
 Peter Alvaro , University of California - Santa Cruz
 Phokion G. Kolaitis , University of California - Santa Cruz
 Ricardo Sanfelice , University of California - Santa Cruz
