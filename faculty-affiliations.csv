--- conflicted
+++ resolved
@@ -769,19 +769,11 @@
 Adam Krzyzak , Concordia University
 Aiman Hanna , Concordia University
 Bipin C. Desai , Concordia University
-<<<<<<< HEAD
 Brigitte Jaumard , Concordia University
 Charalambos Poullis , Concordia University
 Ching Yee Suen , Concordia University
 Constantinos Constantinides , Concordia University
 David K. Probst , Concordia University
-=======
-Eusebius J. Doedel , Concordia University
-Todd Eavis , Concordia University
-Terry Fancott , Concordia University
-Thomas G. Fevens , Concordia University
-Tristan Glatard , Concordia University
->>>>>>> 23db1058
 Dhrubajyoti Goswami , Concordia University
 Emad Shihab , Concordia University
 Eusebius J. Doedel , Concordia University
@@ -794,6 +786,7 @@
 Juergen Rilling , Concordia University
 Lata Narayanan , Concordia University
 Leila Kosseim , Concordia University
+Marta Kersten-Oertel , Concordia University
 Mohamed Taleb , Concordia University
 Nancy Acemian , Concordia University
 Nematollaah Shiri , Concordia University
@@ -803,12 +796,8 @@
 Peter C. Rigby , Concordia University
 R. Jayakumar , Concordia University
 Rajagopalan Jayakumar , Concordia University
-<<<<<<< HEAD
 René Witte , Concordia University
 Sabine Bergler , Concordia University
-=======
-Marta Kersten-Oertel , Concordia University
->>>>>>> 23db1058
 Stan Klasa , Concordia University
 Sudhir Mudur , Concordia University
 Terry Fancott , Concordia University
@@ -817,6 +806,7 @@
 Tien D. Bui , Concordia University
 Tien Dai Bui , Concordia University
 Todd Eavis , Concordia University
+Tristan Glatard , Concordia University
 Volker Haarslev , Concordia University
 Weiyi Shang , Concordia University
 Yuhong Yan , Concordia University
@@ -6942,6 +6932,7 @@
 George T. Heineman , Worcester Polytechnic Institute
 Gregory S. Fischer , Worcester Polytechnic Institute
 Gábor N. Sárközy , Worcester Polytechnic Institute
+Hugh C. Lauer , Worcester Polytechnic Institute
 Jacob Whitehill , Worcester Polytechnic Institute
 Jie Fu , Worcester Polytechnic Institute
 Joseph Beck , Worcester Polytechnic Institute
@@ -6959,13 +6950,6 @@
 Mohamed Y. Eltabakh , Worcester Polytechnic Institute
 Neil T. Heffernan , Worcester Polytechnic Institute
 Robert E. Kinicki , Worcester Polytechnic Institute
-<<<<<<< HEAD
-=======
-Xiangnan Kong , Worcester Polytechnic Institute
-Dmitry Korkin , Worcester Polytechnic Institute
-Yanhua Li , Worcester Polytechnic Institute
-Hugh C. Lauer , Worcester Polytechnic Institute
->>>>>>> 23db1058
 Robert W. Lindeman , Worcester Polytechnic Institute
 Robert Walls , Worcester Polytechnic Institute
 Suzanne Mello-Stark , Worcester Polytechnic Institute
