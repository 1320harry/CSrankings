name,affiliation
Anders Møller , Aarhus University
Aslan Askarov , Aarhus University
Christian N. S. Pedersen , Aarhus University
Christian Nørgaard Storm Pedersen , Aarhus University
Claudio Orlandi , Aarhus University
Eve Hoggan , Aarhus University
Gerth Stølting Brodal , Aarhus University
Gudmund Skovbjerg Frandsen , Aarhus University
Hans Jörg Müller , Aarhus University
Henrik Bærbak Christensen , Aarhus University
Ira Assent , Aarhus University
Ivan Bjerre Damgård , Aarhus University
Ivan Damgård , Aarhus University
Jesper Buus Nielsen , Aarhus University
Jörg Müller , Aarhus University
Kaj Grønbæk , Aarhus University
Kasper Dalgaard Larsen , Aarhus University
Kasper Green Larsen , Aarhus University
Kristoffer Arnsfelt Hansen , Aarhus University
Kurt Jensen , Aarhus University
Lars Arge , Aarhus University
Lars Birkedal , Aarhus University
Marianne Graves Petersen , Aarhus University
Michael I. Schwartzbach , Aarhus University
Morten Kyng , Aarhus University
Niels Olof Bouvin , Aarhus University
Olav W. Bertelsen , Aarhus University
Olav Wedege Bertelsen , Aarhus University
Ole Caprani , Aarhus University
Olivier Danvy , Aarhus University
Peyman Afshani , Aarhus University
Susanne Bødker , Aarhus University
Thomas Dueholm Hansen , Aarhus University
Ahmad R. Dhaini , American University of Beirut
Ali Chehab , American University of Beirut
Ayman I. Kayssi , American University of Beirut
Fadi A. Zaraket , American University of Beirut
Fadi N. Karameh , American University of Beirut
Fatima K. Abu Salem , American University of Beirut
George M. Turkiyyah , American University of Beirut
George Turkiyyah , American University of Beirut
Haitham Akkary , American University of Beirut
Hassan A. Artail , American University of Beirut
Hassan Artail , American University of Beirut
Hazem M. Hajj , American University of Beirut
Haïdar Safa , American University of Beirut
Ibrahim C. Abou-Faycal , American University of Beirut
Imad Elhajj , American University of Beirut
Imad H. Elhajj , American University of Beirut
Louay Bazzi , American University of Beirut
Louay M. J. Bazzi , American University of Beirut
Mariette Awad , American University of Beirut
Mohamad Jaber , American University of Beirut
Paul C. Attie , American University of Beirut
Shady Elbassuoni , American University of Beirut
Wassim El-Hajj , American University of Beirut
Wes Masri , American University of Beirut
Amit Dvir , Ariel University
Amos Azaria , Ariel University
Anat Paskin , Ariel University
Anat Paskin-Cherniavsky , Ariel University
Boaz Ben-Moshe , Ariel University
Dan Hefetz , Ariel University
Dan Ophir , Ariel University
Dana Shapira , Ariel University
Dror Tobi , Ariel University
Elad Aigner-Horev , Ariel University
Eran Omri , Ariel University
Gabriel Nivasch , Ariel University
Lee-Ad Gottlieb , Ariel University
Mira Gonen , Ariel University
Noam Hazon , Ariel University
Ofir Pele , Ariel University
Vadim E. Levit , Ariel University
Adam Doupé , Arizona State University
Andréa W. Richa , Arizona State University
Arunabha Sen , Arizona State University
Aviral Shrivastava , Arizona State University
Baoxin Li , Arizona State University
Brian C. Nelson , Arizona State University
Carole-Jean Wu , Arizona State University
Charles J. Colbourn , Arizona State University
Charles Joseph Colbourn , Arizona State University
Chitta Baral , Arizona State University
Erin Walker , Arizona State University
Gail-Joon Ahn , Arizona State University
Georgios E. Fainekos , Arizona State University
Guoliang Xue , Arizona State University
Hanghang Tong , Arizona State University
Hasan Davulcu , Arizona State University
Heni Ben Amor , Arizona State University
Huan Liu , Arizona State University
James S. Collofello , Arizona State University
Jingrui He , Arizona State University
Joohyung Lee , Arizona State University
K. Selçuk Candan , Arizona State University
Kasim Selçuk Candan , Arizona State University
Kurt VanLehn , Arizona State University
Ming Zhao , Arizona State University
Mohamed Sarwat , Arizona State University
Paolo Papotti , Arizona State University
Partha Dasgupta , Arizona State University
Rida A. Bazzi , Arizona State University
Sandeep K. S. Gupta , Arizona State University
Subbarao Kambhampati , Arizona State University
Violet R. Syrotiuk , Arizona State University
Wei-Tek Tsai , Arizona State University
Yalin Wang , Arizona State University
Yezhou Yang , Arizona State University
Antonis Dimakis , Athens University of Economics and Business
Dimitris Gritzalis , Athens University of Economics and Business
E. J. Yannakoudakis , Athens University of Economics and Business
Emmanouel A. Giakoumakis , Athens University of Economics and Business
Emmanuel J. Yannakoudakis , Athens University of Economics and Business
Eugénie Foustoucos , Athens University of Economics and Business
Evangelos Markakis , Athens University of Economics and Business
George C. Polyzos , Athens University of Economics and Business
George D. Stamoulis , Athens University of Economics and Business
George Xylomenos , Athens University of Economics and Business
Georgios Papaioannou , Athens University of Economics and Business
Giannis F. Marias , Athens University of Economics and Business
Ioannis Kontoyiannis , Athens University of Economics and Business
Ioannis Milis , Athens University of Economics and Business
Ion Androutsopoulos , Athens University of Economics and Business
Iordanis Koutsopoulos , Athens University of Economics and Business
Michalis K. Titsias , Athens University of Economics and Business
Michalis Vazirgiannis , Athens University of Economics and Business
Nicos Malevris , Athens University of Economics and Business
Nikolaos Malevris , Athens University of Economics and Business
P. Katerinis , Athens University of Economics and Business
P. Vassalos , Athens University of Economics and Business
Panos Constantopoulos , Athens University of Economics and Business
Stavros Toumpis , Athens University of Economics and Business
T. Z. Kalamboukis , Athens University of Economics and Business
Theodore K. Apostolopoulos , Athens University of Economics and Business
Theodore Kalamboukis , Athens University of Economics and Business
Vana Kalogeraki , Athens University of Economics and Business
Vangelis Markakis , Athens University of Economics and Business
Vasilios A. Siris , Athens University of Economics and Business
Vasilis Vassalos , Athens University of Economics and Business
Yannis Kotidis , Athens University of Economics and Business
Alvin S. Lim , Auburn University
Anthony Skjellum , Auburn University
Cheryl D. Seals , Auburn University
Cheryl Denise Seals , Auburn University
Cheryl Seals , Auburn University
Daniela Marghitu , Auburn University
David A. Umphress , Auburn University
Dean Hendrix , Auburn University
James H. Cross , Auburn University
James H. Cross II , Auburn University
Jeffrey L. Overbey , Auburn University
Jeffrey Overbey , Auburn University
Kai H. Chang , Auburn University
Kai-Hsiung Chang , Auburn University
Levent Yilmaz , Auburn University
N. Hari Narayanan , Auburn University
Richard Chapman , Auburn University
Saad Biaz , Auburn University
Sanjeev Baskiyar , Auburn University
T. Dean Hendrix , Auburn University
Wei-Shinn Ku , Auburn University
Xiao Qin , Auburn University
Adrian Lowe , Australian National University
Alistair P. Rendell , Australian National University
Andreas Fell , Australian National University
Andres Cuevas , Australian National University
Andrew Blakers , Australian National University
Andrew F. Thomson , Australian National University
Anoop Cherian , Australian National University
Antonio Tricoli , Australian National University
Antony Hosking , Australian National University
Antony L. Hosking , Australian National University
Apurv Kumar , Australian National University
Armin Haller , Australian National University
Basura Fernando , Australian National University
Ben Swift , Australian National University
Benjamin Swift , Australian National University
Bob McKay , Australian National University
Bob Williamson , Australian National University
Brendan D. McKay , Australian National University
Brian D. O. Anderson , Australian National University
Brian David Outram Anderson , Australian National University
Changbin Brad Yu , Australian National University
Changbin Yu , Australian National University
Chog Barugkin , Australian National University
Chris Stokes-Griffin , Australian National University
Chuong V. Nguyen , Australian National University
Daniel Macdonald , Australian National University
Daniel Walter , Australian National University
David Nisbet , Australian National University
Dingfu Zhou , Australian National University
Dinusha Vatsalan , Australian National University
Dirk Pattinson , Australian National University
Dongwoo Kim , Australian National University
Ekaterina Lebedeva , Australian National University
Enrico Scala , Australian National University
Er-Chien Wang , Australian National University
Eric C. McCreath , Australian National University
Eric McCreath , Australian National University
Evan Franklin , Australian National University
Fatih Murat Porikli , Australian National University
Fatih Porikli , Australian National University
Fiacre Rougieux , Australian National University
Fiona J. Beck , Australian National University
Gerard Borg , Australian National University
Gerry Corrigan , Australian National University
Guodong Shi , Australian National University
Hassan Hijazi , Australian National University
Hassan L. Hijazi , Australian National University
Hemant Kumar Mulmudi , Australian National University
Henry Gardner , Australian National University
Henry J. Gardner , Australian National University
Heping Shen , Australian National University
Hongdong Li , Australian National University
Igor Skryabin , Australian National University
Ijaz Akhter , Australian National University
Jeremy Dawson , Australian National University
Jeremy E. Dawson , Australian National University
Jie Cui , Australian National University
Jochen Renz , Australian National University
Jochen Trumpf , Australian National University
John A. Richards , Australian National University
John K. Slaney , Australian National University
John Lloyd , Australian National University
John Pye , Australian National University
John Slaney , Australian National University
John W. Lloyd , Australian National University
Jonghyuk Kim , Australian National University
Joseph S. Coventry , Australian National University
Junming Wei , Australian National University
Kate Booker , Australian National University
Kean Chern Fong , Australian National University
Klaus Weber , Australian National University
Kun Cai , Australian National University
Kylie Catchpole , Australian National University
Laurent Kneip , Australian National University
Lexing Xie , Australian National University
Lynette Johns-Boast , Australian National University
Mahesh Venkataraman , Australian National University
Marco Ernst , Australian National University
Marcus Hutter , Australian National University
Marian-Andrei Rizoiu , Australian National University
Mark D. Reid , Australian National University
Mark Reid , Australian National University
Matt Stocks , Australian National University
Matthew Doolan , Australian National University
Matthew R. James , Australian National University
Michael Dennis , Australian National University
Nan Yang , Australian National University
Neda Aboutorab , Australian National University
Parastoo Sadeghi , Australian National University
Patrik Haslum , Australian National University
Paul Compston , Australian National University
Peter Christen , Australian National University
Peter E. Strazdins , Australian National University
Peter Kreider , Australian National University
Peter Strazdins , Australian National University
Pheng Phang , Australian National University
Prasanga N. Samarasinghe , Australian National University
Qing Wang , Australian National University
Qing-Hua Qin , Australian National University
Rajeev Goré , Australian National University
Ramesh S. Sankaranarayana , Australian National University
Ramesh Sankaranarayana , Australian National University
Richard Brent , Australian National University
Richard I. Hartley , Australian National University
Richard P. Brent , Australian National University
Robert C. Williamson , Australian National University
Robert E. Mahony , Australian National University
Robert I. McKay , Australian National University
Robert Ian McKay , Australian National University
Robert Williamson , Australian National University
Rodney A. Kennedy , Australian National University
Roman Bader , Australian National University
Salman Durrani , Australian National University
Shankar Kalyanasundaram , Australian National University
Shayne Flint , Australian National University
Shihao Yan , Australian National University
Stephen Blackburn , Australian National University
Stephen Gould , Australian National University
Stephen M. Blackburn , Australian National University
Steve Blackburn , Australian National University
Steven M. Blackburn , Australian National University
Sylvie Thiébaux , Australian National University
T. C. Chong , Australian National University
T. D. Gedeon , Australian National University
Takuya Tsuzuki , Australian National University
Tamás D. Gedeon , Australian National University
Thomas P. White , Australian National University
Thushara D. Abhayapala , Australian National University
Timothy Graham , Australian National University
Tom Gedeon , Australian National University
Tom Ratcliff , Australian National University
Tony Hosking , Australian National University
Uwe R. Zimmer , Australian National University
Uwe Zimmer , Australian National University
Vernie Everett , Australian National University
Vincent Wheeler , Australian National University
Viorela Ila , Australian National University
W. M. Lee , Australian National University
Weifa Liang , Australian National University
Wen Zhang 0002 , Australian National University
Wojciech Lipinski , Australian National University
Xiangyun Zhou , Australian National University
Xiaolei Hou , Australian National University
Xinbo Yang , Australian National University
Yimao Wan , Australian National University
Yuchao Dai , Australian National University
Yuerui Lu , Australian National University
Abhishek Mishra , BITS Pilani
Amit Dua , BITS Pilani
Arun Chauhan 0002 , BITS Pilani
Ashutosh Bhatia , BITS Pilani
Avinash Gautam , BITS Pilani
J. P. Misra , BITS Pilani
K. Haribabu , BITS Pilani
Kamlesh Tiwari , BITS Pilani
Kuldeep Kumar , BITS Pilani
Lavika Goel , BITS Pilani
Mukesh Kumar Rohil , BITS Pilani
Navneet Goyal , BITS Pilani
Poonam Goyal , BITS Pilani
Rahul Banerjee , BITS Pilani
Sudeept Mohan , BITS Pilani
Sundar Balasubramaniam , BITS Pilani
Sundaresan Raman , BITS Pilani
Vandana Agarwal , BITS Pilani
Virendra Singh Shekhawat , BITS Pilani
Vishal Gupta , BITS Pilani
Yashvardhan Sharma , BITS Pilani
Amihood Amir , Bar-Ilan University
Amir Herzberg , Bar-Ilan University
Ariel J. Frank , Bar-Ilan University
Avinatan Hassidim , Bar-Ilan University
Benny Pinkas , Bar-Ilan University
David Sarne , Bar-Ilan University
Doron A. Peled , Bar-Ilan University
Doron Peled , Bar-Ilan University
Ely Porat , Bar-Ilan University
Gal A. Kaminka , Bar-Ilan University
Ido Dagan , Bar-Ilan University
Joseph Keshet , Bar-Ilan University
Liam Roditty , Bar-Ilan University
Moshe Koppel , Bar-Ilan University
Moshe Lewenstein , Bar-Ilan University
Nathan S. Netanyahu , Bar-Ilan University
Noa Agmon , Bar-Ilan University
Sarit Kraus , Bar-Ilan University
Shmuel T. Klein , Bar-Ilan University
Shmuel Tomi Klein , Bar-Ilan University
Tali Kaufman , Bar-Ilan University
Tanya Plotkin , Bar-Ilan University
Yael Amsterdamer , Bar-Ilan University
Yehuda Lindell , Bar-Ilan University
Yoav Goldberg , Bar-Ilan University
Yonatan Aumann , Bar-Ilan University
Anand Seetharam , Binghamton University
Aravind Prakash , Binghamton University
Arti Ramesh , Binghamton University
Dmitry Ponomarev , Binghamton University
Dmitry V. Ponomarev , Binghamton University
Guanhua Yan , Binghamton University
Kanad Ghose , Binghamton University
Kartik Gopalan , Binghamton University
Kenneth Chiu , Binghamton University
Kyoung-Don Kang , Binghamton University
Lei Yu 0001 , Binghamton University
Leslie Lander , Binghamton University
Lijun Yin , Binghamton University
Madhusudhan Govindaraju , Binghamton University
Michael J. Lewis , Binghamton University
Mo Sha , Binghamton University
Patrick H. Madden , Binghamton University
Ping Yang 0002 , Binghamton University
Timothy N. Miller , Binghamton University
Weiyi Meng , Binghamton University
Weiying Dai , Binghamton University
Yan Wang 0003 , Binghamton University
Yao Liu 0001 , Binghamton University
Yifan Zhang 0002 , Binghamton University
Yu David Liu , Binghamton University
Zhongfei (Mark) Zhang , Binghamton University
Zhongfei Zhang , Binghamton University
Amit Jain , Boise State University
Bogdan Dit , Boise State University
Casey Kennington , Boise State University
Casey Redd Kennington , Boise State University
Catherine Mills Olschanowsky , Boise State University
Catherine Olschanowsky , Boise State University
Dianxiang Xu , Boise State University
Edoardo Serra , Boise State University
Elena Sherman , Boise State University
Francesca Spezzano , Boise State University
Gaby Dagher , Boise State University
Hoda Mehrpouyan , Boise State University
Jerry Alan Fails , Boise State University
Jidong Xiao , Boise State University
Jim Buffenbarger , Boise State University
Jyh-haw Yeh , Boise State University
Maria Soledad Pera , Boise State University
Michael Ekstrand , Boise State University
Min Long , Boise State University
Steve Cutchin , Boise State University
Timothy L. Andersen , Boise State University
Yantian Hou , Boise State University
Edward Sciore , Boston College
Hao Jiang , Boston College
Howard Straubing , Boston College
José Bento , Boston College
José Bento Ayres Pereira , Boston College
Robert Muller , Boston College
Robert Signorile , Boston College
Sergio Alvarez , Boston College
Sergio Alvarez Pardo , Boston College
A. J. Kfoury , Boston University
Alina Ene , Boston University
Assaf J. Kfoury , Boston University
Azer Bestavros , Boston University
Charalampos E. Tsourakakis , Boston University
David Starobinski , Boston University
Evimaria Terzi , Boston University
George Kollios , Boston University
Hongwei Xi , Boston University
Ibrahim Matta , Boston University
John W. Byers , Boston University
Jonathan Appavoo , Boston University
Kate Saenko , Boston University
Leonid A. Levin , Boston University
Leonid Reyzin , Boston University
Lorenzo Orecchia , Boston University
Manuel Egele , Boston University
Margrit Betke , Boston University
Mark Crovella , Boston University
Péter Gács , Boston University
Ran Canetti , Boston University
Richard West , Boston University
Sharon Goldberg , Boston University
Stan Sclaroff , Boston University
Steven Homer , Boston University
Wayne Snyder , Boston University
Antonella Di Lillo , Brandeis University
Harry G. Mairson , Brandeis University
James A. Storer , Brandeis University
James Pustejovsky , Brandeis University
Jordan Pollack , Brandeis University
Liuba Shrira , Brandeis University
Lotus Goldberg , Brandeis University
Mitch Cherniack , Brandeis University
Nianwen Xue , Brandeis University
Olga Papaemmanouil , Brandeis University
Pengyu Hong , Brandeis University
Richard Alterman , Brandeis University
Rick Alterman , Brandeis University
Sophia A. Malamud , Brandeis University
Timothy J. Hickey , Brandeis University
Bill Barrett , Brigham Young University
Brent Adams , Brigham Young University
Bryan S. Morse , Brigham Young University
Christophe G. Giraud-Carrier , Brigham Young University
Cory Barker , Brigham Young University
Dan Ventura , Brigham Young University
Daniel Zappala , Brigham Young University
David Wingate , Brigham Young University
Eric G. Mercer , Brigham Young University
Eric K. Ringger , Brigham Young University
Eric Mercer , Brigham Young University
J. Kelly Flanagan , Brigham Young University
Jacob W. Crandall , Brigham Young University
Jacob William Crandall , Brigham Young University
Kenneth J. Rodham , Brigham Young University
Kent E. Seamons , Brigham Young University
Kevin D. Seppi , Brigham Young University
Mark J. Clement , Brigham Young University
Michael A. Goodrich , Brigham Young University
Michael D. Jones , Brigham Young University
Parris K. Egbert , Brigham Young University
Paul R. Roper , Brigham Young University
Quinn O. Snell , Brigham Young University
Quinn Snell , Brigham Young University
Robert P. Burton , Brigham Young University
Ryan Farrell , Brigham Young University
Scott N. Woodfield , Brigham Young University
Sean C. Warnick , Brigham Young University
Sean Warnick , Brigham Young University
Seth Holladay , Brigham Young University
Thomas W. Sederberg , Brigham Young University
Tony R. Martinez , Brigham Young University
William A. Barrett , Brigham Young University
Yiu-Kai Dennis Ng , Brigham Young University
Yiu-Kai Ng , Brigham Young University
Amy Greenwald , Brown University
Andries van Dam , Brown University
Andy van Dam , Brown University
Anna Lysyanskaya , Brown University
David H. Laidlaw , Brown University
Eli Upfal , Brown University
Eugene Charniak , Brown University
Franco P. Preparata , Brown University
George Konidaris , Brown University
Jeff Huang , Brown University
John E. Savage , Brown University
John F. Hughes , Brown University
Maurice Herlihy , Brown University
Michael L. Littman , Brown University
Paul Valiant , Brown University
Pedro F. Felzenszwalb , Brown University
Pedro Felipe Felzenszwalb , Brown University
Philip N. Klein , Brown University
Roberto Tamassia , Brown University
Rodrigo C. Fonseca , Brown University
Rodrigo Fonseca , Brown University
Seny Kamara , Brown University
Shriram Krishnamurthi , Brown University
Sorin Istrail , Brown University
Stan Zdonik , Brown University
Stanley B. Zdonik , Brown University
Stefanie Tellex , Brown University
Steven P. Reiss , Brown University
Theophilus Benson , Brown University
Thomas W. Doeppner Jr. , Brown University
Tim Kraska , Brown University
Ugur Çetintemel , Brown University
Vasileios P. Kemerlis , Brown University
Aiswarya Cyriac , CMI
B. Srivathsan , CMI
C. Aiswarya , CMI
Geevarghese Philip , CMI
K. Narayan Kumar , CMI
K. V. Subrahmanyam , CMI
M. Praveen , CMI
Madhavan Mukund , CMI
Partha Mukhopadhyay , CMI
Prajakta Nimbhorkar , CMI
S. P. Suresh , CMI
Samir Datta , CMI
Sourav Chakraborty 0001 , CMI
Abbe Mowshowitz , CUNY
Abdullah Uz Tansel , CUNY
Akira Kawaguchi , CUNY
Amotz Bar-Noy , CUNY
Amotz Barnoy , CUNY
Bilal Khan , CUNY
Bon K. Sy , CUNY
Brian Murphy , CUNY
Candido Cabo , CUNY
Changhe Yuan , CUNY
Chen Chao , CUNY
Danny Kopec , CUNY
Danyang Zhang , CUNY
Delaram Kahrobaei , CUNY
Devorah Kletenik , CUNY
Dina Sokol , CUNY
Douglas Troeger , CUNY
Felisa J. Vázquez-Abad , CUNY
Feng Gu , CUNY
Gabor T. Herman , CUNY
George Wolberg , CUNY
Ioannis Stamos , CUNY
Irina Gladkova , CUNY
Izidor Gertner , CUNY
Jianting Zhang , CUNY
Jie Wei , CUNY
Jizhong Xiao , CUNY
Joel David Hamkins , CUNY
Kaliappa Nadar Ravindran , CUNY
Kaliappa Ravindran , CUNY
Katherine St. John , CUNY
Lei Xie , CUNY
Leonid Gurvits , CUNY
Lev Manovich , CUNY
Linda Weiser Friedman , CUNY
Louis D'Alotto , CUNY
Louis Petingi , CUNY
M. Ümit Uyar , CUNY
Matthew Johnson , CUNY
Michael E. Kress , CUNY
Michael Grossberg , CUNY
Michael Mandel , CUNY
Myung J. Lee , CUNY
Myung Jong Lee , CUNY
Nelly Fazio , CUNY
Neng-Fa Zhou , CUNY
Olympia Hadjiliadis , CUNY
Paula A. Whitlock , CUNY
Peter Brass , CUNY
Peter Braß , CUNY
Ping Ji , CUNY
Raquel Benbunan-Fich , CUNY
Rivka Levitan , CUNY
Robert M. Haralick , CUNY
Robert Martin Haralick , CUNY
Rohit Parikh , CUNY
Rosario Gennaro , CUNY
Russell Miller , CUNY
Saad Mneimneh , CUNY
Sarah Zelikovitz , CUNY
Saul Aaron Kripke , CUNY
Saul Kripke , CUNY
Scott Dexter , CUNY
Sergei N. Artëmov , CUNY
Shuqun Zhang , CUNY
Shweta Jain , CUNY
Soon Ae Chun , CUNY
Spiridon Bakiras , CUNY
Subash Shankar , CUNY
Susan D. Epstein , CUNY
Susan Imberman , CUNY
Sven Dietrich , CUNY
T. Yung Kong , CUNY
Tat Yung Kong , CUNY
Theodore Brown , CUNY
Theodore Raphan , CUNY
Victor Pan , CUNY
Victor Y. Pan , CUNY
William E. Skeith III , CUNY
William G. Sakas , CUNY
Xiangdong Li , CUNY
Xiaowen Zhang , CUNY
Yedidyah Langsam , CUNY
Ying-li Tian , CUNY
Yumei Huo , CUNY
Zhanyang Zhang , CUNY
Zhigang Xiang , CUNY
Zhigang Zhu , CUNY
A. J. Jansen , CWI
Eric J. Pauwels , CWI
Fahrad Arbab , CWI
Frank S. de Boer , CWI
Han la Poutré , CWI
Hannes Mühleisen , CWI
Harry Buhrman , CWI
Ivan Herman , CWI
Iván Herman , CWI
Jack Jansen , CWI
Jan J. M. M. Rutten , CWI
Jan Rutten , CWI
Jan van Eijck , CWI
Joke Blom , CWI
Joke G. Blom , CWI
Joost Batenburg , CWI
Jop Briët , CWI
Jurgen J. Vinju , CWI
Laura Hollink , CWI
Lynda Hardman , CWI
Marc Stevens , CWI
Martin L. Kersten , CWI
Michael Kaisers , CWI
Paul Klint , CWI
Peter A. Boncz , CWI
Peter Grunwald , CWI
Peter Grünwald , CWI
Rob van der Mei , CWI
Robert D. van der Mei , CWI
Robert van Liere , CWI
Roeland M. H. Merks , CWI
Roeland Merks , CWI
Ronald Cramer , CWI
Ronald de Wolf , CWI
Sander M. Bohte , CWI
Serge Fehr , CWI
Stefan Manegold , CWI
Steven Pemberton , CWI
Tijs van der Storm , CWI
Adam Wierman , California Institute of Technology
Alain J. Martin , California Institute of Technology
Alan H. Barr , California Institute of Technology
Chris Umans , California Institute of Technology
Christopher Umans , California Institute of Technology
Erik Winfree , California Institute of Technology
Joel A. Tropp , California Institute of Technology
Leonard J. Schulman , California Institute of Technology
Mathieu Desbrun , California Institute of Technology
Peter Schröder , California Institute of Technology
Pietro Perona , California Institute of Technology
Steven H. Low , California Institute of Technology
Thomas Vidick , California Institute of Technology
Tracey Ho , California Institute of Technology
Venkat Chandrasekaran , California Institute of Technology
Yaser S. Abu-Mostafa , California Institute of Technology
Yisong Yue , California Institute of Technology
Anil Maheshwari , Carleton University
Anil Somayaji , Carleton University
B. John Oommen , Carleton University
David Mould , Carleton University
Doron Nussbaum , Carleton University
Douglas G. Howe , Carleton University
Dwight Deugo , Carleton University
Evangelos Kranakis , Carleton University
Frank Dehne , Carleton University
Frank K. H. A. Dehne , Carleton University
Jean-Pierre Corriveau , Carleton University
Jörg-Rüdiger Sack , Carleton University
Leopoldo E. Bertossi , Carleton University
Louis D. Nel , Carleton University
Mark Lanthier , Carleton University
Mengchi Liu , Carleton University
Michel Barbeau , Carleton University
Michiel H. M. Smid , Carleton University
Nicola Santoro , Carleton University
Oliver Matias van Kaick , Carleton University
Oliver van Kaick , Carleton University
Pat Morin , Carleton University
Paul C. van Oorschot , Carleton University
Prosenjit Bose , Carleton University
Robert Biddle , Carleton University
Sonia Chiasson , Carleton University
Tony White , Carleton University
Wilf R. LaLonde , Carleton University
Yuhong Guo , Carleton University
Aarti Singh , Carnegie Mellon University
Abhinav Gupta , Carnegie Mellon University
Alan W. Black , Carnegie Mellon University
Alessandro Acquisti , Carnegie Mellon University
Alex Waibel , Carnegie Mellon University
Alexander H. Waibel , Carnegie Mellon University
Alonzo Kelly , Carnegie Mellon University
Amy Ogan , Carnegie Mellon University
Andreas R. Pfenning , Carnegie Mellon University
Andrew Pavlo , Carnegie Mellon University
Andrew W. Moore 0001 , Carnegie Mellon University
André Platzer , Carnegie Mellon University
Andy Pavlo , Carnegie Mellon University
Aniket Kittur , Carnegie Mellon University
Anind Dey , Carnegie Mellon University
Anind K. Dey , Carnegie Mellon University
Anupam Datta , Carnegie Mellon University
Anupam Gupta , Carnegie Mellon University
Ariel D. Procaccia , Carnegie Mellon University
Avrim Blum , Carnegie Mellon University
Barnabás Póczos , Carnegie Mellon University
Bernhard Haeupler , Carnegie Mellon University
Bhiksha Raj , Carnegie Mellon University
Bhiksha Ramakrishnan , Carnegie Mellon University
Bill Scherlis , Carnegie Mellon University
Bogdan Vasilescu , Carnegie Mellon University
Brad A. Myers , Carnegie Mellon University
Brandon Lucia , Carnegie Mellon University
Bruce H. Krogh , Carnegie Mellon University
Bruno Sinopoli , Carnegie Mellon University
Bryan Parno , Carnegie Mellon University
Carl Kingsford , Carnegie Mellon University
Carolyn Penstein Rosé , Carnegie Mellon University
Chinmay Eishan Kulkarni , Carnegie Mellon University
Chinmay Kulkarni , Carnegie Mellon University
Chris Harrison , Carnegie Mellon University
Christian Kästner , Carnegie Mellon University
Christopher G. Atkeson , Carnegie Mellon University
Christopher James Langmead , Carnegie Mellon University
Christos Faloutsos , Carnegie Mellon University
Claire Le Goues , Carnegie Mellon University
Dabbala Rajagopal Reddy , Carnegie Mellon University
Dana S. Scott , Carnegie Mellon University
Daniel Dominic Kaplan Sleator , Carnegie Mellon University
Daniel Dominic Sleator , Carnegie Mellon University
Daniel P. Siewiorek , Carnegie Mellon University
Dave Andersen , Carnegie Mellon University
David Brumley , Carnegie Mellon University
David G. Andersen , Carnegie Mellon University
David Garlan , Carnegie Mellon University
David J. Mostow , Carnegie Mellon University
David R. O'Hallaron , Carnegie Mellon University
Deva Ramanan , Carnegie Mellon University
Diana Marculescu , Carnegie Mellon University
Douglas C. Sicker , Carnegie Mellon University
Drew Bagnell , Carnegie Mellon University
Edmund M. Clarke , Carnegie Mellon University
Eric Nyberg , Carnegie Mellon University
Eric P. Xing , Carnegie Mellon University
Eric Po Xing , Carnegie Mellon University
Farnam Jahanian , Carnegie Mellon University
Frank Pfenning , Carnegie Mellon University
Garth A. Gibson , Carnegie Mellon University
Garth Gibson , Carnegie Mellon University
Gary K. Fedder , Carnegie Mellon University
Gary L. Miller , Carnegie Mellon University
Geoff F. Kaufman , Carnegie Mellon University
Geoffrey J. Gordon , Carnegie Mellon University
Graham Neubig , Carnegie Mellon University
Greg Ganger , Carnegie Mellon University
Guy E. Blelloch , Carnegie Mellon University
Hartmut Geyer , Carnegie Mellon University
Howie Choset , Carnegie Mellon University
Illah R. Nourbakhsh , Carnegie Mellon University
Illah Reza Nourbakhsh , Carnegie Mellon University
J. Andrew Bagnell , Carnegie Mellon University
J. Zico Kolter , Carnegie Mellon University
Jack Mostow , Carnegie Mellon University
Jaime G. Carbonell , Carnegie Mellon University
James Andrew Bagnell , Carnegie Mellon University
James C. Hoe , Carnegie Mellon University
James D. Herbsleb , Carnegie Mellon University
James H. Morris , Carnegie Mellon University
James K. Baker , Carnegie Mellon University
James P. Callan , Carnegie Mellon University
Jamie Callan , Carnegie Mellon University
Jan Hoffmann 0002 , Carnegie Mellon University
Jason I. Hong , Carnegie Mellon University
Jean Yang , Carnegie Mellon University
Jeffrey P. Bigham , Carnegie Mellon University
Jeffrey Philip Bigham , Carnegie Mellon University
Jennifer Mankoff , Carnegie Mellon University
Jeremy Z. Kolter , Carnegie Mellon University
Jessica Hammer , Carnegie Mellon University
Jessica K. Hodgins , Carnegie Mellon University
Jian Ma , Carnegie Mellon University
Jodi Forlizzi , Carnegie Mellon University
Jodi L. Forlizzi , Carnegie Mellon University
John C. Stamper , Carnegie Mellon University
John Zimmerman , Carnegie Mellon University
Jonathan Aldrich , Carnegie Mellon University
Justine Cassell , Carnegie Mellon University
Karl Crary , Carnegie Mellon University
Kathleen M. Carley , Carnegie Mellon University
Kayvon Fatahalian , Carnegie Mellon University
Keenan Crane , Carnegie Mellon University
Kemal Oflazer , Carnegie Mellon University
Ken Koedinger , Carnegie Mellon University
Kenneth R. Koedinger , Carnegie Mellon University
Kiron K. Skinner , Carnegie Mellon University
Laura A. Dabbish , Carnegie Mellon University
Laura Dabbish , Carnegie Mellon University
Lenore Blum , Carnegie Mellon University
Lorrie Faith Cranor , Carnegie Mellon University
Louis-Philippe Morency , Carnegie Mellon University
Luis von Ahn , Carnegie Mellon University
Lujo Bauer , Carnegie Mellon University
M. Satyanarayanan , Carnegie Mellon University
Mahadev Satyanarayanan , Carnegie Mellon University
Manuel Blum , Carnegie Mellon University
Manuela M. Veloso , Carnegie Mellon University
Maria-Florina Balcan , Carnegie Mellon University
Maria-Florina Popa , Carnegie Mellon University
Martial Hebert , Carnegie Mellon University
Mary Shaw , Carnegie Mellon University
Matt Fredrikson , Carnegie Mellon University
Matthew Fredrikson , Carnegie Mellon University
Matthew T. Mason , Carnegie Mellon University
Michael A. Erdmann , Carnegie Mellon University
Michael I. Shamos , Carnegie Mellon University
Michael Ian Shamos , Carnegie Mellon University
Mor Harchol-Balter , Carnegie Mellon University
Nancy S. Pollard , Carnegie Mellon University
Niki Kittur , Carnegie Mellon University
Norman M. Sadeh , Carnegie Mellon University
Peter Steenkiste , Carnegie Mellon University
Phillip B. Gibbons , Carnegie Mellon University
Pradeep Ravikumar , Carnegie Mellon University
Priya Narasimhan , Carnegie Mellon University
Radu Marculescu , Carnegie Mellon University
Ragunathan Rajkumar , Carnegie Mellon University
Raj Rajkumar , Carnegie Mellon University
Raj Reddy , Carnegie Mellon University
Randal E. Bryant , Carnegie Mellon University
Red Whittaker , Carnegie Mellon University
Richard M. Stern , Carnegie Mellon University
Robert E. Kraut , Carnegie Mellon University
Robert Harper , Carnegie Mellon University
Robert Kraut , Carnegie Mellon University
Roger B. Dannenberg , Carnegie Mellon University
Ronald Rosenfeld , Carnegie Mellon University
Roni Rosenfeld , Carnegie Mellon University
Roy Maxion , Carnegie Mellon University
Ruslan Salakhutdinov , Carnegie Mellon University
Ryan O'Donnell , Carnegie Mellon University
Sara B. Kiesler , Carnegie Mellon University
Scott E. Hudson , Carnegie Mellon University
Seth Copen Goldstein , Carnegie Mellon University
Seyoung Kim , Carnegie Mellon University
Simon Lucey , Carnegie Mellon University
Srinivasa G. Narasimhan , Carnegie Mellon University
Srinivasan Seshan , Carnegie Mellon University
Stelian Coros , Carnegie Mellon University
Stephen Brookes , Carnegie Mellon University
Stephen D. Brookes , Carnegie Mellon University
Steven Rudich , Carnegie Mellon University
Subra Suresh , Carnegie Mellon University
Tai Sing Lee , Carnegie Mellon University
Takeo Kanade , Carnegie Mellon University
Taylor Berg-Kirkpatrick , Carnegie Mellon University
Todd C. Mowry , Carnegie Mellon University
Tom M. Mitchell , Carnegie Mellon University
Tom Michael Mitchell , Carnegie Mellon University
Travis D. Breaux , Carnegie Mellon University
Tuomas Sandholm , Carnegie Mellon University
Umut A. Acar , Carnegie Mellon University
Venkatesan Guruswami , Carnegie Mellon University
Vincent A. W. M. M. Aleven , Carnegie Mellon University
Vincent Aleven , Carnegie Mellon University
Vipul Goyal , Carnegie Mellon University
Virgil D. Gligor , Carnegie Mellon University
Virgil Gligor , Carnegie Mellon University
Vyas Sekar , Carnegie Mellon University
William L. Scherlis , Carnegie Mellon University
William W. Cohen , Carnegie Mellon University
William Whittaker , Carnegie Mellon University
Yiming Yang , Carnegie Mellon University
Yong-Lae Park , Carnegie Mellon University
Yuvraj Agarwal , Carnegie Mellon University
Ziv Bar-Joseph , Carnegie Mellon University
Ada Wai-Chee Fu , Chinese University of Hong Kong
Andrej Bogdanov , Chinese University of Hong Kong
Bei Yu , Chinese University of Hong Kong
Benjamin W. Wah , Chinese University of Hong Kong
Benjamin Wan-Sang Wah , Chinese University of Hong Kong
Chi-Wing Fu , Chinese University of Hong Kong
Eric Lo , Chinese University of Hong Kong
Evangeline F. Y. Young , Chinese University of Hong Kong
F. Y. Young , Chinese University of Hong Kong
Hanqiu Sun , Chinese University of Hong Kong
Ho-fung Leung , Chinese University of Hong Kong
Irwin King , Chinese University of Hong Kong
J. H. M. Lee , Chinese University of Hong Kong
James Cheng , Chinese University of Hong Kong
Jeffrey Xu Yu , Chinese University of Hong Kong
Jiaya Jia , Chinese University of Hong Kong
Jimmy Ho-Man Lee , Chinese University of Hong Kong
John C. S. Lui , Chinese University of Hong Kong
John Chi-Shing Lui , Chinese University of Hong Kong
Kevin Y. Yip , Chinese University of Hong Kong
Kin Hong Wong , Chinese University of Hong Kong
Kin-hong Wong , Chinese University of Hong Kong
Kwong-Sak Leung , Chinese University of Hong Kong
Lai-Wan Chan , Chinese University of Hong Kong
Laiwan Chan , Chinese University of Hong Kong
Lei Xu 0001 , Chinese University of Hong Kong
Leizhen Cai , Chinese University of Hong Kong
Man Hon Wong , Chinese University of Hong Kong
Michael R. Lyu , Chinese University of Hong Kong
Michael Rung-Tsong Lyu , Chinese University of Hong Kong
Patrick P. C. Lee , Chinese University of Hong Kong
Patrick Pak-Ching Lee , Chinese University of Hong Kong
Phillip Chi-Wing Fu , Chinese University of Hong Kong
Qiang Xu , Chinese University of Hong Kong
Shengyu Zhang , Chinese University of Hong Kong
Siu On Chan , Chinese University of Hong Kong
Siu-Hang Or , Chinese University of Hong Kong
Tak-Kei Lam , Chinese University of Hong Kong
Tien-Tsin Wong , Chinese University of Hong Kong
Xu Yu , Chinese University of Hong Kong
Yat Chiu Law , Chinese University of Hong Kong
Arthorn Luangsodsai , Chulalongkorn University
Chatchawit Aporntewan , Chulalongkorn University
Chidchanok Lursinsap , Chulalongkorn University
Dittaya Wanvarie , Chulalongkorn University
Jaruloj Eamsiri Chongstitvatana , Chulalongkorn University
Kitiporn Plaimas , Chulalongkorn University
Krung Sinapiromsaran , Chulalongkorn University
Nagul Cooharojananone , Chulalongkorn University
Pattarasinee Bhattarakosol , Chulalongkorn University
Peraphon Sophatsathit , Chulalongkorn University
Pornsiri Muenchaisri , Chulalongkorn University
Rajalida Lipikorn , Chulalongkorn University
Saranya Maneeroj , Chulalongkorn University
Somjai Boonsiri , Chulalongkorn University
Suchada Siripant , Chulalongkorn University
Suphakant Phimoltares , Chulalongkorn University
Alexander Herzog , Clemson University
Amy W. Apon , Clemson University
Andrew Robb , Clemson University
Andrew T. Duchowski , Clemson University
Bart P. Knijnenburg , Clemson University
Bart Piet Knijnenburg , Clemson University
Brian A. Malloy , Clemson University
Brian C. Dean , Clemson University
David Donar , Clemson University
Donald H. House , Clemson University
Eileen Kraemer , Clemson University
Eric Patterson , Clemson University
Feng Luo , Clemson University
Hongxin Hu , Clemson University
Ilya Safro , Clemson University
Jacob Sorber , Clemson University
James J. Martin , Clemson University
James P. Clements , Clemson University
James Wang , Clemson University
James Westall , Clemson University
Jerry Tessendorf , Clemson University
Jim Martin , Clemson University
John Mark Smotherman , Clemson University
John McGregor , Clemson University
Kelly Caine , Clemson University
Larry F. Hodges , Clemson University
Mark Smotherman , Clemson University
Murali Sitaraman , Clemson University
Pradip K. Srimani , Clemson University
Robert Geist , Clemson University
Rong Ge 0002 , Clemson University
Roy P. Pargas , Clemson University
Sabarish V. Babu , Clemson University
Sandra L. Mitchell , Clemson University
Sandra Mitchell Hedetniemi , Clemson University
Sekou L. Remy , Clemson University
Sekou Remy , Clemson University
Sophie Jörg , Clemson University
Victor B. Zordan , Clemson University
Wayne Goddard , Clemson University
Adwait Jog , College of William and Mary
Adwait Nadkarni , College of William and Mary
Andreas Stathopoulos , College of William and Mary
Bin Ren , College of William and Mary
Denys Poshyvanyk , College of William and Mary
Dmitry Evtyushkin , College of William and Mary
Evgenia Smirni , College of William and Mary
Gang Zhou , College of William and Mary
Peter Kemper , College of William and Mary
Phil Kearns , College of William and Mary
Pieter Peers , College of William and Mary
Qun Li , College of William and Mary
Robert Michael Lewis , College of William and Mary
Virginia Torczon , College of William and Mary
Weizhen Mao , College of William and Mary
Xiaojing Liao , College of William and Mary
Xu Liu , College of William and Mary
Zhenming Liu , College of William and Mary
A. P. Wim Böhm , Colorado State University
Asa Ben-Hur , Colorado State University
Bruce A. Draper , Colorado State University
Charles W. Anderson , Colorado State University
Chris Wilcox , Colorado State University
Christos Papadopoulos , Colorado State University
Daniel Massey , Colorado State University
Darrell Whitley , Colorado State University
Hamid Reza Chitsaz , Colorado State University
Indrajit Ray , Colorado State University
Indrakshi Ray , Colorado State University
J. Ross Beveridge , Colorado State University
Jaime Ruiz , Colorado State University
James M. Bieman , Colorado State University
L. Darrell Whitley , Colorado State University
Ross M. McConnell , Colorado State University
Sangmi Lee Pallickara , Colorado State University
Sanjay Rajopadhye , Colorado State University
Sanjay V. Rajopadhye , Colorado State University
Shrideep Pallickara , Colorado State University
Sudipto Ghosh , Colorado State University
Yashwant K. Malaiya , Colorado State University
Alexandr Andoni , Columbia University
Alfred V. Aho , Columbia University
Allison B. Lewko , Columbia University
Allison Bishop , Columbia University
Allison Bishop Lewko , Columbia University
Angelos D. Keromytis , Columbia University
Ansaf Salleb , Columbia University
Ansaf Salleb-Aouissi , Columbia University
Augustin Chaintreau , Columbia University
Changxi Zheng , Columbia University
Cliff Stein , Columbia University
Clifford Stein , Columbia University
Dan Rubenstein , Columbia University
Daniel J. Hsu , Columbia University
David M. Blei , Columbia University
Eitan Grinspun , Columbia University
Eugene Wu 0002 , Columbia University
Gail E. Kaiser , Columbia University
Henning Schulzrinne , Columbia University
Itsik Pe'er , Columbia University
Jason Nieh , Columbia University
John R. Kender , Columbia University
Julia Hirschberg , Columbia University
Junfeng Yang , Columbia University
Kathleen McKeown , Columbia University
Kathleen R. McKeown , Columbia University
Kenneth A. Ross , Columbia University
Luca P. Carloni , Columbia University
Luis Gravano , Columbia University
Martha A. Kim , Columbia University
Martha Mercaldi , Columbia University
Martha Mercaldi Kim , Columbia University
Michael Collins , Columbia University
Mihalis Yannakakis , Columbia University
Peter K. Allen , Columbia University
Peter N. Belhumeur , Columbia University
Rocco A. Servedio , Columbia University
Roxana Geambasu , Columbia University
Salvatore J. Stolfo , Columbia University
Shih-Fu Chang , Columbia University
Shree K. Nayar , Columbia University
Simha Sethumadhavan , Columbia University
Stephen A. Edwards , Columbia University
Steve Bellovin , Columbia University
Steven Feiner , Columbia University
Steven K. Feiner , Columbia University
Steven M. Bellovin , Columbia University
Steven M. Nowick , Columbia University
Suman Jana , Columbia University
Tal Malkin , Columbia University
Tony Jebara , Columbia University
Vishal Misra , Columbia University
Vladimir Vapnik , Columbia University
Xi Chen , Columbia University
Yaniv Erlich , Columbia University
Yechiam Yemini , Columbia University
Adam Krzyzak , Concordia University
Aiman Hanna , Concordia University
Bipin C. Desai , Concordia University
Brigitte Jaumard , Concordia University
Charalambos Poullis , Concordia University
Ching Yee Suen , Concordia University
Constantinos Constantinides , Concordia University
David K. Probst , Concordia University
Dhrubajyoti Goswami , Concordia University
Emad Shihab , Concordia University
Eusebius J. Doedel , Concordia University
Greg Butler , Concordia University
Gregory Butler , Concordia University
Gösta Grahne , Concordia University
Hovhannes Harutyunyan , Concordia University
Javad Sadri , Concordia University
Joey Paquet , Concordia University
Juergen Rilling , Concordia University
Lata Narayanan , Concordia University
Leila Kosseim , Concordia University
Marta Kersten-Oertel , Concordia University
Mohamed Taleb , Concordia University
Nancy Acemian , Concordia University
Nematollaah Shiri , Concordia University
Nikolaos Tsantalis , Concordia University
Nora Houari , Concordia University
Olga Ormandjieva , Concordia University
Peter C. Rigby , Concordia University
R. Jayakumar , Concordia University
Rajagopalan Jayakumar , Concordia University
René Witte , Concordia University
Sabine Bergler , Concordia University
Stan Klasa , Concordia University
Sudhir Mudur , Concordia University
Terry Fancott , Concordia University
Thomas G. Fevens , Concordia University
Tiberiu Popa , Concordia University
Tien D. Bui , Concordia University
Tien Dai Bui , Concordia University
Todd Eavis , Concordia University
Tristan Glatard , Concordia University
Volker Haarslev , Concordia University
Weiyi Shang , Concordia University
Yuhong Yan , Concordia University
Adrian Sampson , Cornell University
Alon Keinan , Cornell University
Amir Salman Avestimehr , Cornell University
Andrew C. Myers , Cornell University
Andrew Gordon Wilson , Cornell University
Anil Damle , Cornell University
Ari Juels , Cornell University
Arpita Ghosh , Cornell University
Bart Selman , Cornell University
Carla P. Gomes , Cornell University
Charles F. Van Loan , Cornell University
Charles Van Loan , Cornell University
Christina Delimitrou , Cornell University
Christopher Batten , Cornell University
Claire Cardie , Cornell University
Cristian Danescu-Niculescu-Mizil , Cornell University
Dan Cosley , Cornell University
Dan Huttenlocher , Cornell University
Daniel P. Huttenlocher , Cornell University
David Bindel , Cornell University
David H. Albonesi , Cornell University
David M. Mimno , Cornell University
David Mimno , Cornell University
David P. Williamson , Cornell University
David Shmoys , Cornell University
David Steurer , Cornell University
Deborah Estrin , Cornell University
Dexter Campbell Kozen , Cornell University
Dexter Kozen , Cornell University
Donald P. Greenberg , Cornell University
Elaine Runting Shi , Cornell University
Elaine Shi , Cornell University
Emin Gün Sirer , Cornell University
Erik Andersen , Cornell University
François Guimbretière , Cornell University
Fred B. Schneider , Cornell University
G. Edward Suh , Cornell University
Greg Morrisett , Cornell University
Hadas Kress-Gazit , Cornell University
Hakim Weatherspoon , Cornell University
Haym Hirsh , Cornell University
Immanuel Trummer , Cornell University
J. Gregory Morrisett , Cornell University
J. Nathan Foster , Cornell University
Jayadev Acharya , Cornell University
John E. Hopcroft , Cornell University
Jon M. Kleinberg , Cornell University
Joseph Y. Halpern , Cornell University
José F. Martínez , Cornell University
Karthik Sridharan , Cornell University
Kavita Bala , Cornell University
Ken Birman , Cornell University
Kenneth P. Birman , Cornell University
Kilian Q. Weinberger , Cornell University
Kirstin Peterson , Cornell University
Lillian Lee , Cornell University
Lorenzo Alvisi , Cornell University
Malte F. Jung , Cornell University
Malte Jung , Cornell University
Mor Naaman , Cornell University
Nate Foster , Cornell University
Nicola Dell , Cornell University
Nicola Lee Dell , Cornell University
Noah Snavely , Cornell University
Phoebe Sengers , Cornell University
Rachit Agarwal 0001 , Cornell University
Rafael Pass , Cornell University
Ramin Zabih , Cornell University
Robert D. Kleinberg , Cornell University
Robert Kleinberg , Cornell University
Robert L. Constable , Cornell University
Ron Brachman , Cornell University
Ronald J. Brachman , Cornell University
Ross A. Knepper , Cornell University
Ross Tate , Cornell University
Salman Avestimehr , Cornell University
Serge J. Belongie , Cornell University
Siddhartha Banerjee , Cornell University
Stephen R. Marschner , Cornell University
Steve Marschner , Cornell University
Tanzeem Choudhury , Cornell University
Thomas Ristenpart , Cornell University
Thorsten Joachims , Cornell University
Tsu-Han Chen , Cornell University
Tsuhan Chen , Cornell University
Vitaly Shmatikov , Cornell University
Yoav Artzi , Cornell University
Zhiru Zhang , Cornell University
Éva Tardos , Cornell University
Aditya Tatu , DAIICT
Amit Sengupta , DAIICT
Anish Mathuria , DAIICT
Asim Banerjee , DAIICT
Biswajit Mishra , DAIICT
Deepak K. Ghodgaonkar , DAIICT
Dipankar Nagchoudhuri , DAIICT
Gagan Garg , DAIICT
Hemant A. Patil , DAIICT
Jaideep Mulherkar , DAIICT
Kalyan Sasidhar , DAIICT
Laxminarayana S. Pillutla , DAIICT
Manik Lal Das , DAIICT
Manish Narwaria , DAIICT
Manjunath V. Joshi , DAIICT
Minal Bhise , DAIICT
Mukesh Tiwari , DAIICT
Naresh Jotwani , DAIICT
Pokhar Mal Jat , DAIICT
Prasenjit Majumder , DAIICT
Rahul Dubey , DAIICT
Rahul Muthu , DAIICT
Rajendra Mitharwal , DAIICT
Rajib Lochan Das , DAIICT
Ranendu Ghosh , DAIICT
Rutu Parekh , DAIICT
Sanjay Srivastava , DAIICT
Sanjeev Gupta , DAIICT
Saurabh Tiwari , DAIICT
Sourish Dasgupta , DAIICT
Suman K. Mitra , DAIICT
Yash Vasavada , DAIICT
Aasa Feragen , DIKU
Andrzej Filinski , DIKU
Christian Igel , DIKU
Christian Wulff-Nilsen , DIKU
Christina Lioma , DIKU
Cosmin E. Oancea , DIKU
Cosmin Eugen Oancea , DIKU
Erik Frøkjær , DIKU
Finn Kensing , DIKU
François Lauze , DIKU
Fritz Henglein , DIKU
Jakob Grue Simonsen , DIKU
Jean-Yves Moyen , DIKU
Jon Sporring , DIKU
Jorgen P. Bansler , DIKU
Jyrki Katajainen , DIKU
Jørgen P. Bansler , DIKU
Kasper Hornbæk , DIKU
Katarzyna Wac , DIKU
Ken Friis Larsen , DIKU
Kenny Erleben , DIKU
Kim Steenstrup Pedersen , DIKU
Klaus Marius Hansen , DIKU
Knud Henriksen , DIKU
Lauge Sørensen , DIKU
Mads Nielsen , DIKU
Marleen de Bruijne , DIKU
Martin Elsman , DIKU
Martin Lillholm , DIKU
Matthew G. Liptrot , DIKU
Mikkel Abrahamsen , DIKU
Mikkel R. Jakobsen , DIKU
Mikkel Rønne Jakobsen , DIKU
Mikkel Thorup , DIKU
Naja L. Holten Møller , DIKU
Pawel Winter , DIKU
Pernille Bjørn , DIKU
Robert Glück , DIKU
Sami S. Brandt , DIKU
Sami Sebastian Brandt , DIKU
Sebastian Boring , DIKU
Stefan Horst Sommer , DIKU
Stephen Alstrup , DIKU
Sune Darkner , DIKU
Søren Ingvor Olsen , DIKU
Tariq Andersen , DIKU
Tariq O. Andersen , DIKU
Tijs Slaats , DIKU
Torben Æ. Mogensen , DIKU
Torben Ægidius Mogensen , DIKU
Yevgeny Seldin , DIKU
Yvonne J. F. M. Jansen , DIKU
Yvonne Jansen , DIKU
Amit Chakrabarti , Dartmouth College
Andrew T. Campbell , Dartmouth College
Chris Bailey-Kellogg , Dartmouth College
Christopher Bailey-Kellogg , Dartmouth College
Daniel N. Rockmore , Dartmouth College
David Kotz , Dartmouth College
Deeparnab Chakrabarty , Dartmouth College
Devin J. Balkcom , Dartmouth College
Emily Whiting , Dartmouth College
Gevorg Grigoryan , Dartmouth College
Hany Farid , Dartmouth College
Lorenzo Torresani , Dartmouth College
Lorie Loeb , Dartmouth College
Michael A. Casey , Dartmouth College
Peter M. Winkler , Dartmouth College
Peter Winkler , Dartmouth College
Prasad Jayanti , Dartmouth College
Qiang Liu , Dartmouth College
Robert L. (Scot) Drysdale III , Dartmouth College
Robert L. Drysdale III , Dartmouth College
Robert L. Scot Drysdale , Dartmouth College
Sean W. Smith , Dartmouth College
Sergey Bratus , Dartmouth College
Thomas H. Cormen , Dartmouth College
Wojciech Jarosz , Dartmouth College
Xia Zhou , Dartmouth College
Xing-Dong Yang , Dartmouth College
Ali Shokoufandeh , Drexel University
Bruce W. Char , Drexel University
Christopher W. Geib , Drexel University
Colin S. Gordon , Drexel University
Dario D. Salvucci , Drexel University
David E. Breen , Drexel University
Erin Solovey , Drexel University
Erin Treacy Solovey , Drexel University
Geoffrey Mainland , Drexel University
Jeffrey L. Popyack , Drexel University
Jeffrey Popyack , Drexel University
Jeremy Johnson , Drexel University
Julia Stoyanovich , Drexel University
Ko Nishino , Drexel University
M. Brian Blake , Drexel University
Rachel Greenstadt , Drexel University
Santi Ontañón , Drexel University
Santi Ontañón Villar , Drexel University
Santiago Ontañón , Drexel University
Spiros Mancoridis , Drexel University
Vasilis Gkatzelis , Drexel University
William C. Regli , Drexel University
Yuanfang Cai , Drexel University
A. Robert Calderbank , Duke University
Alexander J. Hartemink , Duke University
Alvin R. Lebeck , Duke University
Ashwin Machanavajjhala , Duke University
Bruce M. Maggs , Duke University
Bruce MacDowell Maggs , Duke University
Bruce Randall Donald , Duke University
Carlo Tomasi , Duke University
Debmalya Panigrahi , Duke University
Jeffrey S. Chase , Duke University
John H. Reif , Duke University
Jun Yang , Duke University
Kamesh Munagala , Duke University
Landon P. Cox , Duke University
M. V. N. Ashwin Kumar , Duke University
Pankaj K. Agarwal , Duke University
Pankaj Kumar Agarwal , Duke University
Ronald Parr , Duke University
Rong Ge 0001 , Duke University
Shivnath Babu , Duke University
Sudeepa Roy , Duke University
Vincent Conitzer , Duke University
Xiaobai Sun , Duke University
Xiaowei Yang , Duke University
Ailamaki Natassa , EPFL
Alain Wegmann , EPFL
Amin Shokrollahi , EPFL
Anastasia Ailamaki , EPFL
Anastassia Ailamaki , EPFL
Arjen K. Lenstra , EPFL
Babak Falsafi , EPFL
Bernard M. E. Moret , EPFL
Bixio Rimoldi , EPFL
Boi Faltings , EPFL
Bryan Ford , EPFL
Christoph Koch 0001 , EPFL
Edouard Bugnion , EPFL
Eduardo del Castillo-Sánchez , EPFL
Emre Telatar , EPFL
George Candea , EPFL
Giovanni De Micheli , EPFL
I. Emre Telatar , EPFL
James R. Larus , EPFL
Jean-Pierre Hubaux , EPFL
Jean-Yves Le Boudec , EPFL
Jeffrey Huang , EPFL
Jeffrey T.-J. Huang , EPFL
Jim R. Larus , EPFL
Joseph Sifakis , EPFL
Karl Aberer , EPFL
Katerina J. Argyraki , EPFL
Marcel Salathé , EPFL
Mark Pauly , EPFL
Markus Pauly , EPFL
Martin Jaggi , EPFL
Martin Odersky , EPFL
Martin Vetterli , EPFL
Matthias Grossglauser , EPFL
Michael C. Gastpar , EPFL
Michael Gastpar , EPFL
Michael Kapralov , EPFL
Mikhail Kapralov , EPFL
Mohammad Amin Shokrollahi , EPFL
Nisheeth K. Vishnoi , EPFL
Ola Svensson , EPFL
Paolo Ienne , EPFL
Pascal Fua , EPFL
Patrick Thiran , EPFL
Pierre Dillenbourg , EPFL
Rachid Guerraoui , EPFL
Roger D. Hersch , EPFL
Roger David Hersch , EPFL
Rüdiger L. Urbanke , EPFL
Sabine Süsstrunk , EPFL
Serge Vaudenay , EPFL
Viktor Kuncak , EPFL
Wenzel Jakob , EPFL
Willy Zwaenepoel , EPFL
Wulfram Gerstner , EPFL
Adrian Perrig , ETH Zurich
Andreas Krause 0001 , ETH Zurich
Angelika Steger , ETH Zurich
Ankit Singla , ETH Zurich
Bernd Gärtner , ETH Zurich
Ce Zhang , ETH Zurich
David A. Basin , ETH Zurich
Donald Kossmann , ETH Zurich
Emo Welzl , ETH Zurich
Friedmann Mattern , ETH Zurich
Gunnar Rätsch , ETH Zurich
Gustavo Alonso , ETH Zurich
Joachim M. Buhmann , ETH Zurich
Juraj Hromkovic , ETH Zurich
Marc Pollefeys , ETH Zurich
Markus H. Gross , ETH Zurich
Markus Püschel , ETH Zurich
Martin T. Vechev , ETH Zurich
Mohsen Ghaffari , ETH Zurich
Moira C. Norrie , ETH Zurich
Olga Sorkine , ETH Zurich
Olga Sorkine-Hornung , ETH Zurich
Onur Mutlu , ETH Zurich
Otmar Hilliges , ETH Zurich
Peter Arbenz , ETH Zurich
Peter Müller 0001 , ETH Zurich
Peter Widmayer , ETH Zurich
Srdjan Capkun , ETH Zurich
Thomas Hofmann , ETH Zurich
Thomas Holenstein , ETH Zurich
Thomas R. Gross , ETH Zurich
Timothy Roscoe , ETH Zurich
Torsten Hoefler , ETH Zurich
Torsten Höfler , ETH Zurich
Ueli M. Maurer , ETH Zurich
Ueli Maurer , ETH Zurich
Albert Cohen 0001 , Ecole Normale Superieure
Alexandre d'Aspremont , Ecole Normale Superieure
Ana Busic , Ecole Normale Superieure
Anne Bouillard , Ecole Normale Superieure
Bartek Blaszczyszyn , Ecole Normale Superieure
Bartlomiej Blaszczyszyn , Ecole Normale Superieure
Cezara Dragoi , Ecole Normale Superieure
Claire Kenyon-Mathieu , Ecole Normale Superieure
Claire Mathieu , Ecole Normale Superieure
Céline Chevalier , Ecole Normale Superieure
Damien Vergnaud , Ecole Normale Superieure
David Naccache , Ecole Normale Superieure
David Pointcheval , Ecole Normale Superieure
Deh Cac Can , Ecole Normale Superieure
Duong Hieu Phan , Ecole Normale Superieure
Francesco Zappa Nardelli , Ecole Normale Superieure
Francis R. Bach , Ecole Normale Superieure
Francois Berenger , Ecole Normale Superieure
François Baccelli , Ecole Normale Superieure
Georg Fuchsbauer , Ecole Normale Superieure
Gilles Wainrib , Ecole Normale Superieure
Hoeteck Wee , Ecole Normale Superieure
Ivan Laptev , Ecole Normale Superieure
Jacques Stern , Ecole Normale Superieure
Jean Ponce , Ecole Normale Superieure
Jean Vuillemin , Ecole Normale Superieure
Josef Sivic , Ecole Normale Superieure
Jérôme Feret , Ecole Normale Superieure
Marc Lelarge , Ecole Normale Superieure
Marc Pouzet , Ecole Normale Superieure
Michel Abdalla , Ecole Normale Superieure
Phong Nguyen , Ecole Normale Superieure
Stéphane Mallat , Ecole Normale Superieure
Timothy Bourke , Ecole Normale Superieure
Vincent Danos , Ecole Normale Superieure
Xavier Rival , Ecole Normale Superieure
Zhen Zhang , Ecole Normale Superieure
Zhentao Li , Ecole Normale Superieure
Éric Colin de Verdière , Ecole Normale Superieure
Alain Finkel , Ecole Normale Superieure de Cachan
Benedikt Bollig , Ecole Normale Superieure de Cachan
Claudine Picaronny , Ecole Normale Superieure de Cachan
David Baelde , Ecole Normale Superieure de Cachan
Dietmar Berwanger , Ecole Normale Superieure de Cachan
Frédéric Blanqui , Ecole Normale Superieure de Cachan
Gilles Dowek , Ecole Normale Superieure de Cachan
Hubert Comon , Ecole Normale Superieure de Cachan
Hubert Comon-Lundh , Ecole Normale Superieure de Cachan
Jean Goubault , Ecole Normale Superieure de Cachan
Jean Goubault-Larrecq , Ecole Normale Superieure de Cachan
Laurent Doyen 0001 , Ecole Normale Superieure de Cachan
Laurent Fribourg , Ecole Normale Superieure de Cachan
Luc Segoufin , Ecole Normale Superieure de Cachan
Michel Bidoit , Ecole Normale Superieure de Cachan
Nicolas Markey , Ecole Normale Superieure de Cachan
Patricia Bouyer , Ecole Normale Superieure de Cachan
Patricia Bouyer-Decitre , Ecole Normale Superieure de Cachan
Paul Gastin , Ecole Normale Superieure de Cachan
Philippe Schnoebelen , Ecole Normale Superieure de Cachan
Serge Abiteboul , Ecole Normale Superieure de Cachan
Serge Haddad , Ecole Normale Superieure de Cachan
Stefan Göller , Ecole Normale Superieure de Cachan
Stefan Haar , Ecole Normale Superieure de Cachan
Stefan Schwoon , Ecole Normale Superieure de Cachan
Stéphane Demri , Ecole Normale Superieure de Cachan
Stéphanie Delaune , Ecole Normale Superieure de Cachan
Sylvain Schmitz , Ecole Normale Superieure de Cachan
Thomas Chatain , Ecole Normale Superieure de Cachan
Étienne Lozes , Ecole Normale Superieure de Cachan
Adrien Basso-Blandin , Ecole Normale Superieure de Lyon
Alain Darte , Ecole Normale Superieure de Lyon
Anne Benoit , Ecole Normale Superieure de Lyon
Anthony Busson , Ecole Normale Superieure de Lyon
Anupam Das , Ecole Normale Superieure de Lyon
Arnaud Lefray , Ecole Normale Superieure de Lyon
Benoît Libert , Ecole Normale Superieure de Lyon
Bora Uçar , Ecole Normale Superieure de Lyon
Bruno Salvy , Ecole Normale Superieure de Lyon
Christian Pérez , Ecole Normale Superieure de Lyon
Christophe Alias , Ecole Normale Superieure de Lyon
Christophe Crespelle , Ecole Normale Superieure de Lyon
Claude-Pierre Jeannerod , Ecole Normale Superieure de Lyon
Clément Pernet , Ecole Normale Superieure de Lyon
Colin Riba , Ecole Normale Superieure de Lyon
Damien Stehlé , Ecole Normale Superieure de Lyon
Daniel Hirschkoff , Ecole Normale Superieure de Lyon
Denis Kuperberg , Ecole Normale Superieure de Lyon
Eddy Caron , Ecole Normale Superieure de Lyon
Emmanuel Beffara , Ecole Normale Superieure de Lyon
Eric Fleury , Ecole Normale Superieure de Lyon
Eric Thierry , Ecole Normale Superieure de Lyon
Fabien Laguillaumie , Ecole Normale Superieure de Lyon
Filippo Bonchi , Ecole Normale Superieure de Lyon
Frederic Desprez , Ecole Normale Superieure de Lyon
Frédéric Desprez , Ecole Normale Superieure de Lyon
Frédéric Prost , Ecole Normale Superieure de Lyon
Frédéric Suter , Ecole Normale Superieure de Lyon
Gilles Fedak , Ecole Normale Superieure de Lyon
Gilles Villard , Ecole Normale Superieure de Lyon
Guillaume Hanrot , Ecole Normale Superieure de Lyon
Hadrien Hours , Ecole Normale Superieure de Lyon
Hélène Coullon , Ecole Normale Superieure de Lyon
Jean-Bernard Stefani , Ecole Normale Superieure de Lyon
Jean-Christophe Mignot , Ecole Normale Superieure de Lyon
Jean-Michel Muller , Ecole Normale Superieure de Lyon
Jean-Patrick Gelas , Ecole Normale Superieure de Lyon
Jean-Yves L'Excellent , Ecole Normale Superieure de Lyon
Jinming Wen , Ecole Normale Superieure de Lyon
Jurriaan Rot , Ecole Normale Superieure de Lyon
Laure Daviaud , Ecole Normale Superieure de Lyon
Laure Gonnord , Ecole Normale Superieure de Lyon
Laurent Lefèvre , Ecole Normale Superieure de Lyon
Laurent Thévenoux , Ecole Normale Superieure de Lyon
Lionel Morel , Ecole Normale Superieure de Lyon
Lionel Robert Morel , Ecole Normale Superieure de Lyon
Loris Marchal , Ecole Normale Superieure de Lyon
Marie Durand , Ecole Normale Superieure de Lyon
Matias David Lee , Ecole Normale Superieure de Lyon
Matteo Mio , Ecole Normale Superieure de Lyon
Matthieu Imbert , Ecole Normale Superieure de Lyon
Michaël Rao , Ecole Normale Superieure de Lyon
Márton Karsai , Ecole Normale Superieure de Lyon
Natacha Portier , Ecole Normale Superieure de Lyon
Nathalie Revol , Ecole Normale Superieure de Lyon
Nicolas Brisebarre , Ecole Normale Superieure de Lyon
Nicolas Louvet , Ecole Normale Superieure de Lyon
Nicolas Trotignon , Ecole Normale Superieure de Lyon
Olga Kupriianova , Ecole Normale Superieure de Lyon
Olivier Glück , Ecole Normale Superieure de Lyon
Olivier Laurent , Ecole Normale Superieure de Lyon
Omar Fawzi , Ecole Normale Superieure de Lyon
Paola Boito , Ecole Normale Superieure de Lyon
Pascal Koiran , Ecole Normale Superieure de Lyon
Patrick Baillot , Ecole Normale Superieure de Lyon
Patrick Gros , Ecole Normale Superieure de Lyon
Paul Feautrier , Ecole Normale Superieure de Lyon
Paulo Goncalves , Ecole Normale Superieure de Lyon
Philippe Nain , Ecole Normale Superieure de Lyon
Pierre Clairambault , Ecole Normale Superieure de Lyon
Pierre Lescanne , Ecole Normale Superieure de Lyon
Russ Harmer , Ecole Normale Superieure de Lyon
Russell Harmer , Ecole Normale Superieure de Lyon
S. A. Puzynina , Ecole Normale Superieure de Lyon
Sanjay Bhattacherjee , Ecole Normale Superieure de Lyon
Serge Torres , Ecole Normale Superieure de Lyon
Shi Bai , Ecole Normale Superieure de Lyon
Simon Delamare , Ecole Normale Superieure de Lyon
Stéphan Thomassé , Ecole Normale Superieure de Lyon
Svetlana Puzynina , Ecole Normale Superieure de Lyon
Tereza Klimosova , Ecole Normale Superieure de Lyon
Theo Mary , Ecole Normale Superieure de Lyon
Thierry Gautier , Ecole Normale Superieure de Lyon
Thomas Begin , Ecole Normale Superieure de Lyon
Tomofumi Yuki , Ecole Normale Superieure de Lyon
Vincent Lefèvre , Ecole Normale Superieure de Lyon
Waruna Ranasinghe , Ecole Normale Superieure de Lyon
Weiqiang Wen , Ecole Normale Superieure de Lyon
Yongjun Liao , Ecole Normale Superieure de Lyon
Yves Caniou , Ecole Normale Superieure de Lyon
Yves Robert , Ecole Normale Superieure de Lyon
Yves-Stan Le Cornec , Ecole Normale Superieure de Lyon
Alessandro Veneziani , Emory University
Andrew R. Post , Emory University
Avani Wildani , Emory University
Davide Fossati , Emory University
Dwight Duffus , Emory University
Eugene Agichtein , Emory University
Gari D. Clifford , Emory University
Hao Huang , Emory University
James G. Nagy , Emory University
James J. Lu , Emory University
Jinho D. Choi , Emory University
Joyce C. Ho , Emory University
Lars Ruthotto , Emory University
Lee A. D. Cooper , Emory University
Li Xiong 0001 , Emory University
Michelangelo Grigni , Emory University
Michele Benzi , Emory University
Ronald J. Gould , Emory University
Shamim Nemati , Emory University
Shun Yan Cheung , Emory University
Vaidy S. Sunderam , Emory University
Vojtech Rödl , Emory University
Ymir Vigfusson , Emory University
Zhaohui S. Qin , Emory University
Adrian Nistor , Florida State University
An-I Andy Wang , Florida State University
An-I Wang , Florida State University
Ashok Srinivasan , Florida State University
Daniel Schwartz , Florida State University
David B. Whalley , Florida State University
Gary Tyson , Florida State University
Jie Yang 0003 , Florida State University
Lois Wright Hawkes , Florida State University
Michael Mascagni , Florida State University
Mike Burmester , Florida State University
Peixiang Zhao , Florida State University
Piyush Kumar , Florida State University
Robert A. van Engelen , Florida State University
Robert van Engelen , Florida State University
Sonia Haiduc , Florida State University
Sudhir Aggarwal , Florida State University
Weikuan Yu , Florida State University
Xin Yuan , Florida State University
Xiuwen Liu , Florida State University
Zhenghao Zhang , Florida State University
Zhenhai Duan , Florida State University
Zhi Wang , Florida State University
A. Jefferson Offutt , George Mason University
Alexander Brodsky , George Mason University
Amarda Shehu , George Mason University
Amihai Motro , George Mason University
Angelos Stavrou , George Mason University
Arun K. Sood , George Mason University
Arun Sood , George Mason University
Carlotta Domeniconi , George Mason University
Dana Richards , George Mason University
Dana S. Richards , George Mason University
Daniel A. Menascé , George Mason University
Daniel Barbará , George Mason University
Duminda Wijesekera , George Mason University
Elizabeth L. White , George Mason University
Fei Li , George Mason University
Foteini Baldimtsi , George Mason University
Gheorghe Tecuci , George Mason University
Hakan Aydin , George Mason University
Harry Wechsler , George Mason University
Hassan Gomaa , George Mason University
Houman Homayoun , George Mason University
Huzefa Rangwala , George Mason University
J. Mark Pullen , George Mason University
Jan M. Allbeck , George Mason University
Jana Kosecka , George Mason University
Jana Kosecká , George Mason University
Jeff Offutt , George Mason University
Jessica Lin 0001 , George Mason University
Jim X. Chen , George Mason University
John Mark Pullen , George Mason University
Jonathan Bell , George Mason University
Jyh-Ming Lien , George Mason University
Kai Zeng , George Mason University
Kenneth A. De Jong , George Mason University
Larry Kerschberg , George Mason University
Parth H. Pathak , George Mason University
Paul Ammann , George Mason University
Pearl Y. Wang , George Mason University
Qi Wei , George Mason University
Richard H. Carver , George Mason University
Robert Simon , George Mason University
S. Dov Gordon , George Mason University
Sanjeev Setia , George Mason University
Sean Luke , George Mason University
Song Min Kim , George Mason University
Songqing Chen , George Mason University
Thomas D. LaToza , George Mason University
Xinyuan Wang , George Mason University
Yotam I. Gingold , George Mason University
Zoran Duric , George Mason University
Abdou S. Youssef , George Washington University
Abdou Youssef , George Washington University
Bhagirath Narahari , George Washington University
Claire Monteleoni , George Washington University
Evan Drumwright , George Washington University
Evan M. Drumwright , George Washington University
Gabriel Parmer , George Washington University
Hyeong-Ah Choi , George Washington University
James K. Hahn , George Washington University
James Kwangjune Hahn , George Washington University
Mona T. Diab , George Washington University
Nan Zhang 0004 , George Washington University
Poorvi L. Vora , George Washington University
Rachelle S. Heller , George Washington University
Rahul Simha , George Washington University
Robert Pless , George Washington University
Shmuel Rotenstreich , George Washington University
Timothy Wood , George Washington University
Xiuzhen Cheng , George Washington University
Adam O'Neill , Georgetown University
Bala Kalyanasundaram , Georgetown University
Calvin C. Newport , Georgetown University
Calvin Newport , Georgetown University
Clay Shields , Georgetown University
Der-Chen Chang , Georgetown University
Evan Barba , Georgetown University
Grace Hui Yang , Georgetown University
Hui Yang 0001 , Georgetown University
J. Montgomery , Georgetown University
Jeremy T. Fineman , Georgetown University
Justin Thaler , Georgetown University
Lisa Singh , Georgetown University
Mahe Velauthapillai , Georgetown University
Mahendran Velauthapillai , Georgetown University
Marcus A. Maloof , Georgetown University
Micah Sherr , Georgetown University
Nathan Schneider , Georgetown University
Nazli Goharian , Georgetown University
Ophir Frieder , Georgetown University
Richard Squier , Georgetown University
Wenchao Zhou , Georgetown University
Aaron Bobick , Georgia Institute of Technology
Aaron F. Bobick , Georgia Institute of Technology
Ada Gavrilovska , Georgia Institute of Technology
Alessandro Orso , Georgia Institute of Technology
Alex Endert , Georgia Institute of Technology
Alexander Endert , Georgia Institute of Technology
Alexander G. Gray , Georgia Institute of Technology
Alexandra Boldyreva , Georgia Institute of Technology
Amy Bruckman , Georgia Institute of Technology
Amy S. Bruckman , Georgia Institute of Technology
Andrea Lockerd , Georgia Institute of Technology
Andrea Lockerd Thomaz , Georgia Institute of Technology
Andrea Thomaz , Georgia Institute of Technology
Annie I. Antón , Georgia Institute of Technology
Ashok K. Goel , Georgia Institute of Technology
Beki Grinter , Georgia Institute of Technology
Betsy James DiSalvo , Georgia Institute of Technology
Bistra Dilkina , Georgia Institute of Technology
Bistra N. Dilkina , Georgia Institute of Technology
Blair MacIntyre , Georgia Institute of Technology
Bruce N. Walker , Georgia Institute of Technology
Byron Boots , Georgia Institute of Technology
C. Karen Liu , Georgia Institute of Technology
Calton Pu , Georgia Institute of Technology
Charles L. Isbell , Georgia Institute of Technology
Charles Lee Isbell Jr. , Georgia Institute of Technology
Charles M. Eastman , Georgia Institute of Technology
Colin Potts , Georgia Institute of Technology
Concettina Guerra , Georgia Institute of Technology
Constantine Dovrolis , Georgia Institute of Technology
Constantinos Dovrolis , Georgia Institute of Technology
Dana Randall , Georgia Institute of Technology
David A. Bader , Georgia Institute of Technology
Devi Parikh , Georgia Institute of Technology
Duen Horng (Polo) Chau , Georgia Institute of Technology
Duen Horng Chau , Georgia Institute of Technology
Edmond Chow , Georgia Institute of Technology
Edward Omiecinski , Georgia Institute of Technology
Elizabeth D. Mynatt , Georgia Institute of Technology
Ellen W. Zegura , Georgia Institute of Technology
Ellen Yi-Luen Do , Georgia Institute of Technology
Eric Gilbert , Georgia Institute of Technology
Eric Vigoda , Georgia Institute of Technology
Frank Dellaert , Georgia Institute of Technology
Greg Turk , Georgia Institute of Technology
Gregory D. Abowd , Georgia Institute of Technology
H. Venkateswaran , Georgia Institute of Technology
Hadi Esmaeilzadeh , Georgia Institute of Technology
Haesun Park , Georgia Institute of Technology
Henrik Christensen , Georgia Institute of Technology
Hongyuan Zha , Georgia Institute of Technology
Hyesoon Kim , Georgia Institute of Technology
Irfan A. Essa , Georgia Institute of Technology
Jack Poulson , Georgia Institute of Technology
Jacob Eisenstein , Georgia Institute of Technology
James D. Foley , Georgia Institute of Technology
James Hays , Georgia Institute of Technology
James M. Rehg , Georgia Institute of Technology
James Matthew Rehg , Georgia Institute of Technology
Janet L. Kolodner , Georgia Institute of Technology
Jarek Rossignac , Georgia Institute of Technology
Jaroslaw R. Rossignac , Georgia Institute of Technology
Jimeng Sun , Georgia Institute of Technology
John T. Stasko , Georgia Institute of Technology
Jun Xu , Georgia Institute of Technology
Keith Edwards , Georgia Institute of Technology
Lance Fortnow , Georgia Institute of Technology
Lauren Wilcox , Georgia Institute of Technology
Le Song , Georgia Institute of Technology
Leo Mark , Georgia Institute of Technology
Ling Liu , Georgia Institute of Technology
Mark Guzdial , Georgia Institute of Technology
Mark J. Guzdial , Georgia Institute of Technology
Mark O. Riedl , Georgia Institute of Technology
Mark Owen Riedl , Georgia Institute of Technology
Mark Riedl , Georgia Institute of Technology
Melody M. Moore , Georgia Institute of Technology
Melody Moore Jackson , Georgia Institute of Technology
Merrick L. Furst , Georgia Institute of Technology
Michael L. Best , Georgia Institute of Technology
Milena Mihail , Georgia Institute of Technology
Milos Prvulovic , Georgia Institute of Technology
Mostafa H. Ammar , Georgia Institute of Technology
Munmun De Choudhury , Georgia Institute of Technology
Mustaque Ahamad , Georgia Institute of Technology
Nancy J. Nersessian , Georgia Institute of Technology
Prasad Tetali , Georgia Institute of Technology
Rahul C. Basole , Georgia Institute of Technology
Rebecca E. Grinter , Georgia Institute of Technology
Rich Vuduc , Georgia Institute of Technology
Richard A. DeMillo , Georgia Institute of Technology
Richard Fujimoto , Georgia Institute of Technology
Richard J. Lipton , Georgia Institute of Technology
Richard Jay Lipton , Georgia Institute of Technology
Richard M. Fujimoto , Georgia Institute of Technology
Richard Peng , Georgia Institute of Technology
Richard W. Vuduc , Georgia Institute of Technology
Ronald C. Arkin , Georgia Institute of Technology
Santosh Pande , Georgia Institute of Technology
Santosh Srinivas Vempala , Georgia Institute of Technology
Santosh Vempala , Georgia Institute of Technology
Sasha Boldyreva , Georgia Institute of Technology
Seymour E. Goodman , Georgia Institute of Technology
Shamkant B. Navathe , Georgia Institute of Technology
Sonia Chernova , Georgia Institute of Technology
Srinivas Aluru , Georgia Institute of Technology
T. E. Starner , Georgia Institute of Technology
Taesoo Kim , Georgia Institute of Technology
Thad E. Starner , Georgia Institute of Technology
Thad Starner , Georgia Institute of Technology
Thomas M. Conte , Georgia Institute of Technology
Tucker Balch , Georgia Institute of Technology
Tucker R. Balch , Georgia Institute of Technology
Umakishore Ramachandran , Georgia Institute of Technology
Vijay V. Vazirani , Georgia Institute of Technology
Wenke Lee , Georgia Institute of Technology
William R. Harris , Georgia Institute of Technology
Zvi Galil , Georgia Institute of Technology
Ümit V. Çatalyürek , Georgia Institute of Technology
Alexander M. Rush , Harvard University
Barbara J. Grosz , Harvard University
Boaz Barak , Harvard University
David C. Parkes , Harvard University
David Cox , Harvard University
David M. Brooks , Harvard University
Eddie Kohler , Harvard University
Finale Doshi , Harvard University
Finale Doshi-Velez , Harvard University
H. T. Kung , Harvard University
Hanspeter Pfister , Harvard University
Harry R. Lewis , Harvard University
James W. Mickens , Harvard University
Jelani Nelson , Harvard University
Jim Waldo , Harvard University
Jonathan Zittrain , Harvard University
Krzysztof Gajos , Harvard University
Krzysztof Z. Gajos , Harvard University
Leslie G. Valiant , Harvard University
Madhu Sudan , Harvard University
Margo I. Seltzer , Harvard University
Margo Seltzer , Harvard University
Michael D. Smith , Harvard University
Michael M. Mitzenmacher , Harvard University
Michael Mitzenmacher , Harvard University
Michael O. Rabin , Harvard University
Michael Oser Rabin , Harvard University
Radhika Nagpal , Harvard University
Salil P. Vadhan , Harvard University
Scott Kuindersma , Harvard University
Stephen Chong , Harvard University
Steven J. Gortler , Harvard University
Stratos Idreos , Harvard University
Stuart M. Shieber , Harvard University
Yaron Singer , Harvard University
Yiling Chen , Harvard University
Alex Samorodnitsky , Hebrew University of Jerusalem
Ami Wiesel , Hebrew University of Jerusalem
Amit Zoran , Hebrew University of Jerusalem
Amnon Shashua , Hebrew University of Jerusalem
Ari Rappoport , Hebrew University of Jerusalem
Aviv Zohar , Hebrew University of Jerusalem
Dafna Shahaf , Hebrew University of Jerusalem
Dani Lischinski , Hebrew University of Jerusalem
Danny Dolev , Hebrew University of Jerusalem
Daphna Weinshall , Hebrew University of Jerusalem
David Hay , Hebrew University of Jerusalem
Dina Duhovny , Hebrew University of Jerusalem
Dina Schneidman-Duhovny , Hebrew University of Jerusalem
Dorit Aharonov , Hebrew University of Jerusalem
Dror G. Feitelson , Hebrew University of Jerusalem
Gil Segev , Hebrew University of Jerusalem
Guy Kindler , Hebrew University of Jerusalem
Jeffrey S. Rosenschein , Hebrew University of Jerusalem
Katrina Ligett , Hebrew University of Jerusalem
Leo Joskowicz , Hebrew University of Jerusalem
Matan Gavish , Hebrew University of Jerusalem
Michael Ben-Or , Hebrew University of Jerusalem
Michael Schapira , Hebrew University of Jerusalem
Michael Werman , Hebrew University of Jerusalem
Naftali Tishby , Hebrew University of Jerusalem
Nathan Linial , Hebrew University of Jerusalem
Nati Linial , Hebrew University of Jerusalem
Nir Friedman , Hebrew University of Jerusalem
Noam Nisan , Hebrew University of Jerusalem
Oded Schwartz , Hebrew University of Jerusalem
Omri Abend , Hebrew University of Jerusalem
Orna Kupferman , Hebrew University of Jerusalem
Raanan Fattal , Hebrew University of Jerusalem
Sara Cohen , Hebrew University of Jerusalem
Sara Shurin , Hebrew University of Jerusalem
Shai Shalev-Shwartz , Hebrew University of Jerusalem
Shmuel Peleg , Hebrew University of Jerusalem
Tommy Kaplan , Hebrew University of Jerusalem
Yair Bartal , Hebrew University of Jerusalem
Yair Weiss , Hebrew University of Jerusalem
Yehoshua Sagiv , Hebrew University of Jerusalem
Yuval Kochman , Hebrew University of Jerusalem
Yuval Rabani , Hebrew University of Jerusalem
Albert C. S. Chung , Hong Kong University of Science and Technology
Andrew B. Horner , Hong Kong University of Science and Technology
Bo Li 0001 , Hong Kong University of Science and Technology
Brahim Bensaou , Hong Kong University of Science and Technology
Brian Kan-Wing Mak , Hong Kong University of Science and Technology
Brian Mak , Hong Kong University of Science and Technology
Charles Zhang , Hong Kong University of Science and Technology
Chi-Keung Tang , Hong Kong University of Science and Technology
Chiew-Lan Tai , Hong Kong University of Science and Technology
Cunsheng Ding , Hong Kong University of Science and Technology
David Rossiter , Hong Kong University of Science and Technology
Dekai Wu , Hong Kong University of Science and Technology
Derick Wood , Hong Kong University of Science and Technology
Dik Lun Lee , Hong Kong University of Science and Technology
Dimitris Papadias , Hong Kong University of Science and Technology
Dimitris Papadopoulos , Hong Kong University of Science and Technology
Dit-Yan Yeung , Hong Kong University of Science and Technology
Fangzhen Lin , Hong Kong University of Science and Technology
Frederick H. Lochovsky , Hong Kong University of Science and Technology
Helen C. Shen , Hong Kong University of Science and Technology
Huamin Qu , Hong Kong University of Science and Technology
James T. Kwok , Hong Kong University of Science and Technology
James Tin-Yau Kwok , Hong Kong University of Science and Technology
Jogesh K. Muppala , Hong Kong University of Science and Technology
K. T. Tim Cheng , Hong Kong University of Science and Technology
Kai Chen 0005 , Hong Kong University of Science and Technology
Kaiyu Hang , Hong Kong University of Science and Technology
Ke Yi , Hong Kong University of Science and Technology
Kenneth Wai-Ting Leung , Hong Kong University of Science and Technology
Kwang-Ting Cheng , Hong Kong University of Science and Technology
Lei Chen 0002 , Hong Kong University of Science and Technology
Lionel M. Ni , Hong Kong University of Science and Technology
Lionel Ming-shuan Ni , Hong Kong University of Science and Technology
Long Quan , Hong Kong University of Science and Technology
Ming Liu , Hong Kong University of Science and Technology
Mordecai J. Golin , Hong Kong University of Science and Technology
Mounir Hamdi , Hong Kong University of Science and Technology
Nevin L. Zhang , Hong Kong University of Science and Technology
Nevin Lianwen Zhang , Hong Kong University of Science and Technology
Ngok Lam , Hong Kong University of Science and Technology
Pan Hui , Hong Kong University of Science and Technology
Pedro V. Sander , Hong Kong University of Science and Technology
Qiang Yang 0001 , Hong Kong University of Science and Technology
Qiong Luo , Hong Kong University of Science and Technology
Raymond Chi-Wing Wong , Hong Kong University of Science and Technology
Roland T. Chin , Hong Kong University of Science and Technology
S. C. Cheung , Hong Kong University of Science and Technology
S.-H. Gary Chan , Hong Kong University of Science and Technology
Shing-Chi Cheung , Hong Kong University of Science and Technology
Shueng-Han Gary Chan , Hong Kong University of Science and Technology
Siu-Wing Cheng , Hong Kong University of Science and Technology
Sunghun Kim 0001 , Hong Kong University of Science and Technology
Sunil Arya , Hong Kong University of Science and Technology
Ting-Chuen Pong , Hong Kong University of Science and Technology
Tony F. Chan , Hong Kong University of Science and Technology
Vincent Y. Shen , Hong Kong University of Science and Technology
Vincent Yun Shen , Hong Kong University of Science and Technology
Wei Wang 0030 , Hong Kong University of Science and Technology
Wilfred Ng , Hong Kong University of Science and Technology
Xiaojuan Ma , Hong Kong University of Science and Technology
Xin Li 0028 , Hong Kong University of Science and Technology
Yangqiu Song , Hong Kong University of Science and Technology
Amit Chattopadhyay , IIIT Bangalore
Amit Prakash , IIIT Bangalore
Ashish Choudhary , IIIT Bangalore
Ashish Choudhury , IIIT Bangalore
Balaji Parthasarathy , IIIT Bangalore
Chandrashekar Ramanathan , IIIT Bangalore
Chetan D. Parikh , IIIT Bangalore
Debabrata Das , IIIT Bangalore
Dinesh Babu J. , IIIT Bangalore
Dinesh Babu Jayagopi , IIIT Bangalore
G. N. Srinivasa Prasanna , IIIT Bangalore
G. Srinivasaraghavan , IIIT Bangalore
Gopalakrishnan Srinivasaraghavan , IIIT Bangalore
Janaki Srinivasan , IIIT Bangalore
JayPrakash Lalchandani , IIIT Bangalore
Jaya Sreevalsan Nair , IIIT Bangalore
Jyotsna Bapat , IIIT Bangalore
K. V. Dinesha , IIIT Bangalore
Madhav Rao , IIIT Bangalore
Manish Gupta 0001 , IIIT Bangalore
Neelam Sinha , IIIT Bangalore
Pradeesha Ashok , IIIT Bangalore
Preeti Mudliar , IIIT Bangalore
Sachit Rao , IIIT Bangalore
Shrisha Rao , IIIT Bangalore
Srinath R. Naidu , IIIT Bangalore
Srinath Srinivasa , IIIT Bangalore
Subhajit Sen , IIIT Bangalore
Sujit Kumar Chakrabarti , IIIT Bangalore
T. K. Srikanth , IIIT Bangalore
Tricha Anjali , IIIT Bangalore
V. N. Muralidhara , IIIT Bangalore
V. Ramasubramanian , IIIT Bangalore
V. Sridhar , IIIT Bangalore
A. V. Subramanyam , IIIT Delhi
Aman Parnami , IIIT Delhi
Amarjeet Singh 0001 , IIIT Delhi
Arun Balaji Buduru , IIIT Delhi
Chetan Arora 0001 , IIIT Delhi
Debajyoti Bera , IIIT Delhi
Debarka Sengupta , IIIT Delhi
Donghoon Chang , IIIT Delhi
Mayank Vatsa , IIIT Delhi
Mukulika Maity , IIIT Delhi
Ojaswa Sharma , IIIT Delhi
Pankaj Jalote , IIIT Delhi
Ponnurangam Kumaraguru , IIIT Delhi
Pushpendra Singh , IIIT Delhi
Rahul Purandare , IIIT Delhi
Rajiv Raman , IIIT Delhi
Rajiv Ratn Shah , IIIT Delhi
Richa Singh , IIIT Delhi
Saket Anand , IIIT Delhi
Sambuddho Chakravarty , IIIT Delhi
Tanmoy Chakraborty 0002 , IIIT Delhi
Vikram Goyal , IIIT Delhi
Vinayak Naik , IIIT Delhi
Vinayak S. Naik , IIIT Delhi
Vivek Kumar 0001 , IIIT Delhi
Abhishek Sarkar , IIIT Hyderabad
Anil Kumar Vuppala , IIIT Hyderabad
Anoop M. Namboodiri , IIIT Hyderabad
Ashok Kumar Das , IIIT Hyderabad
Avinash Sharma , IIIT Hyderabad
C. V. Jawahar , IIIT Hyderabad
Dipti Misra Sharma , IIIT Hyderabad
Garimella Rama Murthy , IIIT Hyderabad
Girish Varma , IIIT Hyderabad
Govindarajulu Regeti , IIIT Hyderabad
Jayanthi Sivaswamy , IIIT Hyderabad
K. Madhava Krishna , IIIT Hyderabad
K. S. Rajan , IIIT Hyderabad
K. Srinathan , IIIT Hyderabad
Kalluri R. Sarma , IIIT Hyderabad
Kamalakar Karlapalem , IIIT Hyderabad
Kannan Srinathan , IIIT Hyderabad
Kavita Vemuri , IIIT Hyderabad
Kishore Kothapalli , IIIT Hyderabad
Kishore Prahallad , IIIT Hyderabad
Krishnan Prasad , IIIT Hyderabad
Manish Shrivastava , IIIT Hyderabad
Moumita Patra , IIIT Hyderabad
Naresh Manwani , IIIT Hyderabad
Nita Parekh , IIIT Hyderabad
P. J. Narayanan , IIIT Hyderabad
P. Krishna Reddy , IIIT Hyderabad
P. Ubaidulla , IIIT Hyderabad
Pawan Kumar , IIIT Hyderabad
Polepalli Krishna Reddy , IIIT Hyderabad
Praveen Paruchuri , IIIT Hyderabad
Priyanka Srivastava , IIIT Hyderabad
R. K. Bagga , IIIT Hyderabad
Radhika Mamidi , IIIT Hyderabad
Raghu Reddy , IIIT Hyderabad
Rajeev Sangal , IIIT Hyderabad
Raju S. Bapi , IIIT Hyderabad
Rama Murthy Garimella , IIIT Hyderabad
Ramanathan Subramanian , IIIT Hyderabad
Rambabu Kalla , IIIT Hyderabad
Ramesh Loganathan , IIIT Hyderabad
S. Bapi Raju , IIIT Hyderabad
S. Prahallad Kishore , IIIT Hyderabad
Sachin Chaudhari , IIIT Hyderabad
Sanjay Rawat 0001 , IIIT Hyderabad
Saswata Shannigrahi , IIIT Hyderabad
Shatrunjay Rawat , IIIT Hyderabad
Soma Paul , IIIT Hyderabad
Subramanian Ramanathan , IIIT Hyderabad
Sujit Gujar , IIIT Hyderabad
Suresh Purini , IIIT Hyderabad
Suryakanth V. Gangashetty , IIIT Hyderabad
Syed Azeemuddin , IIIT Hyderabad
Vasudeva Varma , IIIT Hyderabad
Venkatesh Choppella , IIIT Hyderabad
Vikram Pudi , IIIT Hyderabad
Vineet Gandhi , IIIT Hyderabad
Vishal Garg , IIIT Hyderabad
Y. Raghu Reddy , IIIT Hyderabad
Aditya Kanade , IISc Bangalore
Ambedkar Dukkipati , IISc Bangalore
Anand Louis , IISc Bangalore
Arnab Bhattacharyya , IISc Bangalore
Arpita Patra , IISc Bangalore
Bhavana Kanukurthi , IISc Bangalore
Chandan Saha 0001 , IISc Bangalore
Chiranjib Bhattacharyya , IISc Bangalore
Chiru Bhattacharyya , IISc Bangalore
Deepak D'Souza , IISc Bangalore
Dilip P. Patil , IISc Bangalore
Jayant R. Haritsa , IISc Bangalore
K. Gopinath , IISc Bangalore
Kanchi Gopinath , IISc Bangalore
L. Sunil Chandran , IISc Bangalore
M. Narasimha Murty , IISc Bangalore
Matthew J. Thazhuthaveetil , IISc Bangalore
Matthew Thazhuthaveetil , IISc Bangalore
Murali Krishna Ramanathan , IISc Bangalore
Musti Narasimha Murty , IISc Bangalore
N. Viswanadham , IISc Bangalore
P. Vijay Kumar , IISc Bangalore
Partha P. Talukdar , IISc Bangalore
Partha Pratim Talukdar , IISc Bangalore
R. Govindarajan , IISc Bangalore
R.C. Hansdah , IISc Bangalore
Raghavan Komondoor , IISc Bangalore
Ramaswamy Govindarajan , IISc Bangalore
Ramesh Hariharan , IISc Bangalore
Sanjit Chatterjee , IISc Bangalore
Sathish Govindarajan , IISc Bangalore
Shalabh Bhatnagar , IISc Bangalore
Shirish K. Shevade , IISc Bangalore
Siddharth Barman , IISc Bangalore
Uday Bondhugula , IISc Bangalore
V. Susheela Devi , IISc Bangalore
Vijay Natarajan , IISc Bangalore
Y. Narahari , IISc Bangalore
Y.N. Srikant , IISc Bangalore
Yadati Narahari , IISc Bangalore
Debi Prosad Dogra , IIT Bhubaneswar
Sudipta Saha , IIT Bhubaneswar
Abhiram G. Ranade , IIT Bombay
Abhiram Ranade , IIT Bombay
Ajit A. Diwan , IIT Bombay
Ajit Arvind Diwan , IIT Bombay
Ajit Rajwade , IIT Bombay
Amitabha Sanyal , IIT Bombay
Ashutosh Trivedi , IIT Bombay
Bernard L. Menezes , IIT Bombay
Bernard Menezes , IIT Bombay
Bharat Adsul , IIT Bombay
Bhaskaran Raman , IIT Bombay
Deepak B. Phatak , IIT Bombay
Dhananjay M. Dhamdhere , IIT Bombay
G. Sivakumar , IIT Bombay
Ganesh Ramakrishnan , IIT Bombay
J. Saketha Nath , IIT Bombay
Jagarlapudi Saketha Nath , IIT Bombay
Kameswari Chebrolu , IIT Bombay
Kavi Arya , IIT Bombay
Krithi Ramamritham , IIT Bombay
Manoj M. Prabhakaran , IIT Bombay
Manoj Prabhakaran , IIT Bombay
Milind A. Sohoni , IIT Bombay
Mythili Vutukuru , IIT Bombay
Nandlal L. Sarda , IIT Bombay
Nutan Limaye , IIT Bombay
Om P. Damani , IIT Bombay
Parag Chaudhuri , IIT Bombay
Preethi Jyothi , IIT Bombay
Puru Kulkarni , IIT Bombay
Purushottam Kulkarni , IIT Bombay
Pushpak Bhattacharya , IIT Bombay
Rushikesh Joshi , IIT Bombay
Rushikesh K. Joshi , IIT Bombay
S. Akshay , IIT Bombay
S. Sudarshan 0001 , IIT Bombay
Shankara Narayanan Krishna , IIT Bombay
Sharat Chandran , IIT Bombay
Shivaram Kalyanakrishnan , IIT Bombay
Siddhartha Chaudhuri , IIT Bombay
Soumen Chakrabarti , IIT Bombay
Sridhar Iyer , IIT Bombay
Sundar Vishwanathan , IIT Bombay
Sunita Sarawagi , IIT Bombay
Supratik Chakraborty , IIT Bombay
Supratim Biswas , IIT Bombay
Suyash P. Awate , IIT Bombay
Uday P. Khedker , IIT Bombay
Umesh Bellur , IIT Bombay
Varsha Apte , IIT Bombay
Aaditeshwar Seth , IIT Delhi
Amit Kumar 0001 , IIT Delhi
Amitabha Bagchi , IIT Delhi
Anshul Kumar , IIT Delhi
Huzur Saran , IIT Delhi
Kolin Paul , IIT Delhi
M. Balakrishnan , IIT Delhi
Mausam , IIT Delhi
Maya Ramanath , IIT Delhi
Naveen Garg , IIT Delhi
Parag Singla , IIT Delhi
Preeti Ranjan Panda , IIT Delhi
Prem K. Kalra , IIT Delhi
Prem Kumar Kalra , IIT Delhi
Ragesh Jaiswal , IIT Delhi
Rahul Garg , IIT Delhi
S. Arun-Kumar , IIT Delhi
Sandeep Sen , IIT Delhi
Sanjiva Prasad , IIT Delhi
Saroj Kaushik , IIT Delhi
Sayan Ranu , IIT Delhi
Smruti R. Sarangi , IIT Delhi
Smruti Sarangi , IIT Delhi
Sorav Bansal , IIT Delhi
Subhashis Banerjee , IIT Delhi
Subodh Kumar , IIT Delhi
Subodh Sharma , IIT Delhi
Subodh Vishnu Sharma , IIT Delhi
Vinay J. Ribeiro , IIT Delhi
Anirban Dasgupta 0001 , IIT Gandhinagar
Bireswar Das , IIT Gandhinagar
Dinesh Garg , IIT Gandhinagar
Krishna P. Miyapuram , IIT Gandhinagar
Manoj Gupta , IIT Gandhinagar
Manu Awasthi , IIT Gandhinagar
Neeldhara Misra , IIT Gandhinagar
Shanmuganathan Raman , IIT Gandhinagar
Souradyuti Paul , IIT Gandhinagar
Amit Awekar , IIT Guwahati
Arijit Sur , IIT Guwahati
Arnab Sarkar , IIT Guwahati
Aryabartta Sahu , IIT Guwahati
Ashish Anand , IIT Guwahati
Benny George Kenkireth , IIT Guwahati
Chandan Karfa , IIT Guwahati
Deepanjan Kesh , IIT Guwahati
Diganta Goswami , IIT Guwahati
Gautam Barua , IIT Guwahati
Hemangee K. Kapoor , IIT Guwahati
Jatindra Kumar Deka , IIT Guwahati
John Jose , IIT Guwahati
Pinaki Mitra , IIT Guwahati
Pradip K. Das , IIT Guwahati
Purandar Bhaduri , IIT Guwahati
Rajasekhar Inkulu , IIT Guwahati
Rashmi Dutta Baruah , IIT Guwahati
S. V. Rao , IIT Guwahati
Sajith Gopalan , IIT Guwahati
Samit Bhattacharya , IIT Guwahati
Sanasam Ranbir Singh , IIT Guwahati
Santosh Biswas , IIT Guwahati
Shivashankar B. Nair , IIT Guwahati
Sukumar Nandi , IIT Guwahati
Sushanta Karmakar , IIT Guwahati
T. Venkatesh , IIT Guwahati
V. Vijaya Saradhi , IIT Guwahati
A. Antony Franklin , IIT Hyderabad
Bheemarjuna Reddy Tamma , IIT Hyderabad
C. Krishna Mohan , IIT Hyderabad
Ch. Sobhan Babu , IIT Hyderabad
Chalavadi Krishna Mohan , IIT Hyderabad
Kotaro Kataoka , IIT Hyderabad
M. V. Panduranga Rao , IIT Hyderabad
Manish Singh , IIT Hyderabad
Manohar Kaul , IIT Hyderabad
Manu Kaul , IIT Hyderabad
Maunendra Sankar Desarkar , IIT Hyderabad
N. R. Aravind , IIT Hyderabad
P. K. Srijith , IIT Hyderabad
Ramakrishna Upadrasta , IIT Hyderabad
Sathya Peri , IIT Hyderabad
Saurabh Joshi 0001 , IIT Hyderabad
Sparsh Mittal , IIT Hyderabad
Subrahmanyam Kalyanasundaram , IIT Hyderabad
Tamma Bheemarjuna Reddy , IIT Hyderabad
U. Ramakrishna , IIT Hyderabad
Vineeth N Balasubramanian , IIT Hyderabad
Vineeth N. Balasubramanian , IIT Hyderabad
Vineeth Nallure Balasubramanian , IIT Hyderabad
Abhishek Srivastava , IIT Indore
Anirban Sengupta , IIT Indore
Aruna Tiwari , IIT Indore
Bodhisatwa Mazumdar , IIT Indore
Gourinath Banda , IIT Indore
Kapil Ahuja , IIT Indore
Narendra S. Chaudhari , IIT Indore
Neminath Hubballi , IIT Indore
Somnath Dey , IIT Indore
Surya Prakash , IIT Indore
Anil Shukla , IIT Jodhpur
Aritra Banik , IIT Jodhpur
Chiranjoy Chattopadhyay , IIT Jodhpur
Gaurav Harit , IIT Jodhpur
Manas Khatua , IIT Jodhpur
Venkataramana Badarla , IIT Jodhpur
Ajai Jain , IIT Kanpur
Amey Karkare , IIT Kanpur
Amitabha Mukerjee , IIT Kanpur
Anil Seth , IIT Kanpur
Arnab Bhattacharya 0001 , IIT Kanpur
Dheeraj Sanghi , IIT Kanpur
Gaurav Sharma 0004 , IIT Kanpur
Harish Karnick , IIT Kanpur
Indranil Saha , IIT Kanpur
Mainak Chaudhuri , IIT Kanpur
Manindra Agrawal , IIT Kanpur
Medha Atre , IIT Kanpur
Nisheeth Srivastava , IIT Kanpur
Nitin Saxena , IIT Kanpur
Phalguni Gupta , IIT Kanpur
Piyush P Kurur , IIT Kanpur
Piyush Rai , IIT Kanpur
Purushottam Kar , IIT Kanpur
Raghunath Tewari , IIT Kanpur
Rajat Mittal , IIT Kanpur
Rajat Moona , IIT Kanpur
Ratan K. Ghosh , IIT Kanpur
Sandeep K. Shukla , IIT Kanpur
Sandeep Kumar Shukla , IIT Kanpur
Sanjeev Saxena , IIT Kanpur
Satyadev Nandakumar , IIT Kanpur
Shashank K. Mehta , IIT Kanpur
Somenath Biswas , IIT Kanpur
Subhajit Roy , IIT Kanpur
Sumit Ganguly , IIT Kanpur
Sunil Easaw Simon , IIT Kanpur
Sunil Simon , IIT Kanpur
Surender Baswana , IIT Kanpur
T. V. Prabhakar , IIT Kanpur
Vinay P. Namboodiri , IIT Kanpur
Abhijit Das , IIT Kharagpur
Ajit Pal , IIT Kharagpur
Animesh Mukherjee , IIT Kharagpur
Anupam Basu , IIT Kharagpur
Arobinda Gupta , IIT Kharagpur
Bivas Mitra , IIT Kharagpur
Chitta Mandal , IIT Kharagpur
Chittaranjan A. Mandal , IIT Kharagpur
Chittaranjan Mandal , IIT Kharagpur
Debasis Samanta , IIT Kharagpur
Debdeep Mukhopadhyay , IIT Kharagpur
Dipankar Sarkar , IIT Kharagpur
Dipanwita Roy Chowdhury , IIT Kharagpur
Indranil Sengupta 0001 , IIT Kharagpur
Jayanta Mukherjee 0001 , IIT Kharagpur
Jayanta Mukhopadhyay , IIT Kharagpur
K. Sreenivas Rao , IIT Kharagpur
K. Sreenivasa Rao , IIT Kharagpur
Krothapalli S. Rao , IIT Kharagpur
Krothapalli Sreenivasa Rao , IIT Kharagpur
Niloy Ganguly , IIT Kharagpur
P. P. Chakrabarti , IIT Kharagpur
Pabitra Mitra , IIT Kharagpur
Pallab Dasgupta , IIT Kharagpur
Partha Bhowmick , IIT Kharagpur
Partha Pratim Chakrabarti , IIT Kharagpur
Partha Pratim Das , IIT Kharagpur
Pawan Goyal , IIT Kharagpur
Pralay Mitra , IIT Kharagpur
Rajat Subhra Chakraborty , IIT Kharagpur
Rajeev Kumar , IIT Kharagpur
Rajib Mall , IIT Kharagpur
Rao Sreenivasa Krothapalli , IIT Kharagpur
Rogers Mathew , IIT Kharagpur
Sandip Chakraborty , IIT Kharagpur
Shamik Sural , IIT Kharagpur
Soumya K. Ghosh , IIT Kharagpur
Soumya Kanti Ghosh 0001 , IIT Kharagpur
Soumyajit Dey , IIT Kharagpur
Sourangshu Bhattacharya , IIT Kharagpur
Sudebkumar Prasant Pal , IIT Kharagpur
Sudeshna Sarkar , IIT Kharagpur
Sudip Mishra , IIT Kharagpur
Sujoy Ghose , IIT Kharagpur
Anurag Mittal , IIT Madras
Aritra Hazra , IIT Madras
B. V. Raghavendra Rao , IIT Madras
Balaraman Ravindran , IIT Madras
C. Chandra Sekhar , IIT Madras
C. Pandu Rangan , IIT Madras
C. Siva Ram Murthy , IIT Madras
Chandrasekaran Pandu Rangan , IIT Madras
Chebiyyam Siva Ram Murthy , IIT Madras
Chellu Chandra Sekhar , IIT Madras
Chester Rebeiro , IIT Madras
D. Janaki Ram , IIT Madras
D. Janakiram , IIT Madras
Deepak Khemani , IIT Madras
Dharanipragada Janakiram , IIT Madras
Hema A. Murthy , IIT Madras
Janakiram Dharanipragada , IIT Madras
Jayalal Sarma , IIT Madras
John Augustine , IIT Madras
Krishna M. Sivalingam , IIT Madras
Madhu Mutyam , IIT Madras
Meghana Nasre , IIT Madras
Mitesh M. Khapra , IIT Madras
N. S. Narayanaswamy , IIT Madras
P. Sreenivasa Kumar , IIT Madras
Prashanth L. A. , IIT Madras
Prashanth Lakshmanrao Ananthapadmanabharao , IIT Madras
Rajsekar Manokaran , IIT Madras
Rupesh Nasre , IIT Madras
Shweta Agrawal , IIT Madras
Sukhendu Das , IIT Madras
Sutanu Chakraborti , IIT Madras
V. Kamakoti , IIT Madras
V. Krishna Nandivada , IIT Madras
Aditya Nigam , IIT Mandi
Anil Kumar Sao , IIT Mandi
Aroor Dinesh Dileep , IIT Mandi
Padmanabhan Rajan , IIT Mandi
Renu M. Rameshan , IIT Mandi
Samar Agnihotri , IIT Mandi
Satyajit Thakor , IIT Mandi
Siddhartha Sarma , IIT Mandi
Srikant Srinivasan , IIT Mandi
Sriram Kailasam , IIT Mandi
Subashish Datta , IIT Mandi
Timothy A. Gonsalves , IIT Mandi
Tushar Jain , IIT Mandi
Varun Dutt , IIT Mandi
Abyayananda Maiti , IIT Patna
Arijit Mondal , IIT Patna
Ashok Singh Sairam , IIT Patna
Asif Ekbal , IIT Patna
Jimson Mathew , IIT Patna
Joydeep Chandra , IIT Patna
<<<<<<< HEAD
Pushpak Bhattacharyya , IIT Patna
=======
>>>>>>> 5ba1c6c2
Rajiv Misra , IIT Patna
Raju Halder , IIT Patna
Samrat Mondal , IIT Patna
Somanath Tripathy , IIT Patna
Sourav Kumar Dandapat , IIT Patna
Sriparna Saha 0001 , IIT Patna
Suman Kumar Maji , IIT Patna
Balasubramanian Raman , IIT Roorkee
Biplab Banerjee , IIT Roorkee
Dhaval Patel , IIT Roorkee
Durga Toshniwal , IIT Roorkee
Manoj Misra , IIT Roorkee
P. Sateesh Kumar , IIT Roorkee
Partha Pratim Roy , IIT Roorkee
Rajdeep Niyogi , IIT Roorkee
Raman Balasubramanian , IIT Roorkee
Ranita Biswas , IIT Roorkee
Sandeep Kumar , IIT Roorkee
Subhankar Mishra , IIT Roorkee
Sudip Roy 0001 , IIT Roorkee
Sugata Gangopadhyay , IIT Roorkee
Vaskar Raychoudhury , IIT Roorkee
Abhinav Dhall , IIT Ropar
Apurva Mudgal , IIT Ropar
Balwinder Sodhi , IIT Ropar
Deepti R. Bathula , IIT Ropar
Jung Hyun Jun , IIT Ropar
Mukesh Kumar Saini , IIT Ropar
Narayanan C. Krishnan , IIT Ropar
Narayanan Chatapuram Krishnan , IIT Ropar
Neeraj Goel , IIT Ropar
Nitin Auluck , IIT Ropar
Puneet Goyal , IIT Ropar
S. R. S. Iyengar , IIT Ropar
Sudarshan Iyengar , IIT Ropar
Sujata Pal , IIT Ropar
Aleksandar Nanevski , IMDEA Software Institute
Alessandra Gorla , IMDEA Software Institute
Alexey Gotsman , IMDEA Software Institute
Benedikt Schmidt , IMDEA Software Institute
Boris Köpf , IMDEA Software Institute
Carmela Troncoso , IMDEA Software Institute
César Sánchez , IMDEA Software Institute
Dario Fiore , IMDEA Software Institute
Gilles Barthe , IMDEA Software Institute
José F. Morales , IMDEA Software Institute
Juan Caballero , IMDEA Software Institute
Manuel Carro , IMDEA Software Institute
Manuel V. Hermenegildo , IMDEA Software Institute
Pedro López-García 0001 , IMDEA Software Institute
Pierre Ganty , IMDEA Software Institute
Anna Kicheva , IST Austria
Beatriz Vicoso , IST Austria
Bernd Bickel , IST Austria
Björn Hof , IST Austria
Calin C. Guet , IST Austria
Carl-Philipp Heisenberg , IST Austria
Caroline Uhler , IST Austria
Chris Wojtan , IST Austria
Christoph H. Lampert , IST Austria
Christopher Wojtan , IST Austria
Dan Alistarh , IST Austria
Daria Siekhaus , IST Austria
Eva Benkova , IST Austria
Gaia Novarino , IST Austria
Gasper Tkacik , IST Austria
Georg Danzl , IST Austria
Georgios Katsaros , IST Austria
Harald Janovjak , IST Austria
Herbert Edelsbrunner , IST Austria
Jan Maas , IST Austria
Jiri Friml , IST Austria
Johannes Fink , IST Austria
Jonathan P. Bollback , IST Austria
Jozsef Csicsvari , IST Austria
Julian Fischer , IST Austria
Krishnendu Chatterjee , IST Austria
Krzysztof Pietrzak , IST Austria
Laszlo Erdös , IST Austria
Leonid Sazanov , IST Austria
Maksim Serbyn , IST Austria
Martin Loose , IST Austria
Maximilian Jösch , IST Austria
Michael Sixt , IST Austria
Mikhail Lemeshko , IST Austria
Nick Barton , IST Austria
Peter Jonas , IST Austria
Peter Krogstrup , IST Austria
Robert Seiringer , IST Austria
Ryuichi Shigemoto , IST Austria
Sandra Siegert , IST Austria
Simon Hippenmeyer , IST Austria
Sylvia Cremer , IST Austria
Tamas Hausel , IST Austria
Thomas A. Henzinger , IST Austria
Tobias Bollenbach , IST Austria
Uli Wagner , IST Austria
Vladimir Kolmogorov , IST Austria
Alessandro Bruni , IT University of Copenhagen
Andres Faina , IT University of Copenhagen
Andrzej Wasowski , IT University of Copenhagen
Björn Thór Jónsson , IT University of Copenhagen
Carsten Schürmann , IT University of Copenhagen
Claus Brabrand , IT University of Copenhagen
Dan Witzner Hansen , IT University of Copenhagen
Jes Frellsen , IT University of Copenhagen
Jesper Bengtson , IT University of Copenhagen
Kasper Støy , IT University of Copenhagen
Marco Carbone , IT University of Copenhagen
Natalie Schluter , IT University of Copenhagen
Paolo Tell , IT University of Copenhagen
Patrick Bahr , IT University of Copenhagen
Peter Sestoft , IT University of Copenhagen
Philippe Bonnet , IT University of Copenhagen
Rasmus Ejlers Møgelberg , IT University of Copenhagen
Rasmus Pagh , IT University of Copenhagen
Riko Jacob , IT University of Copenhagen
Rune Møller Jensen , IT University of Copenhagen
Søren Debois , IT University of Copenhagen
Søren Lauesen , IT University of Copenhagen
Thomas Hildebrandt , IT University of Copenhagen
Thore Husfeldt , IT University of Copenhagen
Troels Bjerre Lund , IT University of Copenhagen
Troels Bjerre Sørensen , IT University of Copenhagen
Yvonne Dittrich , IT University of Copenhagen
Zeljko Agic , IT University of Copenhagen
A. Aldo Faisal , Imperial College London
A. J. Field , Imperial College London
Abbas Edalat , Imperial College London
Abhijeet Ghosh , Imperial College London
Alastair F. Donaldson , Imperial College London
Aldo A. Faisal , Imperial College London
Aldo Faisal , Imperial College London
Alessandra Russo , Imperial College London
Alessio Lomuscio , Imperial College London
Alessio R. Lomuscio , Imperial College London
Andrew J. Davison , Imperial College London
Anthony J. Field , Imperial College London
Antonio Filieri , Imperial College London
Ben Glocker , Imperial College London
Benjamin Livshits , Imperial College London
Benjamin M. Glocker , Imperial College London
Bernhard Kainz , Imperial College London
Berç Rustem , Imperial College London
Chris Hankin , Imperial College London
Cristian Cadar , Imperial College London
Cristiano Calcagno , Imperial College London
Daniel Rueckert , Imperial College London
Duncan Fyfe Gillies , Imperial College London
Duncan Gillies , Imperial College London
Emil C. Lupu , Imperial College London
Emil Constantine Lupu , Imperial College London
Emil Lupu , Imperial College London
Eno Thereska , Imperial College London
Fariba Sadri , Imperial College London
Francesca Toni , Imperial College London
Giuliano Casale , Imperial College London
Guang-Zhong Yang , Imperial College London
Herbert Wiklicky , Imperial College London
Iain C. C. Phillips , Imperial College London
Iain Phillips , Imperial College London
Ian M. Hodkinson , Imperial College London
Jeff Kramer , Imperial College London
Jeffrey Kramer , Imperial College London
Jim Cunningham , Imperial College London
John Darlington , Imperial College London
Julie A. McCann , Imperial College London
Julie Ann McCann , Imperial College London
Keith Clark , Imperial College London
Kin K. Leung , Imperial College London
Krysia Broda , Imperial College London
Mahdi Cheraghchi , Imperial College London
Mahdi Cheraghchi Bashi Astaneh , Imperial College London
Maja Pantic , Imperial College London
Marc Peter Deisenroth , Imperial College London
Marek J. Sergot , Imperial College London
Margaret Cunningham , Imperial College London
Michael Huth , Imperial College London
Morris Sloman , Imperial College London
Murray Shanahan , Imperial College London
Naranker Dulay , Imperial College London
Nicholas R. Jennings , Imperial College London
Nicholas Robert Jennings , Imperial College London
Nick R. Jennings , Imperial College London
Nobuko Yoshida , Imperial College London
Oskar Mencer , Imperial College London
Panos Parpas , Imperial College London
Paul H. J. Kelly , Imperial College London
Peter G. Harrison , Imperial College London
Peter McBrien , Imperial College London
Peter Pietzuch , Imperial College London
Peter R. Pietzuch , Imperial College London
Philippa Gardner , Imperial College London
R. James Cunningham , Imperial College London
Robert Kowalski , Imperial College London
Ruth Misener , Imperial College London
Sergio Maffeis , Imperial College London
Sophia Drossopoulou , Imperial College London
Stefan Leutenegger , Imperial College London
Stefanos P. Zafeiriou , Imperial College London
Stefanos Zafeiriou , Imperial College London
Steffen van Bakel , Imperial College London
Stephen H. Muggleton , Imperial College London
Stephen Muggleton , Imperial College London
Su-Lin Lee , Imperial College London
Susan Eisenbach , Imperial College London
Thomas Heinis , Imperial College London
Tony Field , Imperial College London
V. Benjamin Livshits , Imperial College London
Wayne Luk , Imperial College London
William J. Knottenbelt , Imperial College London
William John Knottenbelt , Imperial College London
Yike Guo , Imperial College London
Amr Sabry , Indiana University
Andrew Lumsdaine , Indiana University
Apu Kapadia , Indiana University
Beth A. Plale , Indiana University
Beth Plale , Indiana University
Bobby Schnabel , Indiana University
Cenk S. Sahinalp , Indiana University
Christopher Raphael , Indiana University
Chung-chieh Shan , Indiana University
D. Martin Swany , Indiana University
Daniel Leivant , Indiana University
Daniel P. Friedman , Indiana University
David B. Leake , Indiana University
David J. Crandall , Indiana University
David Leake , Indiana University
Dirk Van Gucht , Indiana University
Donald S. Williamson , Indiana University
Douglas Hofstadter , Indiana University
Eli Blevis , Indiana University
Erik Stolterman , Indiana University
Erin Brady , Indiana University
Erin L. Brady , Indiana University
Esfandiar Haghverdi , Indiana University
Feng Qian , Indiana University
Funda Ergün , Indiana University
Geoffrey Brown , Indiana University
Geoffrey C. Fox , Indiana University
Geoffrey Charles Fox , Indiana University
Gregory J. E. Rawlins , Indiana University
Grigory Yaroslavtsev , Indiana University
Haixu Tang , Indiana University
Hamid R. Ekbia , Indiana University
Jeffrey Bardzell , Indiana University
Jeremy G. Siek , Indiana University
Judy Qiu , Indiana University
Katie A. Siek , Indiana University
Katie Moor , Indiana University
Kay Connelly , Indiana University
Kay H. Connelly , Indiana University
L. Jean Camp , Indiana University
Linda Jean Camp , Indiana University
M. S. Ryoo , Indiana University
Martha White , Indiana University
Martin A. Siegel , Indiana University
Martin Swany , Indiana University
Matthew W. Hahn , Indiana University
Mehmet M. Dalkilic , Indiana University
Mehmet M. Dalkiliç , Indiana University
Michael A. McRobbie , Indiana University
Michael S. Ryoo , Indiana University
Minaxi Gupta , Indiana University
Norman Makoto Su , Indiana University
Patrick C. Shih , Indiana University
Paul W. Purdom , Indiana University
Predrag Radivojac , Indiana University
Qin Zhang 0001 , Indiana University
Randall Bramley , Indiana University
Randall D. Beer , Indiana University
Raquel Hill , Indiana University
Robert B. Schnabel , Indiana University
Ryan Henry , Indiana University
Ryan Newton , Indiana University
Ryan R. Newton , Indiana University
Sam Tobin-Hochstadt , Indiana University
Selma Sabanovic , Indiana University
Shaowen Bardzell , Indiana University
Sriraam Natarajan , Indiana University
Steven A. Myers , Indiana University
Steven Myers , Indiana University
Süleyman Cenk Sahinalp , Indiana University
Thomas L. Sterling , Indiana University
Thomas Lawrence Sterling , Indiana University
XiaoFeng Wang , Indiana University
Yan Huang 0001 , Indiana University
Yuan Zhou , Indiana University
Yuqing Melanie Wu , Indiana University
Yuqing Wu , Indiana University
Yuzhen Ye , Indiana University
Arjan Durresi , Indiana University-Purdue University Indianapolis
Fengguang Song , Indiana University-Purdue University Indianapolis
Gabriel Tsechpenakis , Indiana University-Purdue University Indianapolis
Gavriil Tsechpenakis , Indiana University-Purdue University Indianapolis
George Mohler , Indiana University-Purdue University Indianapolis
George O. Mohler , Indiana University-Purdue University Indianapolis
James H. Hill , Indiana University-Purdue University Indianapolis
Jiang Yu Zheng , Indiana University-Purdue University Indianapolis
Mihran Tuceryan , Indiana University-Purdue University Indianapolis
Mohammad Al Hasan , Indiana University-Purdue University Indianapolis
Murat Dundar , Indiana University-Purdue University Indianapolis
Rajeev R. Raje , Indiana University-Purdue University Indianapolis
Shiaofen Fang , Indiana University-Purdue University Indianapolis
Snehasis Mukhopadhyay , Indiana University-Purdue University Indianapolis
Xia Ning , Indiana University-Purdue University Indianapolis
Xukai Zou , Indiana University-Purdue University Indianapolis
Yao Liang , Indiana University-Purdue University Indianapolis
Yuni Xia , Indiana University-Purdue University Indianapolis
Abhishek Jain , Johns Hopkins University
Alexis Battle , Johns Hopkins University
Aviel D. Rubin , Johns Hopkins University
Ben Langmead , Johns Hopkins University
Benjamin David Van Durme , Johns Hopkins University
Benjamin Van Durme , Johns Hopkins University
David Yarowsky , Johns Hopkins University
Gregory D. Hager , Johns Hopkins University
Jason Eisner , Johns Hopkins University
Joanne F. Selinski , Johns Hopkins University
Mark Dredze , Johns Hopkins University
Matthew D. Green , Johns Hopkins University
Matthew Green 0001 , Johns Hopkins University
Michael Dinitz , Johns Hopkins University
Michael Kazhdan , Johns Hopkins University
Michael M. Kazhdan , Johns Hopkins University
Michael Schatz , Johns Hopkins University
Misha Kazhdan , Johns Hopkins University
Peter Kazanzides , Johns Hopkins University
Philipp Koehn , Johns Hopkins University
Raman Arora , Johns Hopkins University
Randal Burns , Johns Hopkins University
Randal C. Burns , Johns Hopkins University
Russell H. Taylor , Johns Hopkins University
Russell Highsmith Taylor , Johns Hopkins University
S. Rao Kosaraju , Johns Hopkins University
Scott F. Smith , Johns Hopkins University
Suchi Saria , Johns Hopkins University
Susan Hohenberger , Johns Hopkins University
Vladimir Braverman , Johns Hopkins University
Xin Li 0006 , Johns Hopkins University
Yair Amir , Johns Hopkins University
Yanif Ahmad , Johns Hopkins University
Daniel Andresen , Kansas State University
Doina Caragea , Kansas State University
Eugene Vasserman , Kansas State University
John Hatcliff , Kansas State University
Masaaki Mizuno , Kansas State University
Mitchell L. Neilsen , Kansas State University
Pavithra Prabhakar , Kansas State University
R. Rodrey Howell , Kansas State University
Robby , Kansas State University
Scott A. DeLoach , Kansas State University
Torben Amtoft , Kansas State University
Torben Amtoft Hansen , Kansas State University
Venkatesh Prasad Ranganath , Kansas State University
Venkatesh-Prasad Ranganath , Kansas State University
William H. Hsu , Kansas State University
Basem Shihada , King Abdullah University of Science and Technology
Bernard Ghanem , King Abdullah University of Science and Technology
David E. Keyes , King Abdullah University of Science and Technology
Dominik L. Michels , King Abdullah University of Science and Technology
Dominik Ludewig Michels , King Abdullah University of Science and Technology
E. N. Elnozahy , King Abdullah University of Science and Technology
Elmootazbellah (Mootaz) Elnozahy , King Abdullah University of Science and Technology
Jesper Tegnér , King Abdullah University of Science and Technology
Marco Canini , King Abdullah University of Science and Technology
Markus Hadwiger , King Abdullah University of Science and Technology
Panos Kalnis , King Abdullah University of Science and Technology
Peter Wonka , King Abdullah University of Science and Technology
Robert Hoehndorf , King Abdullah University of Science and Technology
Timothy Ravasi , King Abdullah University of Science and Technology
Vladimir B. Bajic , King Abdullah University of Science and Technology
Xiangliang Zhang , King Abdullah University of Science and Technology
Xin Gao , King Abdullah University of Science and Technology
Anders Robertsson , Lund University
Björn Regnell , Lund University
Christin Lindholm , Lund University
Flavius Gruian , Lund University
Jörn Janneck , Lund University
Karl-Erik Årzen , Lund University
Klas Nilsson , Lund University
Krzysztof Kuchcinski , Lund University
Maria Kihl , Lund University
Martin Höst , Lund University
Martina Maggio , Lund University
Per Andersson , Lund University
Per Runeson , Lund University
Adam Chlipala , Massachusetts Institute of Technology
Alan S. Willsky , Massachusetts Institute of Technology
Albert R. Meyer , Massachusetts Institute of Technology
Aleksander Madry , Massachusetts Institute of Technology
Alexandre Megretski , Massachusetts Institute of Technology
Anant Agarwal , Massachusetts Institute of Technology
Andrew Lo , Massachusetts Institute of Technology
Andrew W. Lo , Massachusetts Institute of Technology
Ankur Moitra , Massachusetts Institute of Technology
Antonio Torralba , Massachusetts Institute of Technology
Armando Solar-Lezama , Massachusetts Institute of Technology
Arvind , Massachusetts Institute of Technology
Asuman E. Ozdaglar , Massachusetts Institute of Technology
Barbara Liskov , Massachusetts Institute of Technology
Berthold K. P. Horn , Massachusetts Institute of Technology
Berthold Klaus Paul Horn , Massachusetts Institute of Technology
Bill Freeman , Massachusetts Institute of Technology
Bonnie Berger , Massachusetts Institute of Technology
Bruce Tidor , Massachusetts Institute of Technology
Charles E. Leiserson , Massachusetts Institute of Technology
Collin M. Stultz , Massachusetts Institute of Technology
Collin Stultz , Massachusetts Institute of Technology
Constantinos Daskalakis , Massachusetts Institute of Technology
Daniel Jackson , Massachusetts Institute of Technology
Daniel Sanchez , Massachusetts Institute of Technology
Daniela Rus , Massachusetts Institute of Technology
David J. Perreault , Massachusetts Institute of Technology
David K. Gifford , Massachusetts Institute of Technology
David R. Karger , Massachusetts Institute of Technology
David Sontag , Massachusetts Institute of Technology
Devavrat Shah , Massachusetts Institute of Technology
Dina Katabi , Massachusetts Institute of Technology
Dirk Englund , Massachusetts Institute of Technology
Duane S. Boning , Massachusetts Institute of Technology
Elfar Adalsteinsson , Massachusetts Institute of Technology
Erich P. Ippen , Massachusetts Institute of Technology
Erik D. Demaine , Massachusetts Institute of Technology
Fadel Adib , Massachusetts Institute of Technology
Frédo Durand , Massachusetts Institute of Technology
George C. Verghese , Massachusetts Institute of Technology
Gerald J. Sussman , Massachusetts Institute of Technology
Gerald Jay Sussman , Massachusetts Institute of Technology
Gregory W. Wornell , Massachusetts Institute of Technology
Hae-Seung Lee , Massachusetts Institute of Technology
Hal Abelson , Massachusetts Institute of Technology
Hari Balakrishnan , Massachusetts Institute of Technology
Harold Abelson , Massachusetts Institute of Technology
Jacob K. White , Massachusetts Institute of Technology
Jacob White , Massachusetts Institute of Technology
Jae S. Lim , Massachusetts Institute of Technology
Jeffrey H. Lang , Massachusetts Institute of Technology
Jeffrey Lang , Massachusetts Institute of Technology
Jing Kong , Massachusetts Institute of Technology
Joel Moses , Massachusetts Institute of Technology
Joel Voldman , Massachusetts Institute of Technology
John L. Wyatt , Massachusetts Institute of Technology
John N. Tsitsiklis , Massachusetts Institute of Technology
John V. Guttag , Massachusetts Institute of Technology
Julie A. Shah , Massachusetts Institute of Technology
Justin Solomon , Massachusetts Institute of Technology
Konstantinos Daskalakis , Massachusetts Institute of Technology
Leslie Pack Kaelbling , Massachusetts Institute of Technology
Luca Daniel , Massachusetts Institute of Technology
M. Frans Kaashoek , Massachusetts Institute of Technology
Manolis Kellis , Massachusetts Institute of Technology
Martin C. Rinard , Massachusetts Institute of Technology
Martin Rinard , Massachusetts Institute of Technology
Marvin Minsky , Massachusetts Institute of Technology
Michael Carbin , Massachusetts Institute of Technology
Michael J. Watts , Massachusetts Institute of Technology
Mohammad Alizadeh , Massachusetts Institute of Technology
Muriel Médard , Massachusetts Institute of Technology
Nickolai Zeldovich , Massachusetts Institute of Technology
Nir Shavit , Massachusetts Institute of Technology
Pablo A. Parrilo , Massachusetts Institute of Technology
Patrick H. Winston , Massachusetts Institute of Technology
Patrick Henry Winston , Massachusetts Institute of Technology
Patrick Jaillet , Massachusetts Institute of Technology
Peter Szolovits , Massachusetts Institute of Technology
Piotr Indyk , Massachusetts Institute of Technology
Qing Hu , Massachusetts Institute of Technology
R. Ryan Williams , Massachusetts Institute of Technology
Rahul Sarpeshkar , Massachusetts Institute of Technology
Rajeev J. Ram , Massachusetts Institute of Technology
Randall Davis , Massachusetts Institute of Technology
Regina Barzilay , Massachusetts Institute of Technology
Richard Ryan Williams , Massachusetts Institute of Technology
Rob Miller , Massachusetts Institute of Technology
Robert C. Berwick , Massachusetts Institute of Technology
Robert C. Miller , Massachusetts Institute of Technology
Robert Morris , Massachusetts Institute of Technology
Ron Weiss , Massachusetts Institute of Technology
Ronald L. Rivest , Massachusetts Institute of Technology
Ronitt Rubinfeld , Massachusetts Institute of Technology
Russ Tedrake , Massachusetts Institute of Technology
Ryan Williams , Massachusetts Institute of Technology
Ryan Williams 0001 , Massachusetts Institute of Technology
Sam Madden , Massachusetts Institute of Technology
Saman P. Amarasinghe , Massachusetts Institute of Technology
Samuel Madden , Massachusetts Institute of Technology
Seth J. Teller , Massachusetts Institute of Technology
Shafi Goldwasser , Massachusetts Institute of Technology
Silvio Micali , Massachusetts Institute of Technology
Srinivas Devadas , Massachusetts Institute of Technology
Stefanie Jegelka , Massachusetts Institute of Technology
Stefanie Sabrina Jegelka , Massachusetts Institute of Technology
Stephen A. Ward , Massachusetts Institute of Technology
Steven B. Leeb , Massachusetts Institute of Technology
Tamara Broderick , Massachusetts Institute of Technology
Tommi S. Jaakkola , Massachusetts Institute of Technology
Tomás Lozano-Pérez , Massachusetts Institute of Technology
V. Vinod , Massachusetts Institute of Technology
Victor W. Zue , Massachusetts Institute of Technology
Victor Zue , Massachusetts Institute of Technology
Vinod Vaikuntanathan , Massachusetts Institute of Technology
Virginia Vassilevska , Massachusetts Institute of Technology
Virginia Vassilevska Williams , Massachusetts Institute of Technology
William T. Freeman , Massachusetts Institute of Technology
William T. Peake , Massachusetts Institute of Technology
Wojciech Matusik , Massachusetts Institute of Technology
Yury Polyanskiy , Massachusetts Institute of Technology
Alan C. Wright , Massey University
Amjed Tahir , Massey University
Aruna Shekar , Massey University
Bill Wang , Massey University
Catherine McCartin , Massey University
Chris Chitty , Massey University
Don Cleland , Massey University
Donald Bailey , Massey University
Donald G. Bailey , Massey University
Ebubekir Avci , Massey University
Eva Heinrich , Massey University
Fakhrul Alam , Massey University
Faraz Hasan , Massey University
Frazer K. Noble , Massey University
Giovanni Moretti , Massey University
Giovanni S. Moretti , Massey University
Gourab Sen Gupta , Massey University
Hans W. Guesgen , Massey University
Hans Werner Guesgen , Massey University
Hans-Werner Güsgen , Massey University
Henning Köhler , Massey University
Huub H. C. Bakker , Massey University
Ibrahim Al-Bahadly , Massey University
Ibrahim H. Al-Bahadly , Massey University
Jane Goodyer , Massey University
Jens Dietrich , Massey University
Johan Potgieter , Massey University
Ken Mercer , Massey University
Kudakwashe Dube , Massey University
Liqiong Tang , Massey University
Miao Qiao , Massey University
Moi-Tin Chew , Massey University
Nigel Grigg , Massey University
Nigel P. Grigg , Massey University
Nihal P. Jayamaha , Massey University
Paul J. Lyons , Massey University
Paul John Lyons , Massey University
Rachel Blagojevic , Massey University
Rashid Rashid , Massey University
Rezaul Hasan , Massey University
Richard Haverkamp , Massey University
Rory C. Flemmer , Massey University
S. C. Mukhopadhyay , Massey University
S. M. Rezaul Hasan , Massey University
Sanjay Mathrani , Massey University
Serge Demidenko , Massey University
Stephen Marsland , Massey University
Stephen R. Marsland , Massey University
Steven Dirven , Massey University
Subhas C. Mukhopadhyay , Massey University
Subhas Chandra Mukhopadhyay , Massey University
Subhas Mukhopadhyay , Massey University
Sunil Lal , Massey University
Xiang Gui , Massey University
Xiaowen Yuan , Massey University
Bernhard Schölkopf , Max Planck Institute
Bernt Schiele , Max Planck Institute
Björn B. Brandenburg , Max Planck Institute
Björn Bernhard Brandenburg , Max Planck Institute
Christian Theobalt , Max Planck Institute
Christoph Weidenbach , Max Planck Institute
Deepak Garg 0001 , Max Planck Institute
Derek Dreyer , Max Planck Institute
Eugene W. Myers , Max Planck Institute
Eva Darulova , Max Planck Institute
Gene Myers , Max Planck Institute
Gerhard Weikum , Max Planck Institute
Hans-Peter Seidel , Max Planck Institute
Joël Ouaknine , Max Planck Institute
Krishna P. Gummadi , Max Planck Institute
Kurt Mehlhorn , Max Planck Institute
Manuel Gomez-Rodriguez , Max Planck Institute
Martin Vingron , Max Planck Institute
Michael J. Black , Max Planck Institute
Michael Julian Black , Max Planck Institute
P. Krishna Gummadi , Max Planck Institute
Paul Francis , Max Planck Institute
Peter Druschel , Max Planck Institute
Rupak Majumdar , Max Planck Institute
Thomas Lengauer , Max Planck Institute
Viktor Vafeiadis , Max Planck Institute
Adrian R. Vetta , McGill University
Adrian Vetta , McGill University
Bettina Kemme , McGill University
Brigitte Pientka , McGill University
Bruce A. Reed , McGill University
Clark Verbrugge , McGill University
Claude Crépeau , McGill University
David Meger , McGill University
Denis Thérien , McGill University
Derek Ruths , McGill University
Doina Precup , McGill University
Gregory Dudek , McGill University
Hamed Hatami , McGill University
Jackie Chi Kit Cheung , McGill University
Joelle Pineau , McGill University
Jérôme Waldispühl , McGill University
Jörg Kienzle , McGill University
Kaleem Siddiqi , McGill University
Laurie J. Hendren , McGill University
Luc Devroye , McGill University
Martin P. Robillard , McGill University
Mathieu Blanchette , McGill University
Michael S. Langer , McGill University
Michael T. Hallett , McGill University
Muthucumaru Maheswaran , McGill University
Nathan Friedman , McGill University
Paul G. Kry , McGill University
Prakash Panangaden , McGill University
Xiao-Wen Chang , McGill University
Xue Liu , McGill University
Yang Cai 0001 , McGill University
Alan Wassyng , McMaster University
Antoine Deza , McMaster University
Borzoo Bonakdarpour , McMaster University
Christopher Kumar Anand , McMaster University
Douglas G. Down , McMaster University
Douglas Stebila , McMaster University
Emil Sekerinski , McMaster University
Fei Chiang , McMaster University
Franya Franek , McMaster University
George Karakostas , McMaster University
Jacques Carette , McMaster University
Jeffery I. Zucker , McMaster University
Mark Lawford , McMaster University
Martin von Mohrenschildt , McMaster University
Nedialko S. Nedialkov , McMaster University
Reza Samavi , McMaster University
Ridha Khedri , McMaster University
Rong Zheng , McMaster University
Ryan J. Leduc , McMaster University
Ryszard Janicki , McMaster University
Spencer Smith , McMaster University
T. S. E. Maibaum , McMaster University
Thomas S. E. Maibaum , McMaster University
Wenbo He , McMaster University
William M. Farmer , McMaster University
Wolfram Kahl , McMaster University
Abdol-Hossein Esfahanian , Michigan State University
Alex Liu , Michigan State University
Anil K. Jain , Michigan State University
Anil Kumar Jain , Michigan State University
Arend Hintze , Michigan State University
Arun Abraham Ross , Michigan State University
Arun Ross , Michigan State University
Betty H. C. Cheng , Michigan State University
Charles B. Owen , Michigan State University
Charles Ofria , Michigan State University
Eric Torng , Michigan State University
Guoliang Xing , Michigan State University
Hasan Metin Aktulga , Michigan State University
Hu Ding , Michigan State University
Jiayu Zhou , Michigan State University
John (Juyang) Weng , Michigan State University
Joyce Y. Chai , Michigan State University
Joyce Yue Chai , Michigan State University
Juyang Weng , Michigan State University
Kevin Liu , Michigan State University
Laura K. Dillon , Michigan State University
Li Xiao , Michigan State University
Matt W. Mutka , Michigan State University
Pang-Ning Tan , Michigan State University
Philip K. McKinley , Michigan State University
Richard J. Enbody , Michigan State University
Sandeep Kulkarni , Michigan State University
Wayne R. Dyksen , Michigan State University
William F. Punch , Michigan State University
William F. Punch III , Michigan State University
Wolfgang Banzhaf , Michigan State University
Xiaoming Liu , Michigan State University
Yanni Sun , Michigan State University
Yiying Tong , Michigan State University
Aamir Cheema , Monash University
Alan Dorin , Monash University
Aldeida Aleti , Monash University
Andrew P. Paplinski , Monash University
Ann E. Nicholson , Monash University
Ann Nicholson , Monash University
Ariel Liebman , Monash University
Arun Siddharth Konagurthu , Monash University
Asad I. Khan , Monash University
Bala Srinivasan , Monash University
Balasubramaniam Srinivasan , Monash University
Bernd Meyer , Monash University
Cagatay Goncu , Monash University
Campbell Wilson , Monash University
Carlo Kopp , Monash University
Carsten Rudolph , Monash University
Chris Mears , Monash University
Christopher Mears , Monash University
Chung-Hsing Yeh , Monash University
David Albrecht , Monash University
David Arnott , Monash University
David G. Green , Monash University
David L. Dowe , Monash University
David McG. Squire , Monash University
David Squire , Monash University
David Taniar , Monash University
David W. Albrecht , Monash University
Falk Schreiber , Monash University
Frada Burstein , Monash University
Geoffrey I. Webb , Monash University
Gholamreza Haffari , Monash University
Grace Rumantir , Monash University
Grace W. Rumantir , Monash University
Graham E. Farr , Monash University
Graham Farr , Monash University
Guido Tack , Monash University
Henry Linger , Monash University
Ingrid Zukerman , Monash University
Jan Carlo Barca , Monash University
Jeremy Aarons , Monash University
Joanne Evans , Monash University
John Betts , Monash University
John M. Betts , Monash University
Jon McCormack , Monash University
Joseph K. Liu , Monash University
Judithe Sheard , Monash University
Judy Sheard , Monash University
Jue Xie , Monash University
Julian Garcia Gallego , Monash University
Julie Fisher , Monash University
Kerri Morgan , Monash University
Kevin B. Korb , Monash University
Kim Marriott , Monash University
Kirsten Ellis , Monash University
Larry Stillman , Monash University
Mahbubur M. Rahim , Monash University
Mahbubur Rahim , Monash University
Maria Garcia de la Banda , Monash University
Maria Indrawan , Monash University
Maria Indrawan-Santiago , Monash University
Maria J. García de la Banda , Monash University
Mark Carman , Monash University
Mark G. Wallace , Monash University
Mark James Carman , Monash University
Mark Wallace , Monash University
Matthew Butler 0002 , Monash University
Michael Brand , Monash University
Michael Morgan , Monash University
Michael Wybrow , Monash University
Nandita Bhattacharjee , Monash University
Pari Delir Haghighi , Monash University
Peter A. O'Donnell , Monash University
Peter E. Tischer , Monash University
Peter O'Donnell , Monash University
Phu Dung Le , Monash University
Reza Haffari , Monash University
Rob Meredith , Monash University
Robert G. Merkel , Monash University
Robert Merkel , Monash University
Ron Steinfeld , Monash University
S. J. Wright , Monash University
Sea Ling , Monash University
Shijia Gao , Monash University
Sid Ray , Monash University
Sue Bedingfield , Monash University
Sue Foster , Monash University
Sue McKemmish , Monash University
Susan E. Bedingfield , Monash University
Susan Foster , Monash University
Tim Dwyer , Monash University
Tom Chandler , Monash University
Tom Denison , Monash University
Vincent C. S. Lee , Monash University
Vincent Cheng-Siong Lee , Monash University
Wray L. Buntine , Monash University
Wray Lindsay Buntine , Monash University
Yen Cheung , Monash University
Yuan-Fang Li , Monash University
Alexandros V. Gerbessiotis , NJIT
Ali Mili , NJIT
Andrew Sohn , NJIT
Chase Q. Wu , NJIT
Chase Qishi Wu , NJIT
Chengjun Liu , NJIT
Cristian Borcea , NJIT
D. C. Douglas Hung , NJIT
Daochuan Hung , NJIT
David Nassimi , NJIT
Dimitri Theodoratos , NJIT
Frank Y. Shih , NJIT
Frank Yeong-Chyang Shih , NJIT
Guiling Wang , NJIT
Iulian Neamtiu , NJIT
James Geller , NJIT
James M. Calvin , NJIT
James McHugh , NJIT
Jason T. L. Wang , NJIT
Jason Tsong-Li Wang , NJIT
Joseph Y.-T. Leung , NJIT
Kurt Rohloff , NJIT
Marvin K. Nakayama , NJIT
Michael A. Baltrush , NJIT
Narain Gehani , NJIT
Narain H. Gehani , NJIT
Reza Curtmola , NJIT
Usman W. Roshan , NJIT
Vincent Oria , NJIT
Xiaoning Ding , NJIT
Yehoshua Perl , NJIT
Zhi Wei , NJIT
Keith W. Ross , NYU Shanghai
Zheng Zhang , NYU Shanghai
A. Prasad Vinod , Nanyang Technological University
A. S. Madhukumar , Nanyang Technological University
Adams Wai-Kin Kong , Nanyang Technological University
Ah-Hwee Tan , Nanyang Technological University
Aixin Sun , Nanyang Technological University
Alexei Sourin , Nanyang Technological University
Alwen Fernanto Tiu , Nanyang Technological University
Alwen Tiu , Nanyang Technological University
Anupam Chattopadhyay , Nanyang Technological University
Anwitaman Datta , Nanyang Technological University
Arijit Khan , Nanyang Technological University
Arvind Easwaran , Nanyang Technological University
Bo An , Nanyang Technological University
Bu-Sung Lee , Nanyang Technological University
Chai Kiat Yeo , Nanyang Technological University
Chai Quek , Nanyang Technological University
Cham Tat Jen , Nanyang Technological University
Chan Hua Vun , Nanyang Technological University
Chee Keong Kwoh , Nanyang Technological University
Chengzheng Sun , Nanyang Technological University
Chiew Tong Lau , Nanyang Technological University
Chng Eng Siong , Nanyang Technological University
Chunyan Miao , Nanyang Technological University
Cuntai Guan , Nanyang Technological University
Deepu Rajan , Nanyang Technological University
Douglas L. Maskell , Nanyang Technological University
Douglas Leslie Maskell , Nanyang Technological University
Dusit Niyato , Nanyang Technological University
Eng Siong Chng , Nanyang Technological University
Erik Cambria , Nanyang Technological University
Francis Bu-Sung Lee , Nanyang Technological University
Gao Cong , Nanyang Technological University
Hiok Chai Quek , Nanyang Technological University
Hock Soon Seah , Nanyang Technological University
Jacek Mandziuk , Nanyang Technological University
Jagath C. Rajapakse , Nanyang Technological University
Jianfei Cai , Nanyang Technological University
Jianmin Zheng , Nanyang Technological University
Jie Zhang 0002 , Nanyang Technological University
Jie Zheng , Nanyang Technological University
Jun Luo , Nanyang Technological University
Kemao Qian , Nanyang Technological University
Kwok-Yan Lam , Nanyang Technological University
Liang-Tien Chia , Nanyang Technological University
Lin Feng , Nanyang Technological University
Mo Li , Nanyang Technological University
Rui Tan , Nanyang Technological University
Seah Hock Soon , Nanyang Technological University
Shang-Wei Lin , Nanyang Technological University
Siew Kei Lam , Nanyang Technological University
Sinno Jialin Pan , Nanyang Technological University
Siu Cheung Hui , Nanyang Technological University
Sundaram Suresh , Nanyang Technological University
Syin Chan , Nanyang Technological University
Sze-Yeung Liu , Nanyang Technological University
Tat-Jen Cham , Nanyang Technological University
Thambipillai Srikanthan , Nanyang Technological University
Vinod Achutavarrier Prasad , Nanyang Technological University
Vivek Chaturvedi , Nanyang Technological University
Wang Ping , Nanyang Technological University
Wee Keong Ng , Nanyang Technological University
Weisi Lin , Nanyang Technological University
Wen-Jing Hsu , Nanyang Technological University
Wentong Cai , Nanyang Technological University
Wooi Boon Goh , Nanyang Technological University
Wooi-Boon Goh , Nanyang Technological University
Xavier Bresson , Nanyang Technological University
Xiaokui Xiao , Nanyang Technological University
Xiaoli Li 0001 , Nanyang Technological University
Xueyan Tang , Nanyang Technological University
Yang Liu 0003 , Nanyang Technological University
Yew-Soon Ong , Nanyang Technological University
Ying He 0001 , Nanyang Technological University
Yiping Ke , Nanyang Technological University
Yonggang Wen , Nanyang Technological University
Abhik Roychoudhury , National University of Singapore
Anand Bhojan , National University of Singapore
Anthony K. H. Tung , National University of Singapore
Aquinas Hobor , National University of Singapore
Ben Leong , National University of Singapore
Beng Chin Ooi , National University of Singapore
Bhojan Anand , National University of Singapore
Bingsheng He , National University of Singapore
Brian Y. Lim , National University of Singapore
Bryan Kian Hsiang Low , National University of Singapore
Chee Yong Chan , National University of Singapore
Chee-Yong Chan , National University of Singapore
Colin Keng-Yan Tan , National University of Singapore
Damith C. Rajapakse , National University of Singapore
David Hsu , National University of Singapore
David S. Rosenblum , National University of Singapore
Divesh Aggarwal , National University of Singapore
Ee-Chien Chang , National University of Singapore
Frank Stephan , National University of Singapore
Gary S. H. Tan , National University of Singapore
Haifeng Yu , National University of Singapore
Hon Wai Leong , National University of Singapore
Hon-Wai Leong , National University of Singapore
Hugh Anderson , National University of Singapore
Hwee Tou Ng , National University of Singapore
Jin Song Dong , National University of Singapore
Joxan Jaffar , National University of Singapore
KangKang Yin , National University of Singapore
Ken Wing-Kin Sung , National University of Singapore
Kian Hsiang Low , National University of Singapore
Kian-Lee Tan , National University of Singapore
Li-Shiuan Peh , National University of Singapore
Limsoon Wong , National University of Singapore
Martin Henz , National University of Singapore
Michael Scott Brown , National University of Singapore
Min-Suk Kang , National University of Singapore
Min-Yen Kan , National University of Singapore
Mohan S. Kankanhalli , National University of Singapore
Mong-Li Lee , National University of Singapore
Mun Choon Chan , National University of Singapore
Prateek Saxena , National University of Singapore
Rahul Jain 0001 , National University of Singapore
Richard T. B. Ma , National University of Singapore
Roger Zimmermann , National University of Singapore
Roland H. C. Yap , National University of Singapore
Sanjay Jain , National University of Singapore
See-Kiong Ng , National University of Singapore
Seth Gilbert , National University of Singapore
Seth Lewis Gilbert , National University of Singapore
Shengdong Zhao , National University of Singapore
Siau-Cheng Khoo , National University of Singapore
Stéphane Bressan , National University of Singapore
Sun-Teck Tan , National University of Singapore
Tat-Seng Chua , National University of Singapore
Teck Khim Ng , National University of Singapore
Terence Sim , National University of Singapore
Tiow Seng Tan , National University of Singapore
Tok Wang Ling , National University of Singapore
Tulika Mitra , National University of Singapore
Tze-Yun Leong , National University of Singapore
Wee Kheng Leow , National University of Singapore
Wee Sun Lee , National University of Singapore
Wei Tsang Ooi , National University of Singapore
Wei-Ngan Chin , National University of Singapore
Weng-Fai Wong , National University of Singapore
Wing-Kin Sung , National University of Singapore
Wynne Hsu , National University of Singapore
Y. C. Tay , National University of Singapore
Yair Zick , National University of Singapore
Yong Chiang Tay , National University of Singapore
Yong Meng Teo , National University of Singapore
Zhenkai Liang , National University of Singapore
Arijit Das , Naval Postgraduate School
Bret Michael , Naval Postgraduate School
Christian Darken , Naval Postgraduate School
Christian J. Darken , Naval Postgraduate School
Cynthia E. Irvine , Naval Postgraduate School
Dennis M. Volpano , Naval Postgraduate School
Doron Drusinsky , Naval Postgraduate School
Geoffrey Xie , Naval Postgraduate School
Gurminder Singh , Naval Postgraduate School
James Bret Michael , Naval Postgraduate School
Luqi , Naval Postgraduate School
Man-Tak Shing , Naval Postgraduate School
Mathias Kölsch , Naval Postgraduate School
Mikhail Auguston , Naval Postgraduate School
Neil C. Rowe , Naval Postgraduate School
Peter J. Denning , Naval Postgraduate School
Robert Beverly , Naval Postgraduate School
Rudolph P. Darken , Naval Postgraduate School
Rudy Darken , Naval Postgraduate School
Ted Huffmire , Naval Postgraduate School
Thomas Otani , Naval Postgraduate School
Valdis Berzins , Naval Postgraduate School
E. Pontelli , New Mexico State University
Enrico Pontelli , New Mexico State University
Hing Leung , New Mexico State University
Huiping Cao , New Mexico State University
Inna Pivkina , New Mexico State University
Jonathan Cook , New Mexico State University
Jonathan E. Cook , New Mexico State University
Mai Zheng , New Mexico State University
Mingzhou (Joe) Song , New Mexico State University
Mingzhou Song , New Mexico State University
Roger T. Hartley , New Mexico State University
Satyajayant Misra , New Mexico State University
Tran Cao Son , New Mexico State University
William Yeoh 0001 , New Mexico State University
Yuho Jin , New Mexico State University
Zachary O. Toups , New Mexico State University
Allan Gottlieb , New York University
Andrew Nealen , New York University
Andy Nealen , New York University
Benjamin Goldberg , New York University
Bhubaneswar Mishra , New York University
Boris Aronov , New York University
Brendan Dolan-Gavitt , New York University
Bud Mishra , New York University
Chee K. Yap , New York University
Chee Yap , New York University
Chee-Keng Yap , New York University
Chris Bregler , New York University
Christoph Bregler , New York University
Clark Barrett , New York University
Clark W. Barrett , New York University
Cláudio T. Silva , New York University
Damon McCoy , New York University
Daniele Panozzo , New York University
Davi Geiger , New York University
Denis Zorin , New York University
Dennis E. Shasha , New York University
Dennis Elliot Shasha , New York University
Dennis Shasha , New York University
Edward K. Wong , New York University
Enrico Bertini , New York University
Ernest Davis , New York University
Guido Gerig , New York University
Helen Nissenbaum , New York University
Jinyang Li , New York University
Joel H. Spencer , New York University
Joel Spencer , New York University
John Iacono , New York University
Julian Togelius , New York University
Juliana Freire , New York University
Justin Cappos , New York University
Ken Perlin , New York University
Kok-Ming Leung , New York University
KyungHyun Cho , New York University
Kyunghyun Cho , New York University
Lakshmi Subramanian , New York University
Lakshminarayanan Subramanian , New York University
Lisa Hellerstein , New York University
Margaret H. Wright , New York University
Mehryar Mohri , New York University
Michael L. Overton , New York University
Michael Walfish , New York University
Mohamed Zahran , New York University
Nasir D. Memon , New York University
Nasir Memon , New York University
Oded Regev , New York University
Olof B. Widlund , New York University
Panayotis Mavromatis , New York University
Patrick Cousot , New York University
Phyllis G. Frankl , New York University
Ralph Grishman , New York University
Ramesh Karri , New York University
Richard A. Bonneau , New York University
Richard Bonneau , New York University
Richard Cole 0001 , New York University
Rumi Chunara , New York University
Sam Bowman , New York University
Samuel R. Bowman , New York University
Siddharth Garg , New York University
Subhash Khot , New York University
Thomas Wies , New York University
Torsten Suel , New York University
Victor Shoup , New York University
Yevgeniy Dodis , New York University
Yi-Jen Chiang , New York University
Zvi M. Kedem , New York University
Alessandra Scafuro , North Carolina State University
Alexandros Kapravelos , North Carolina State University
Arnav Jhala , North Carolina State University
Benjamin Watson , North Carolina State University
Blair D. Sullivan , North Carolina State University
Carla D. Savage , North Carolina State University
Chris Martens , North Carolina State University
Chris Parnin , North Carolina State University
Christopher G. Healey , North Carolina State University
Collin F. Lynch , North Carolina State University
Collin Lynch , North Carolina State University
David J. Thuente , North Carolina State University
David L. Roberts , North Carolina State University
David Sturgill , North Carolina State University
Dennis R. Bahler , North Carolina State University
Donald L. Bitzer , North Carolina State University
Douglas S. Reeves , North Carolina State University
Edward F. Gehringer , North Carolina State University
Emerson R. Murphy-Hill , North Carolina State University
Frank Mueller , North Carolina State University
George N. Rouskas , North Carolina State University
Guoliang Jin , North Carolina State University
Harry G. Perros , North Carolina State University
Hung-Wei Tseng , North Carolina State University
Injong Rhee , North Carolina State University
James C. Lester , North Carolina State University
Jessica Staddon , North Carolina State University
Jon Doyle , North Carolina State University
Kathryn T. Stolee , North Carolina State University
Kemafor Anyanwu-Ogan , North Carolina State University
Kemafor Ogan , North Carolina State University
Khaled Harfoush , North Carolina State University
Kristy Elizabeth Boyer , North Carolina State University
Laurie A. Williams , North Carolina State University
Laurie Williams , North Carolina State University
Matthias F. M. Stallmann , North Carolina State University
Matthias F. Stallmann , North Carolina State University
Michael A. Rappa , North Carolina State University
Michael Rappa , North Carolina State University
Min Chi , North Carolina State University
Mladen A. Vouk , North Carolina State University
Muhammad Shahzad , North Carolina State University
Munindar P. Singh , North Carolina State University
Nagiza F. Samatova , North Carolina State University
Peng Ning , North Carolina State University
Rada Chirkova , North Carolina State University
Randy Avent , North Carolina State University
Robert D. Rodman , North Carolina State University
Robert J. Fornaro , North Carolina State University
Robert St. Amant , North Carolina State University
Rudra Dutta , North Carolina State University
Sarah Heckman , North Carolina State University
Sarah Smith Heckman , North Carolina State University
Steffen Heber , North Carolina State University
Tiffany Barnes , North Carolina State University
Tim Menzies , North Carolina State University
Ting Yu , North Carolina State University
Vincent W. Freeh , North Carolina State University
William Enck , North Carolina State University
William J. Stewart , North Carolina State University
Xiaohui Gu , North Carolina State University
Xiaosong Ma , North Carolina State University
Xipeng Shen , North Carolina State University
Xuxian Jiang , North Carolina State University
Abhi Shelat , Northeastern University
Agnes Hui Chan , Northeastern University
Alan Mislove , Northeastern University
Albert-László Barabási , Northeastern University
Alessandro Vespignani , Northeastern University
Alina Oprea , Northeastern University
Amal Ahmed , Northeastern University
Amal J. Ahmed , Northeastern University
Andrea Grimes Parker , Northeastern University
Byron C. Wallace , Northeastern University
Carla E. Brodley , Northeastern University
Christo Wilson , Northeastern University
Christoph Riedl , Northeastern University
Christopher Amato , Northeastern University
Cody Dunne , Northeastern University
Cristina Nita-Rotaru , Northeastern University
Daniel Wichs , Northeastern University
David A. Smith , Northeastern University
David Lazer , Northeastern University
David R. Choffnes , Northeastern University
Ehsan Elhamifar , Northeastern University
Emanuele Viola , Northeastern University
Engin Kirda , Northeastern University
Frank Tip , Northeastern University
Gene Cooperman , Northeastern University
Gillian Smith , Northeastern University
Guevara Noubir , Northeastern University
Harriet J. Fell , Northeastern University
Huy L. Nguyen , Northeastern University
Huy L. Nguyên , Northeastern University
Huy Le Nguyen , Northeastern University
Jan Vitek , Northeastern University
Jan-Willem van de Meent , Northeastern University
Javed A. Aslam , Northeastern University
Jay Aslam , Northeastern University
Jonathan Ullman , Northeastern University
Karl J. Lieberherr , Northeastern University
Ken Baclawski , Northeastern University
Kenneth Baclawski , Northeastern University
Larry A. Finkelstein , Northeastern University
Lu Wang , Northeastern University
Magy Seif El-Nasr , Northeastern University
Marsette Vona , Northeastern University
Matthew S. Goodwin , Northeastern University
Matthias Felleisen , Northeastern University
Michelle A. Borkin , Northeastern University
Michelle Borkin , Northeastern University
Mirek Riedewald , Northeastern University
Misha Pavel , Northeastern University
Mitchell Wand , Northeastern University
Olga Vitek , Northeastern University
Olin Shivers , Northeastern University
Panagiotis Manolios , Northeastern University
Pete Manolios , Northeastern University
Peter Desnoyers , Northeastern University
Peter Manolios , Northeastern University
Rajmohan Rajaraman , Northeastern University
Ravi Sundaram , Northeastern University
Richard Rasala , Northeastern University
Robert Platt , Northeastern University
Robert Platt Jr. , Northeastern University
Rupal Patel , Northeastern University
Seth Cooper , Northeastern University
Stacy C. Marsella , Northeastern University
Stacy Marsella , Northeastern University
Stephen S. Intille , Northeastern University
Thomas Wahl , Northeastern University
Timothy W. Bickmore , Northeastern University
Tina Eliassi-Rad , Northeastern University
Viera K. Proulx , Northeastern University
William D. Clinger , Northeastern University
William K. Robertson , Northeastern University
Yun Fu , Northeastern University
Aggelos K. Katsaggelos , Northwestern University
Aleksandar Kuzmanovic , Northwestern University
Alok N. Choudhary , Northwestern University
Anindya De , Northwestern University
Aravindan Vijayaraghavan , Northwestern University
Brenna Argall , Northwestern University
Brenna D. Argall , Northwestern University
Brent Hecht , Northwestern University
Bryan Pardo , Northwestern University
Christopher Riesbeck , Northwestern University
Doug Downey , Northwestern University
Fabian E. Bustamante , Northwestern University
Fabián E. Bustamante , Northwestern University
Goce Trajcevski , Northwestern University
Gokhan Memik , Northwestern University
Hai Zhou , Northwestern University
Haoqi Zhang , Northwestern University
Ian Douglas Horswill , Northwestern University
Ian Horswill , Northwestern University
Jack Tumblin , Northwestern University
Jason D. Hartline , Northwestern University
Jennie Duggan , Northwestern University
Jennie Rogers , Northwestern University
Kenneth D. Forbus , Northwestern University
Konstantin Makarychev , Northwestern University
Kristian J. Hammond , Northwestern University
Larry Birnbaum , Northwestern University
Larry Henschen , Northwestern University
Lawrence Birnbaum , Northwestern University
Lawrence J. Henschen , Northwestern University
Michael Rubenstein , Northwestern University
Michael S. Horn , Northwestern University
Ming-Yang Kao , Northwestern University
Nikolaos Hardavellas , Northwestern University
Nikos Hardavellas , Northwestern University
Oliver Cossairt , Northwestern University
Oliver S. Cossairt , Northwestern University
Peter A. Dinda , Northwestern University
Peter Scheuermann , Northwestern University
Randall A. Berry , Northwestern University
Randall Berry , Northwestern University
Robby Bruce Findler , Northwestern University
Robert Bruce Findler , Northwestern University
Russ Joseph , Northwestern University
Simone Campanoni , Northwestern University
Uri Wilensky , Northwestern University
Yan Chen , Northwestern University
Alexander Kain , OHSU
Alison Hill , OHSU
Jan P. H. van Santen , OHSU
Jill Dolata , OHSU
M. Kemal Sönmez , OHSU
Meysam Asgari , OHSU
Peter A. Heeman , OHSU
Stephen Wu , OHSU
Steven Bedrick , OHSU
Xubo Song , OHSU
Alan Ritter , Ohio State University
Anastasios Sidiropoulos , Ohio State University
Anish Arora , Ohio State University
Arnab Nandi , Ohio State University
Atanas Rountev , Ohio State University
Christopher Stewart , Ohio State University
Chunyi Peng , Ohio State University
DeLiang L. Wang , Ohio State University
DeLiang Wang , Ohio State University
Dhabaleswar K. Panda , Ohio State University
Dong Xuan , Ohio State University
Eric Fosler , Ohio State University
Eric Fosler-Lussier , Ohio State University
Facundo Mémoli , Ohio State University
Feng Qin , Ohio State University
Gagan Agrawal , Ohio State University
Han-Wei Shen , Ohio State University
Huamin Wang , Ohio State University
Huan Sun , Ohio State University
J. Eric Fosler , Ohio State University
Jim Davis , Ohio State University
Kannan Srinivasan , Ohio State University
Kenneth J. Supowit , Ohio State University
Luis Rademacher , Ohio State University
Michael D. Bond , Ohio State University
Mikhail Belkin , Ohio State University
Neelam Soundarajan , Ohio State University
Ness B. Shroff , Ohio State University
Nicoleta Roman , Ohio State University
P. Sadayappan , Ohio State University
Paolo A. G. Sivilotti , Ohio State University
Ponnuswamy Sadayappan , Ohio State University
Prasun Sinha , Ohio State University
Radu Teodorescu , Ohio State University
Raghu Machiraju , Ohio State University
Rephael Wenger , Ohio State University
Roger Crawfis , Ohio State University
Spyros Blanas , Ohio State University
Srinivasan Parthasarathy , Ohio State University
Tamal K. Dey , Ohio State University
Tamal Krishna Dey , Ohio State University
Ten-Hwang Lai , Ohio State University
Wei Xu , Ohio State University
Xiaodong Zhang 0001 , Ohio State University
Yang Wang 0009 , Ohio State University
Yinqian Zhang , Ohio State University
Yusu Wang , Ohio State University
Alan Fern , Oregon State University
Alan Paul Fern , Oregon State University
Alan Wang , Oregon State University
Albrecht Jander , Oregon State University
Alex David Groce , Oregon State University
Alex Groce , Oregon State University
Amir Nayyeri , Oregon State University
Andreas Weisshaar , Oregon State University
Anita Sarma , Oregon State University
Annette R. von Jouanne , Oregon State University
Arash Termehchy , Oregon State University
Arun Natarajan , Oregon State University
Attila Yavuz , Oregon State University
Bechir Hamdaoui , Oregon State University
Bella Bose , Oregon State University
Ben Lee , Oregon State University
Carlos Jensen , Oregon State University
Cherri M. Pancake , Oregon State University
Chris Scaffidi , Oregon State University
Christopher Scaffidi , Oregon State University
Danny Dig , Oregon State University
David Hendrix , Oregon State University
Eduardo Cotilla Sanchez , Oregon State University
Eric Walkingshaw , Oregon State University
Eugene Zhang , Oregon State University
Fuxin Li , Oregon State University
Gabor C. Temes , Oregon State University
Glencora Borradaile , Oregon State University
Huaping Liu , Oregon State University
Jinsub Kim , Oregon State University
John G. Wager , Oregon State University
John P. Conley , Oregon State University
Julia Zhang , Oregon State University
Kartikeya Mayaram , Oregon State University
Kelin Kuhn , Oregon State University
Larry Cheng , Oregon State University
Liang Huang , Oregon State University
Lizhong Chen , Oregon State University
Margaret M. Burnett , Oregon State University
Mario E. Magaña , Oregon State University
Mario Edgardo Magaña , Oregon State University
Martin Erwig , Oregon State University
Matthew Johnston , Oregon State University
Michael J. Rosulek , Oregon State University
Mike Bailey , Oregon State University
Mike Rosulek , Oregon State University
Pallavi Dhagat , Oregon State University
Patrick Chiang , Oregon State University
Patrick Yin Chiang , Oregon State University
Prasad Tadepalli , Oregon State University
Rakesh Bobba , Oregon State University
Rakeshbabu Bobba , Oregon State University
Raviv Raich , Oregon State University
Rebecca A. Hutchinson , Oregon State University
Sinisa Todorovic , Oregon State University
Stephen Ramsey , Oregon State University
Ted Brekken , Oregon State University
Tejasvi Anand , Oregon State University
Thinh Nguyen , Oregon State University
Thomas G. Dietterich , Oregon State University
Thomas Glenn Dietterich , Oregon State University
Un-Ku Moon , Oregon State University
V. John Mathews , Oregon State University
Weng-Keen Wong , Oregon State University
Xiaoli Fern , Oregon State University
Xiaoli Z. Fern , Oregon State University
Xiaoli Zhang Fern , Oregon State University
Yue Zhang 0009 , Oregon State University
Adam D. Smith , Pennsylvania State University
Anand Sivasubramaniam , Pennsylvania State University
Bhuvan Urgaonkar , Pennsylvania State University
C. Lee Giles , Pennsylvania State University
Chita R. Das , Pennsylvania State University
Clyde Lee Giles , Pennsylvania State University
Dan Kifer , Pennsylvania State University
Danfeng Zhang , Pennsylvania State University
Daniel Kifer , Pennsylvania State University
Gang Tan , Pennsylvania State University
George Kesidis , Pennsylvania State University
Guohong Cao , Pennsylvania State University
Jack Sampson , Pennsylvania State University
Jesse L. Barlow , Pennsylvania State University
John (Jack) Morgan Sampson , Pennsylvania State University
John Hannan , Pennsylvania State University
John J. Metzner , Pennsylvania State University
John M. Carroll , Pennsylvania State University
John Sampson , Pennsylvania State University
Kamesh Madduri , Pennsylvania State University
Lee D. Coraor , Pennsylvania State University
Mahmut T. Kandemir , Pennsylvania State University
Mahmut Taylan Kandemir , Pennsylvania State University
Martin Fürer , Pennsylvania State University
Mary Jane Irwin , Pennsylvania State University
Narayanan Vijaykrishnan , Pennsylvania State University
Patrick D. McDaniel , Pennsylvania State University
Patrick Drew McDaniel , Pennsylvania State University
Patrick McDaniel , Pennsylvania State University
Paul Medvedev , Pennsylvania State University
Piotr Berman , Pennsylvania State University
Raj Acharya , Pennsylvania State University
Robert T. Collins , Pennsylvania State University
Sean Hallgren , Pennsylvania State University
Sencun Zhu , Pennsylvania State University
Sofya Raskhodnikova , Pennsylvania State University
Thomas F. La Porta , Pennsylvania State University
Tom La Porta , Pennsylvania State University
Trent Jaeger , Pennsylvania State University
Vijaykrishnan Narayanan , Pennsylvania State University
Wang-Chien Lee , Pennsylvania State University
Webb C. Miller , Pennsylvania State University
Webb Miller , Pennsylvania State University
Yanxi Liu , Pennsylvania State University
Achille Pattavina , Politecnico di Milano
Alessandro Barenghi , Politecnico di Milano
Alessandro Campi , Politecnico di Milano
Alessandro E. C. Redondi , Politecnico di Milano
Alessandro Enrico Cesare Redondi , Politecnico di Milano
Alessandro Enrico Redondi , Politecnico di Milano
Alessandro Margara , Politecnico di Milano
Alessandro Redondi , Politecnico di Milano
Alfonso Fuggetta , Politecnico di Milano
Andrea Bonarini , Politecnico di Milano
Angelo C. Morzenti , Politecnico di Milano
Anna M. Antola , Politecnico di Milano
Antonio Capone , Politecnico di Milano
Antonio R. Miele , Politecnico di Milano
Barbara Pernici , Politecnico di Milano
Carlo Brandolese , Politecnico di Milano
Cesare Enrico , Politecnico di Milano
Chiara Francalanci , Politecnico di Milano
Cinzia Cappiello , Politecnico di Milano
Cristiana Bolchini , Politecnico di Milano
Cristina Silvano , Politecnico di Milano
Daniele Braga , Politecnico di Milano
Daniele Loiacono , Politecnico di Milano
Danilo Ardagna , Politecnico di Milano
Davide Martinenghi , Politecnico di Milano
Dino Mandrioli , Politecnico di Milano
Donatella Sciuto , Politecnico di Milano
Elisa Quintarelli , Politecnico di Milano
Elisabetta Di Nitto , Politecnico di Milano
Emanuele Della Valle , Politecnico di Milano
Fabio Salice , Politecnico di Milano
Fabrizio Ferrandi , Politecnico di Milano
Fausto Distante , Politecnico di Milano
Flaminio Borgonovo , Politecnico di Milano
Florian Daniel , Politecnico di Milano
Franca Garzotto , Politecnico di Milano
Francesco Amigoni , Politecnico di Milano
Francesco Bruschi , Politecnico di Milano
Francesco Musumeci , Politecnico di Milano
Gerardo Pelosi , Politecnico di Milano
Giacomo Boracchi , Politecnico di Milano
Giacomo Verticale , Politecnico di Milano
Gianluca Palermo , Politecnico di Milano
Gianpolo Cugola , Politecnico di Milano
Giovanni Agosta , Politecnico di Milano
Giuseppe Pelagatti , Politecnico di Milano
Giuseppe Pozzi , Politecnico di Milano
Guido A. Maier , Politecnico di Milano
Ilario Filippini , Politecnico di Milano
Letizia Tanca , Politecnico di Milano
Licia Sbattella , Politecnico di Milano
Luca Barletta , Politecnico di Milano
Luca Mottola , Politecnico di Milano
Luca O. Breviglieri , Politecnico di Milano
Luciano Baresi , Politecnico di Milano
Manuel Roveri , Politecnico di Milano
Marcello Restelli , Politecnico di Milano
Marco Brambilla 0001 , Politecnico di Milano
Marco Colombetti , Politecnico di Milano
Marco D. Santambrogio , Politecnico di Milano
Marco Domenico Santambrogio , Politecnico di Milano
Marco Gribaudo , Politecnico di Milano
Marco Masseroli , Politecnico di Milano
Marco Tagliasacchi , Politecnico di Milano
Maria Grazia Fugini , Politecnico di Milano
Mariagrazia Fugini , Politecnico di Milano
Maristella Matera , Politecnico di Milano
Massimo Tornatore , Politecnico di Milano
Matteo Cesana , Politecnico di Milano
Matteo G. Rossi , Politecnico di Milano
Matteo Matteucci , Politecnico di Milano
Matteo Pradella , Politecnico di Milano
Mauro Negri , Politecnico di Milano
Nicola Gatti 0001 , Politecnico di Milano
Nicoletta Di Blas , Politecnico di Milano
Paolo Cremonesi , Politecnico di Milano
Paolo Giacomazzi , Politecnico di Milano
Pier Luca Lanzi , Politecnico di Milano
Pierluigi Plebani , Politecnico di Milano
Pierluigi Sanpietro , Politecnico di Milano
Piero Fraternali , Politecnico di Milano
Raffaella Mirandola , Politecnico di Milano
Roberto M. Negrini , Politecnico di Milano
Sam J. Guinea Montalvo , Politecnico di Milano
Sara Comai , Politecnico di Milano
Stefano Bregni , Politecnico di Milano
Stefano Ceri , Politecnico di Milano
Stefano Zanero , Politecnico di Milano
Vincenzo Caglioti , Politecnico di Milano
Viola Schiaffonati , Politecnico di Milano
Vittorio Zaccaria , Politecnico di Milano
William Fornaciari , Politecnico di Milano
Agustin Fernández , Polytechnic University of Catalonia
Albert Cabellos , Polytechnic University of Catalonia
Albert Cabellos-Aparicio , Polytechnic University of Catalonia
Antonio Cortes Rossello , Polytechnic University of Catalonia
Antonio González 0001 , Polytechnic University of Catalonia
Antonio Juan Hormigo , Polytechnic University of Catalonia
Beatriz Otero , Polytechnic University of Catalonia
Carlos Alvarez-Martinez , Polytechnic University of Catalonia
Cristina Barrado , Polytechnic University of Catalonia
Daniel Jiménez-González , Polytechnic University of Catalonia
David Carrera , Polytechnic University of Catalonia
Davide Careglio , Polytechnic University of Catalonia
Eduard Ayguadé , Polytechnic University of Catalonia
Eduard Ayguadé Parra , Polytechnic University of Catalonia
Esther Salami San Juan , Polytechnic University of Catalonia
Eva Marín-Tordera , Polytechnic University of Catalonia
Eva Rodriguez , Polytechnic University of Catalonia
Felix Freitag , Polytechnic University of Catalonia
Francisco Jordan Fernandez , Polytechnic University of Catalonia
Germán Santos-Boada , Polytechnic University of Catalonia
Jaime Delgado , Polytechnic University of Catalonia
Jaime Delgado Merce , Polytechnic University of Catalonia
Jesús Labarta , Polytechnic University of Catalonia
Joan-Manuel Parcerisa , Polytechnic University of Catalonia
Jordi Domingo-Pascual , Polytechnic University of Catalonia
Jordi Garcia , Polytechnic University of Catalonia
Jordi Garcia Almiñana , Polytechnic University of Catalonia
Jordi Guitart , Polytechnic University of Catalonia
Jordi Perello Muntan , Polytechnic University of Catalonia
Jordi Torres , Polytechnic University of Catalonia
Jorge Garcia Vidal , Polytechnic University of Catalonia
Josep Solé-Pareta , Polytechnic University of Catalonia
Josep-Lluis Larriba-Pey , Polytechnic University of Catalonia
José M. Barceló , Polytechnic University of Catalonia
José M. Barceló-Ordinas , Polytechnic University of Catalonia
José M. Cela , Polytechnic University of Catalonia
José M. Llabería , Polytechnic University of Catalonia
José Maria Barceló-Ordinas , Polytechnic University of Catalonia
José María Cela , Polytechnic University of Catalonia
José María Llabería , Polytechnic University of Catalonia
José R. Herrero , Polytechnic University of Catalonia
Juan Carlos Cruellas , Polytechnic University of Catalonia
Juan J. Navarro , Polytechnic University of Catalonia
Julita Corbalán , Polytechnic University of Catalonia
Llorenç Cerdà , Polytechnic University of Catalonia
Llorenç Cerdà-Alabern , Polytechnic University of Catalonia
Luis Velasco , Polytechnic University of Catalonia
Manel Guerrero Zapata , Polytechnic University of Catalonia
Manel Medina , Polytechnic University of Catalonia
Manuel Alejandro Pajuelo Gonzalez , Polytechnic University of Catalonia
Manuel Medina , Polytechnic University of Catalonia
Marc González , Polytechnic University of Catalonia
Marc González Tallada , Polytechnic University of Catalonia
Maria Angelica Reyes Muñoz , Polytechnic University of Catalonia
Maria Luisa Gil Gomez , Polytechnic University of Catalonia
Marta Jiménez , Polytechnic University of Catalonia
Mateo Valero , Polytechnic University of Catalonia
Miguel Valero-García , Polytechnic University of Catalonia
Pablo Bofill Soliguer , Polytechnic University of Catalonia
Pablo Royo , Polytechnic University of Catalonia
Pere Barlet-Ros , Polytechnic University of Catalonia
Ramon Canal , Polytechnic University of Catalonia
René Serral-Gracià , Polytechnic University of Catalonia
Roger Espasa , Polytechnic University of Catalonia
Roque Meseguer Pallares , Polytechnic University of Catalonia
Rubén Tous , Polytechnic University of Catalonia
Silvia Llorente , Polytechnic University of Catalonia
Yolanda Becerra , Polytechnic University of Catalonia
Aarti Gupta , Princeton University
Adam Finkelstein , Princeton University
Amir Ali Ahmadi , Princeton University
Andrea S. LaPaugh , Princeton University
Andrew W. Appel , Princeton University
Arvind Narayanan , Princeton University
Barbara E. Engelhardt , Princeton University
Barbara Engelhardt , Princeton University
Benjamin J. Raphael , Princeton University
Bernard Chazelle , Princeton University
Bernard Marie Chazelle , Princeton University
Bob Sedgewick , Princeton University
Brian W. Kernighan , Princeton University
David I. August , Princeton University
David P. Dobkin , Princeton University
David Walker , Princeton University
David Wentzlaff , Princeton University
Edward W. Felten , Princeton University
Elad Hazan , Princeton University
Gillat Kol , Princeton University
H. Sebastian Seung , Princeton University
Jaswinder Pal Singh , Princeton University
Jennifer Rexford , Princeton University
Kai Li , Princeton University
Kyle Jamieson , Princeton University
Margaret Martonosi , Princeton University
Mark Braverman , Princeton University
Mark Zhandry , Princeton University
Michael J. Freedman , Princeton University
Mona Singh , Princeton University
Nick Feamster , Princeton University
Olga G. Troyanskaya , Princeton University
Olga Russakovsky , Princeton University
Paul D. Seymour , Princeton University
Prateek Mittal , Princeton University
Ran Raz , Princeton University
Robert E. Tarjan , Princeton University
Robert Endre Tarjan , Princeton University
Robert Sedgewick , Princeton University
Ruby B. Lee , Princeton University
S. Matthew Weinberg , Princeton University
Samory Kpotufe , Princeton University
Sanjeev Arora , Princeton University
Szymon Rusinkiewicz , Princeton University
Thomas A. Funkhouser , Princeton University
Warren B. Powell , Princeton University
Warren Buckler Powell , Princeton University
Yuxin Chen , Princeton University
Zachary Kincaid , Princeton University
Zeev Dvir , Princeton University
Aditya P. Mathur , Purdue University
Ahmed K. Elmagarmid , Purdue University
Ahmed Sameh , Purdue University
Alex Pothen , Purdue University
Ananth Grama , Purdue University
Aniket Kate , Purdue University
Benjamin Delaware , Purdue University
Bharat K. Bhargava , Purdue University
Bradley J. Lucier , Purdue University
Bruno F. M. Ribeiro , Purdue University
Bruno F. Ribeiro , Purdue University
Bruno Ribeiro , Purdue University
Byoungyoung Lee , Purdue University
Chris Clifton , Purdue University
Christoph M. Hoffmann , Purdue University
Christopher W. Clifton , Purdue University
Daisuke Kihara , Purdue University
Dan Goldwasser , Purdue University
Daniel G. Aliaga , Purdue University
David F. Gleich , Purdue University
Dongyan Xu , Purdue University
Douglas Comer , Purdue University
Douglas E. Comer , Purdue University
Elena Grigorescu , Purdue University
Elias Bareinboim , Purdue University
Elisa Bertino , Purdue University
Elisha Sacks , Purdue University
Eugene H. Spafford , Purdue University
Greg N. Frederickson , Purdue University
He Wang , Purdue University
Hemanta K. Maji , Purdue University
Hemanta Kumar Maji , Purdue University
Hubert E. Dunsmore , Purdue University
Jean Honorio , Purdue University
Jennifer Neville , Purdue University
Jeremiah Blocki , Purdue University
Kihong Park , Purdue University
Luo Si , Purdue University
Mathias Payer , Purdue University
Mikhail J. Atallah , Purdue University
Mohammad Sadoghi , Purdue University
Ninghui Li , Purdue University
Petros Drineas , Purdue University
Ramana Rao Kompella , Purdue University
Robert D. Skeel , Purdue University
Roopsha Samanta , Purdue University
Samuel S. Wagstaff Jr. , Purdue University
Saugata Basu , Purdue University
Sonia Fahmy , Purdue University
Sunil Prabhakar , Purdue University
Suresh Jagannathan , Purdue University
Susanne E. Hambrusch , Purdue University
Tiark Rompf , Purdue University
Vernon Rego , Purdue University
Voicu Popescu , Purdue University
Walid G. Aref , Purdue University
Wojciech Szpankowski , Purdue University
Xavier Tricoche , Purdue University
Xiangyu Zhang , Purdue University
Yuan Qi , Purdue University
Zhiyuan Li , Purdue University
Ahmed E. Hassan , Queen’s University
David Alex Lamb , Queen’s University
David B. Skillicorn , Queen’s University
David Rappaport , Queen’s University
Don Jardine , Queen’s University
Dorothea Blostein , Queen’s University
Farhana H. Zulkernine , Queen’s University
Gabor Fichtinger , Queen’s University
Glenn H. Macewen , Queen’s University
Hossam S. Hassanein , Queen’s University
James R. Cordy , Queen’s University
James Stewart , Queen’s University
Janice I. Glasgow , Queen’s University
Juergen Dingel , Queen’s University
Jürgen Dingel , Queen’s University
Kai Salomaa , Queen’s University
Michael A. Jenkins , Queen’s University
Michael Levison , Queen’s University
Mohammad Zulkernine , Queen’s University
Parvin Mousavi , Queen’s University
Patrick Martin , Queen’s University
Qingling Duan , Queen’s University
R. E. Ellis , Queen’s University
Randy E. Ellis , Queen’s University
Robert D. Tennent , Queen’s University
Robert G. Crawford , Queen’s University
Robin W. Dawes , Queen’s University
Roel Vertegaal , Queen’s University
Selim G. Akl , Queen’s University
T. C. Nicholas Graham , Queen’s University
T. Patrick Martin , Queen’s University
Bastian Leibe , RWTH Aachen
Bernhard Rumpe , RWTH Aachen
Erich Grädel , RWTH Aachen
Erika Ábrahám , RWTH Aachen
Erika Ábrahám-Mumm , RWTH Aachen
Gerhard Lakemeyer , RWTH Aachen
Hermann Ney , RWTH Aachen
Horst Lichter , RWTH Aachen
Jan Bender , RWTH Aachen
Jan O. Borchers , RWTH Aachen
Jan Oliver Borchers , RWTH Aachen
Joost-Pieter Katoen , RWTH Aachen
Jürgen Giesl , RWTH Aachen
Klaus Wehrle , RWTH Aachen
Leif Kobbelt , RWTH Aachen
Manfred Nagl , RWTH Aachen
Martin Grohe , RWTH Aachen
Matthias Jarke , RWTH Aachen
Matthias Müller , RWTH Aachen
Otto Spaniol , RWTH Aachen
Paolo Bientinesi , RWTH Aachen
Pascal Schweitzer , RWTH Aachen
Peter Rossmanith , RWTH Aachen
Stefan Decker , RWTH Aachen
Stefan Kowalewski , RWTH Aachen
Thomas Berlage , RWTH Aachen
Thomas Noll , RWTH Aachen
Thomas Rose , RWTH Aachen
Torsten Kuhlen , RWTH Aachen
Torsten W. Kuhlen , RWTH Aachen
Ulrik Schroeder , RWTH Aachen
Ulrike Meyer , RWTH Aachen
Uwe Naumann , RWTH Aachen
Walter Oberschelp , RWTH Aachen
Wolfgang Prinz , RWTH Aachen
Wolfgang Thomas , RWTH Aachen
Ana Milanova , Rensselaer Polytechnic Institute
Barbara Cutler , Rensselaer Polytechnic Institute
Boleslaw K. Szymanski , Rensselaer Polytechnic Institute
Carlos A. Varela , Rensselaer Polytechnic Institute
Carlos Varela , Rensselaer Polytechnic Institute
Charles Stewart , Rensselaer Polytechnic Institute
Chris Bystroff , Rensselaer Polytechnic Institute
Christopher Bystroff , Rensselaer Polytechnic Institute
Christopher D. Carothers , Rensselaer Polytechnic Institute
David Isaacson , Rensselaer Polytechnic Institute
David L. Spooner , Rensselaer Polytechnic Institute
Elliot Anshelevich , Rensselaer Polytechnic Institute
Fran Berman , Rensselaer Polytechnic Institute
Francine Berman , Rensselaer Polytechnic Institute
Heng Ji , Rensselaer Polytechnic Institute
James A. Hendler , Rensselaer Polytechnic Institute
James Alexander Hendler , Rensselaer Polytechnic Institute
Jeff Trinkle , Rensselaer Polytechnic Institute
Jeffrey C. Trinkle , Rensselaer Polytechnic Institute
Jim Hendler , Rensselaer Polytechnic Institute
Lirong Xia , Rensselaer Polytechnic Institute
Malik Magdon-Ismail , Rensselaer Polytechnic Institute
Mark K. Goldberg , Rensselaer Polytechnic Institute
Martin Hardwick , Rensselaer Polytechnic Institute
Michael J. Wozny , Rensselaer Polytechnic Institute
Mohammed Zaki , Rensselaer Polytechnic Institute
Mukkai Krishnamoorthy , Rensselaer Polytechnic Institute
Ron Eglash , Rensselaer Polytechnic Institute
Selmer Bringsjord , Rensselaer Polytechnic Institute
Sergei Nirenburg , Rensselaer Polytechnic Institute
Sibel Adali , Rensselaer Polytechnic Institute
Stacy Patterson , Rensselaer Polytechnic Institute
W. Randolph Franklin , Rensselaer Polytechnic Institute
Wayne D. Gray , Rensselaer Polytechnic Institute
Wm. Randolph Franklin , Rensselaer Polytechnic Institute
Alan L. Cox , Rice University
Anshumali Shrivastava , Rice University
Chris Jermaine , Rice University
Christopher M. Jermaine , Rice University
Dan S. Wallach , Rice University
Daniel S. Wallach , Rice University
David B. Johnson , Rice University
Devika Subramanian , Rice University
Joe D. Warren , Rice University
John M. Mellor-Crummey , Rice University
Keith D. Cooper , Rice University
Krishna V. Palem , Rice University
Luay Nakhleh , Rice University
Lydia E. Kavraki , Rice University
Moshe Y. Vardi , Rice University
Robert Cartwright , Rice University
Ron Goldman 0002 , Rice University
Ronald N. Goldman , Rice University
Scott Rixner , Rice University
Swarat Chaudhuri , Rice University
T. S. Eugene Ng , Rice University
Tze Sing Eugene Ng , Rice University
Vivek Sarkar , Rice University
Adrienne Decker , Rochester Institute of Technology
Al Biles , Rochester Institute of Technology
Alan Kaminsky , Rochester Institute of Technology
Andrew Meneely , Rochester Institute of Technology
Anne Haake , Rochester Institute of Technology
Bill Stackpole , Rochester Institute of Technology
Bo Yuan , Rochester Institute of Technology
Brian M. Tomaszewski , Rochester Institute of Technology
Bruce Hartpence , Rochester Institute of Technology
Carlos Rivero , Rochester Institute of Technology
Carol J. Romanowski , Rochester Institute of Technology
Catherine Beaton , Rochester Institute of Technology
Charles Border , Rochester Institute of Technology
Christian D. Newman , Rochester Institute of Technology
Christopher A. Egert , Rochester Institute of Technology
Christopher Homan , Rochester Institute of Technology
Christopher M. Homan , Rochester Institute of Technology
Daniel Ashbrook , Rochester Institute of Technology
Daniel Bogaard , Rochester Institute of Technology
Daniel E. Krutz , Rochester Institute of Technology
Daryl Johnson , Rochester Institute of Technology
David Schwartz , Rochester Institute of Technology
Edith Hemaspaandra , Rochester Institute of Technology
Edith Spaan , Rochester Institute of Technology
Edward Holden , Rochester Institute of Technology
Elissa Weeden , Rochester Institute of Technology
Elizabeth Lawley , Rochester Institute of Technology
Fereydoun Kazemian , Rochester Institute of Technology
Gordon Goodman , Rochester Institute of Technology
Hadi Hosseini , Rochester Institute of Technology
Hans-Peter Bischof , Rochester Institute of Technology
Hossein Hojjat , Rochester Institute of Technology
Hrishikesh B. Acharya , Rochester Institute of Technology
Ivona Bezáková , Rochester Institute of Technology
J. Scott Hawker , Rochester Institute of Technology
Jai Kang , Rochester Institute of Technology
James E. Heliotis , Rochester Institute of Technology
James Vallino , Rochester Institute of Technology
Jay Jackson , Rochester Institute of Technology
Jeffrey Lasky , Rochester Institute of Technology
Jessica D. Bayliss , Rochester Institute of Technology
Jim Leone , Rochester Institute of Technology
Joe Geigel , Rochester Institute of Technology
Kevin Bierre , Rochester Institute of Technology
Larry Hill , Rochester Institute of Technology
Leon Reznik , Rochester Institute of Technology
Matt Huenerfauth , Rochester Institute of Technology
Matthew Fluet , Rochester Institute of Technology
Matthew K. Wright , Rochester Institute of Technology
Matthew T. Fluet , Rochester Institute of Technology
Mehdi Mirakhorli , Rochester Institute of Technology
Michael Yacci , Rochester Institute of Technology
Minseok Kwon , Rochester Institute of Technology
Mohamed Wiem Mkaouer , Rochester Institute of Technology
Mohan Kumar , Rochester Institute of Technology
Nancy Doubleday , Rochester Institute of Technology
Naveen Sharma , Rochester Institute of Technology
Nirmala Shenoy , Rochester Institute of Technology
Owen Gottlieb , Rochester Institute of Technology
Paul T. Tymann , Rochester Institute of Technology
Paul Tymann , Rochester Institute of Technology
Peizhao Hu , Rochester Institute of Technology
Pengcheng Shi , Rochester Institute of Technology
Peter Lutz , Rochester Institute of Technology
Pradeep K. Murukannaiah , Rochester Institute of Technology
Qi Rose Yu , Rochester Institute of Technology
Qi Yu , Rochester Institute of Technology
Rajendra K. Raj , Rochester Institute of Technology
Reynold Bailey , Rochester Institute of Technology
Reynold J. Bailey , Rochester Institute of Technology
Richard Zanibbi , Rochester Institute of Technology
Ronald Vullo , Rochester Institute of Technology
Sharon Mason , Rochester Institute of Technology
Stanislaw P. Radziszowski , Rochester Institute of Technology
Stephen Jacobs , Rochester Institute of Technology
Steven J. Zilora , Rochester Institute of Technology
Sumita Mishra , Rochester Institute of Technology
Sylvia Perez-Hardy , Rochester Institute of Technology
Tae Oh , Rochester Institute of Technology
Tona Henderson , Rochester Institute of Technology
Vicki L. Hanson , Rochester Institute of Technology
W. Michelle Harris , Rochester Institute of Technology
Wiem Mkaouer , Rochester Institute of Technology
Wiley R. McKinzie , Rochester Institute of Technology
Xumin Liu , Rochester Institute of Technology
Yin Pan , Rochester Institute of Technology
Zack Butler , Rochester Institute of Technology
Zack J. Butler , Rochester Institute of Technology
Abdeslam Boularias , Rutgers University
Abhishek Bhattacharjee , Rutgers University
Ahmed M. Elgammal , Rutgers University
Alexander Borgida , Rutgers University
Alexander Schliep , Rutgers University
Amélie Marian , Rutgers University
Apostolos Gerasoulis , Rutgers University
B. R. Badrinath , Rutgers University
Badri Nath , Rutgers University
Bahman Kalantari , Rutgers University
Casimir A. Kulikowski , Rutgers University
David Cash , Rutgers University
Desheng Zhang , Rutgers University
Dimitris N. Metaxas , Rutgers University
Eddy Z. Zhang , Rutgers University
Eddy Zheng Zhang , Rutgers University
Endre Szemerédi , Rutgers University
Eric Allender , Rutgers University
Gerard R. Richter , Rutgers University
Gerard de Melo , Rutgers University
Jingjin Yu , Rutgers University
Konstantinos P. Michmizos , Rutgers University
Kostas E. Bekris , Rutgers University
Kostis P. Michmizos , Rutgers University
Louis I. Steinberg , Rutgers University
Manish Parashar , Rutgers University
Marco Gruteser , Rutgers University
Mario Szegedy , Rutgers University
Martin Farach , Rutgers University
Martin Farach-Colton , Rutgers University
Matthew Stone , Rutgers University
Michael L. Fredman , Rutgers University
Mubbasir Kapadia , Rutgers University
Naftaly H. Minsky , Rutgers University
Naftaly Minsky , Rutgers University
Ping Li 0001 , Rutgers University
Pranjal Awasthi , Rutgers University
Rebecca N. Wright , Rutgers University
Richard P. Martin , Rutgers University
S. Muthu Muthukrishnan , Rutgers University
S. Muthukrishnan , Rutgers University
Santosh Nagarakatte , Rutgers University
Shubhangi Saraf , Rutgers University
Swastik Kopparty , Rutgers University
Thu D. Nguyen , Rutgers University
Thu Duc Nguyen , Rutgers University
Tomasz Imielinski , Rutgers University
Ulrich Kremer , Rutgers University
Vinod Ganapathy , Rutgers University
Vladimir I. Pavlovic , Rutgers University
Vladimir Pavlovic , Rutgers University
William Steiger , Rutgers University
A. M. A. Hemmatyar , Sharif University of Technology
Abbas Heydarnoori , Sharif University of Technology
Abolfazl S. Motahari , Sharif University of Technology
Abolfazl Seyed Motahari , Sharif University of Technology
Ali A. Nazari Shirehjini , Sharif University of Technology
Ali Asghar Nazari Shirehjini , Sharif University of Technology
Ali Mohammad Afshin Hemmatyar , Sharif University of Technology
Ali Movaghar , Sharif University of Technology
Ali Movaghar-Rahimabadi , Sharif University of Technology
Ali Reza Ejlali , Sharif University of Technology
Alireza Ejlali , Sharif University of Technology
Amir-Hossein Jahangir , Sharif University of Technology
Ghazanfar Asadi , Sharif University of Technology
Gholamreza Ghassem-Sani , Sharif University of Technology
Hamid Beigy , Sharif University of Technology
Hamid R. Rabiee , Sharif University of Technology
Hamid Reza Rabiee , Sharif University of Technology
Hamid Sarbazi-Azad , Sharif University of Technology
Hamid Zarrabi-Zadeh , Sharif University of Technology
Hossein Asadi , Sharif University of Technology
Hossein Sameti , Sharif University of Technology
Jafar Habibi , Sharif University of Technology
Mahdi Jafari Siavoshani , Sharif University of Technology
Mahdieh Soleymani Baghshah , Sharif University of Technology
Mansour Jamzad , Sharif University of Technology
Maziar Goudarzi , Sharif University of Technology
Mehdi Kharrazi , Sharif University of Technology
Mohammad Ali Abam , Sharif University of Technology
Mohammad Ghodsi , Sharif University of Technology
Mohammad Izadi , Sharif University of Technology
Mohammad-Taghi Manzuri Shalmani , Sharif University of Technology
Morteza Amini , Sharif University of Technology
Raman Ramsin , Sharif University of Technology
Rasool Jalili , Sharif University of Technology
Seyed Ebrahim Abtahi , Sharif University of Technology
Seyed Ghassem Miremadi , Sharif University of Technology
Seyed Hassan Mirian , Sharif University of Technology
Seyed-Hassan Mirian-Hosseinabadi , Sharif University of Technology
Shaahin Hessabi , Sharif University of Technology
Shohreh Kasaei , Sharif University of Technology
Siavash Bayat Sarmadi , Sharif University of Technology
Somayyeh Koohi , Sharif University of Technology
Andrei A. Bulatov , Simon Fraser University
Andrei Bulatov , Simon Fraser University
Anoop Sarkar , Simon Fraser University
Arrvindh Shriraman , Simon Fraser University
Binay Bhattacharya , Simon Fraser University
Binay K. Bhattacharya , Simon Fraser University
Brian V. Funt , Simon Fraser University
David G. Mitchell , Simon Fraser University
Eugenia Ternovska , Simon Fraser University
Eugenia Ternovskaia , Simon Fraser University
Fred Popowich , Simon Fraser University
Ghassan Hamarneh , Simon Fraser University
Greg Mori , Simon Fraser University
Hao (Richard) Zhang , Simon Fraser University
Hao Zhang 0002 , Simon Fraser University
James P. Delgrande , Simon Fraser University
Jian Pei , Simon Fraser University
Jiangchuan Liu , Simon Fraser University
Jiannan Wang , Simon Fraser University
Joseph G. Peters , Simon Fraser University
Joseph Peters , Simon Fraser University
Kay C. Wiese , Simon Fraser University
Ke Wang , Simon Fraser University
Leonid Chindelevitch , Simon Fraser University
Mark S. Drew , Simon Fraser University
Mark Samuel Drew , Simon Fraser University
Martin Ester , Simon Fraser University
Mohamed Hefeeda , Simon Fraser University
Nick Sumner , Simon Fraser University
Oliver Schulte , Simon Fraser University
Parmit K. Chilana , Simon Fraser University
Pavol Hell , Simon Fraser University
Petra Berenbrink , Simon Fraser University
Ping Tan , Simon Fraser University
Qian-Ping Gu , Simon Fraser University
Qianping Gu , Simon Fraser University
Ramesh Krishnamurti , Simon Fraser University
Richard T. Vaughan , Simon Fraser University
Robert D. Cameron , Simon Fraser University
Ryan C. N. D'Arcy , Simon Fraser University
Thomas C. Shermer , Simon Fraser University
Uwe Glässer , Simon Fraser University
Valentine Kabanets , Simon Fraser University
William N. Sumner , Simon Fraser University
Wo-Shun Luk , Simon Fraser University
Ze-Nian Li , Simon Fraser University
Aaron Sidford , Stanford University
Alex Aiken , Stanford University
Alexander Aiken , Stanford University
Anshul Kundaje , Stanford University
Balaji Prabhakar , Stanford University
Christoforos E. Kozyrakis , Stanford University
Christopher D. Manning , Stanford University
Christopher Ré , Stanford University
Christos Kozyrakis , Stanford University
Dan Boneh , Stanford University
Dan Jurafsky , Stanford University
Daniel Jurafsky , Stanford University
David L. Dill , Stanford University
David Mazières , Stanford University
David R. Cheriton , Stanford University
Dawson R. Engler , Stanford University
Doug L. James , Stanford University
Emma Brunskill , Stanford University
Eric Roberts , Stanford University
Fei-Fei Li , Stanford University
Gill Bejerano , Stanford University
Gregory Valiant , Stanford University
Hector Garcia-Molina , Stanford University
J. Kenneth Salisbury , Stanford University
James A. Landay , Stanford University
Jennifer Widom , Stanford University
John C. Mitchell , Stanford University
John K. Ousterhout , Stanford University
John Kenneth Salisbury Jr. , Stanford University
John L. Hennessy , Stanford University
Jure Leskovec , Stanford University
Keith Winstein , Stanford University
Kenneth Salisbury , Stanford University
Kunle Olukotun , Stanford University
Leonidas J. Guibas , Stanford University
Li Fei-Fei , Stanford University
Maneesh Agrawala , Stanford University
Mark A. Horowitz , Stanford University
Mark Horowitz , Stanford University
Mary Wootters , Stanford University
Matei A. Zaharia , Stanford University
Matei Zaharia , Stanford University
Mehran Sahami , Stanford University
Mendel Rosenblum , Stanford University
Michael R. Genesereth , Stanford University
Michael S. Bernstein , Stanford University
Monica S. Lam , Stanford University
Moses Charikar , Stanford University
Moses Samson Charikar , Stanford University
Nick McKeown , Stanford University
Omer Reingold , Stanford University
Oussama Khatib , Stanford University
Oyekunle A. Olukotun , Stanford University
Pat Hanrahan , Stanford University
Patrick M. Hanrahan , Stanford University
Percy Liang , Stanford University
Peter Bailis , Stanford University
Philip Levis , Stanford University
Ron Fedkiw , Stanford University
Ron O. Dror , Stanford University
Ronald Fedkiw , Stanford University
Sachin Katti , Stanford University
Sachin Rajsekhar Katti , Stanford University
Serafim Batzoglou , Stanford University
Silvio Savarese , Stanford University
Stefano Ermon , Stanford University
Subhasish Mitra , Stanford University
Tim Roughgarden , Stanford University
William J. Dally , Stanford University
Yoav Shoham , Stanford University
Adriana B. Compagnoni , Stevens Institute of Technology
Antonio Nicolosi , Stevens Institute of Technology
David A. Naumann , Stevens Institute of Technology
David J. Farber , Stevens Institute of Technology
David Klappholz , Stevens Institute of Technology
Dominic Duggan , Stevens Institute of Technology
Enrique Dunn , Stevens Institute of Technology
Fernando Pérez-Cruz , Stevens Institute of Technology
Georgios Portokalidis , Stevens Institute of Technology
Giuseppe Ateniese , Stevens Institute of Technology
Hui Wang 0013 , Stevens Institute of Technology
Nikos Triandopoulos , Stevens Institute of Technology
Philippos Mordohai , Stevens Institute of Technology
Samantha Kleinberg , Stevens Institute of Technology
Susanne Wetzel , Stevens Institute of Technology
Wendy Hui Wang , Stevens Institute of Technology
Allen Tannenbaum , Stony Brook University
Anita Wasilewska , Stony Brook University
Anshul Gandhi , Stony Brook University
Arie E. Kaufman , Stony Brook University
Aruna Balasubramanian , Stony Brook University
Barbara M. Chapman , Stony Brook University
Barbara Mary Chapman , Stony Brook University
C. R. Ramakrishnan , Stony Brook University
Cartic R. Ramakrishnan , Stony Brook University
Dimitris Samaras , Stony Brook University
Erez Zadok , Stony Brook University
Eugene W. Stark , Stony Brook University
Francesco Orabona , Stony Brook University
Fusheng Wang , Stony Brook University
Hansen Andrew Schwartz , Stony Brook University
Himanshu Gupta , Stony Brook University
Hong Qin , Stony Brook University
I. V. Ramakrishnan , Stony Brook University
Jie Gao , Stony Brook University
Jing Chen , Stony Brook University
Klaus Mueller , Stony Brook University
Leo Bachmair , Stony Brook University
Long Lu , Stony Brook University
Michael A. Bender , Stony Brook University
Michael Ferdman , Stony Brook University
Michael Kifer , Stony Brook University
Michalis Polychronakis , Stony Brook University
Minh Hoai , Stony Brook University
Minh Hoai Nguyen , Stony Brook University
Nick Nikiforakis , Stony Brook University
Nima Honarmand , Stony Brook University
Niranjan Balasubramanian , Stony Brook University
Omkant Pandey , Stony Brook University
R. Sekar , Stony Brook University
Radu Sion , Stony Brook University
Rezaul Alam Chowdhury , Stony Brook University
Rezaul Chowdhury , Stony Brook University
Robert F. Kelly , Stony Brook University
Robert Patro , Stony Brook University
Rong Zhao , Stony Brook University
Roy Shilkrot , Stony Brook University
Samir R. Das , Stony Brook University
Samir Ranjan Das , Stony Brook University
Scott A. Smolka , Stony Brook University
Scott D. Stoller , Stony Brook University
Steven Skiena , Stony Brook University
Xianfeng David Gu , Stony Brook University
Xianfeng Gu , Stony Brook University
Xiaojun Bi , Stony Brook University
Yanhong A. Liu , Stony Brook University
Ahmad-Reza Sadeghi , TU Darmstadt
Alejandro P. Buchmann , TU Darmstadt
Andreas Koch , TU Darmstadt
Chris Biemann , TU Darmstadt
Christian Biemann , TU Darmstadt
Christian Bischof , TU Darmstadt
Dieter W. Fellner , TU Darmstadt
Felix Wolf , TU Darmstadt
Gerhard Neumann , TU Darmstadt
Guido Salvaneschi , TU Darmstadt
Heiko Mantel , TU Darmstadt
Iryna Gurevych , TU Darmstadt
Jan Peters 0001 , TU Darmstadt
Johannes A. Buchmann , TU Darmstadt
Johannes Fürnkranz , TU Darmstadt
Karsten Weihe , TU Darmstadt
Marc Fischlin , TU Darmstadt
Matthias Hollick , TU Darmstadt
Max Mühlhäuser , TU Darmstadt
Melanie Volkamer , TU Darmstadt
Michael Goesele , TU Darmstadt
Michael Pradel , TU Darmstadt
Michael Waidner , TU Darmstadt
Mira Mezini , TU Darmstadt
Neeraj Suri , TU Darmstadt
Oskar von Stryk , TU Darmstadt
Patrick Eugster , TU Darmstadt
Patrick Th. Eugster , TU Darmstadt
Reiner Hähnle , TU Darmstadt
Stefan Katzenbeisser 0001 , TU Darmstadt
Stefan Roth , TU Darmstadt
Alan Hanjalic , TU Delft
Alberto Bacchelli , TU Delft
Alessandro Bozzon , TU Delft
Alexandru Iosup , TU Delft
Andy Zaidman , TU Delft
Anna Vilanova , TU Delft
Anna Vilanova Bartrolí , TU Delft
Arie van Deursen , TU Delft
Birna van Riemsdijk , TU Delft
Boudewijn P. F. Lelieveldt , TU Delft
Catholijn Jonker , TU Delft
Catholijn M. Jonker , TU Delft
Cees Witteveen , TU Delft
Christian Doerr , TU Delft
Christoph Lofi , TU Delft
Claudia Hauff , TU Delft
Cynthia C. S. Liem , TU Delft
Cynthia Liem , TU Delft
David M. J. Tax , TU Delft
David Martinus Johannes Tax , TU Delft
Dick H. J. Epema , TU Delft
Eelco Visser , TU Delft
Elmar Eisemann , TU Delft
Emile A. Hendriks , TU Delft
Erik Meijer , TU Delft
Felienne Hermans , TU Delft
Fernando A. Kuipers , TU Delft
Geert Jan Houben , TU Delft
Georgi Gaydadjiev , TU Delft
Georgi Nedeltchev Gaydadjiev , TU Delft
Georgios Gousios , TU Delft
Hans Tonino , TU Delft
Hayley Hung , TU Delft
Henk J. Sips , TU Delft
Huijuan Wang , TU Delft
Inald Lagendijk , TU Delft
Jan C. A. van der Lubbe , TU Delft
Jan C. van Gemert , TU Delft
Jan van den Berg , TU Delft
Jeroen J. A. Keiren , TU Delft
Jeroen Keiren , TU Delft
Johan A. Pouwelse , TU Delft
Johan Pouwelse , TU Delft
Joost Broekens , TU Delft
Judith A. Redi , TU Delft
Judith Redi , TU Delft
Klaus Hildebrandt , TU Delft
Koen Langendoen , TU Delft
Koen V. Hindriks , TU Delft
Lodewyk F. A. Wessels , TU Delft
Léon J. M. Rothkrantz , TU Delft
M. Birna van Riemsdijk , TU Delft
Marcel J. T. Reinders , TU Delft
Marco Antonio Zúñiga Zamalloa , TU Delft
Marco Loog , TU Delft
Marco Zuniga , TU Delft
Mark A. Neerincx , TU Delft
Martha A. Larson , TU Delft
Martha Larson , TU Delft
Mathijs Michiel de Weerdt , TU Delft
Mathijs de Weerdt , TU Delft
Matthijs T. J. Spaan , TU Delft
N. H. G. Baken , TU Delft
Nava Tintarev , TU Delft
Nico Baken , TU Delft
Otto Visser , TU Delft
Pablo Cesar , TU Delft
Peter A. N. Bosman , TU Delft
Piet Van Mieghem , TU Delft
Przemyslaw Pawelczak , TU Delft
R. Venkatesha Prasad , TU Delft
Rafael Bidarra , TU Delft
Rangarao Venkatesha Prasad , TU Delft
Reginald L. Lagendijk , TU Delft
Remco Litjens , TU Delft
Rini van Solingen , TU Delft
Robbert Krebbers , TU Delft
Robert E. Kooij , TU Delft
Roeland C. H. J. van Ham Ham , TU Delft
Sebastian Erdweg , TU Delft
Sebastian Thore Erdweg , TU Delft
Sicco Verwer , TU Delft
Thomas Abeel , TU Delft
Willem-Paul Brinkman , TU Delft
Zekeriya Erkin , TU Delft
Zeki Erkin , TU Delft
Akash Kumar 0001 , TU Dresden
Alexander Schill , TU Dresden
Carsten Rother , TU Dresden
Christel Baier , TU Dresden
Christof Fetzer , TU Dresden
Franz Baader , TU Dresden
Gerhard Weber , TU Dresden
Heiko Vogler , TU Dresden
Hermann Haertig , TU Dresden
Hermann Härtig , TU Dresden
Horst Lazarek , TU Dresden
Horst Reichel , TU Dresden
Ivo F. Sbalzarini , TU Dresden
Jerónimo Castrillón , TU Dresden
Jerónimo Castrillón Mazo , TU Dresden
Klaus Kabitzsch , TU Dresden
Klaus Meißner , TU Dresden
Martin Wollschlaeger , TU Dresden
Martin Wollschläger , TU Dresden
Raimund Dachselt , TU Dresden
Rainer G. Spallek , TU Dresden
Rainer Groh , TU Dresden
Sebastian Rudolph , TU Dresden
Stefan Gumhold , TU Dresden
Steffen Friedrich , TU Dresden
Steffen Hölldobler , TU Dresden
Thorsten Strufe , TU Dresden
Uwe Assmann , TU Dresden
Uwe Aßmann , TU Dresden
Uwe Petersohn , TU Dresden
Wolfgang E. Nagel , TU Dresden
Wolfgang Lehner , TU Dresden
Alexander Serebrenik , TU Eindhoven
Andrei C. Jalba , TU Eindhoven
Andrei Jalba , TU Eindhoven
Anne Driemel , TU Eindhoven
Anton Wijs , TU Eindhoven
Bart M. P. Jansen , TU Eindhoven
Bas Luttik , TU Eindhoven
Bettina Speckmann , TU Eindhoven
Boris Skoric , TU Eindhoven
Boudewijn F. van Dongen , TU Eindhoven
Cornelis Huizing , TU Eindhoven
Dirk Fahland , TU Eindhoven
Erik P. de Vink , TU Eindhoven
George H. L. Fletcher , TU Eindhoven
H. M. M. van de Wetering , TU Eindhoven
Hans Zantema , TU Eindhoven
Herman J. Haverkort , TU Eindhoven
Huub van de Wetering , TU Eindhoven
Ignaz Rutter , TU Eindhoven
Ion Barosan , TU Eindhoven
J. I. den Hartog , TU Eindhoven
Jack van Wijk , TU Eindhoven
Jan Friso Groote , TU Eindhoven
Jarke J. van Wijk , TU Eindhoven
Jerry den Hartog , TU Eindhoven
Joaquin Vaschoren , TU Eindhoven
Johan J. Lukkien , TU Eindhoven
Johan Lukkien , TU Eindhoven
Joos C. A. M. Buijs , TU Eindhoven
Julien Schmaltz , TU Eindhoven
Kees Huizing , TU Eindhoven
Kevin Buchin , TU Eindhoven
Kevin Verbeek , TU Eindhoven
Loek Cleophas , TU Eindhoven
Loek G. Cleophas , TU Eindhoven
Luca Allodi , TU Eindhoven
M. G. J. van den Brand , TU Eindhoven
Mark G. J. van den Brand , TU Eindhoven
Mark de Berg , TU Eindhoven
Mark van den Brand , TU Eindhoven
Marwan Hassani , TU Eindhoven
Massimiliano de Leoni , TU Eindhoven
Michel Westenberg , TU Eindhoven
Mike Holenderski , TU Eindhoven
Mykola Pechenizkiy , TU Eindhoven
Natalia Sidorova , TU Eindhoven
Nicola Zannone , TU Eindhoven
Nikolay Yakovets , TU Eindhoven
Paul De Bra , TU Eindhoven
Pieter J. L. Cuijpers , TU Eindhoven
Reinder J. Bril , TU Eindhoven
Renata Medeiros de Carvalho , TU Eindhoven
Rudolf H. Mak , TU Eindhoven
Ruurd Kuiper , TU Eindhoven
S. P. Luttik , TU Eindhoven
Sandro Etalle , TU Eindhoven
Tanir Ozcelebi , TU Eindhoven
Tanir Özçelebi , TU Eindhoven
Tim A. C. Willemse , TU Eindhoven
Tom Verhoeff , TU Eindhoven
Vlado Menkovski , TU Eindhoven
Wil M. P. van der Aalst , TU Eindhoven
Wouter Duivesteijn , TU Eindhoven
Wouter Meulemans , TU Eindhoven
Alexander Kemper , TU Munich
Alexander Pretschner , TU Munich
Alfons Kemper , TU Munich
Alin Albu-Schäffer , TU Munich
Alin Olimpiu Albu-Schäffer , TU Munich
Alois C. Knoll , TU Munich
Alois Knoll , TU Munich
Anne Brüggemann-Klein , TU Munich
Arndt Bode , TU Munich
August-Wilhelm Scheer , TU Munich
Bernd Bruegge , TU Munich
Bernd Brügge , TU Munich
Bjoern H. Menze , TU Munich
Bjoern Holger Menze , TU Munich
Burkhard Rost , TU Munich
Carsten Steger , TU Munich
Claudia Eckert , TU Munich
Daniel Cremers , TU Munich
Darius Burschka , TU Munich
Ernst Denert , TU Munich
Felix Brandt , TU Munich
Florian Matthes , TU Munich
Georg Carle , TU Munich
Georg Klinker , TU Munich
Gerd Hirzinger , TU Munich
Gerhard Hirzinger , TU Munich
Hans Michael Gerndt , TU Munich
Hans-Arno Jacobsen , TU Munich
Hans-Joachim Bungartz , TU Munich
Harald Räcke , TU Munich
Heinz Schwärtzel , TU Munich
Helmut Krcmar , TU Munich
Helmut Seidl , TU Munich
Jan Kretínský , TU Munich
Jorge Curiel-Esparza , TU Munich
Julien Gagneur , TU Munich
Jörg Ott , TU Munich
Karl-Rudolf Moll , TU Munich
Martin Bichler , TU Munich
Matthias Althoff , TU Munich
Michael Bader , TU Munich
Michael Gerndt , TU Munich
Nassir Navab , TU Munich
Nils Thuerey , TU Munich
Nils Thürey , TU Munich
P. Patrick van der Smagt , TU Munich
Patrick van der Smagt , TU Munich
Peter Hubwieser , TU Munich
Peter Struss , TU Munich
Rainer Westermann , TU Munich
Susanne Albers , TU Munich
Thomas A. Runkler , TU Munich
Thomas Huckle , TU Munich
Thomas K. Huckle , TU Munich
Thomas Neumann 0001 , TU Munich
Tobias Nipkow , TU Munich
Uwe Baumgarten , TU Munich
Walter Alexander Pretschner , TU Munich
Adrian Segall , Technion - Israel Institute of Technology
Alexander M. Bronstein , Technion - Israel Institute of Technology
Alfred M. Bruckstein , Technion - Israel Institute of Technology
Ariel Orda , Technion - Israel Institute of Technology
Assaf Schuster , Technion - Israel Institute of Technology
Avinoam Kolodny , Technion - Israel Institute of Technology
Ayellet Tal , Technion - Israel Institute of Technology
Benny Kimelfeld , Technion - Israel Institute of Technology
Chagit Attiya , Technion - Israel Institute of Technology
Craig Gotsman , Technion - Israel Institute of Technology
Dan Geiger , Technion - Israel Institute of Technology
Dan Tsafrir , Technion - Israel Institute of Technology
Danny Raz , Technion - Israel Institute of Technology
David Malah , Technion - Israel Institute of Technology
Ehud Rivlin , Technion - Israel Institute of Technology
Eitan Yaakobi , Technion - Israel Institute of Technology
Eldar Fischer , Technion - Israel Institute of Technology
Eli Ben-Sasson , Technion - Israel Institute of Technology
Eli Biham , Technion - Israel Institute of Technology
Eran Yahav , Technion - Israel Institute of Technology
Erez Petrank , Technion - Israel Institute of Technology
Eyal Kushilevitz , Technion - Israel Institute of Technology
Gershon Elber , Technion - Israel Institute of Technology
Gill Barequet , Technion - Israel Institute of Technology
Hadas Shachnai , Technion - Israel Institute of Technology
Hagit Attiya , Technion - Israel Institute of Technology
Idit Keidar , Technion - Israel Institute of Technology
Ido Tal , Technion - Israel Institute of Technology
Ilan Reuven Cohen , Technion - Israel Institute of Technology
Irad Yavneh , Technion - Israel Institute of Technology
Isaac Keslassy , Technion - Israel Institute of Technology
Israel Cidon , Technion - Israel Institute of Technology
Janos Makowsky , Technion - Israel Institute of Technology
Johann A. Makowsky , Technion - Israel Institute of Technology
Johann Makowsky , Technion - Israel Institute of Technology
Joseph Gil , Technion - Israel Institute of Technology
Joseph Naor , Technion - Israel Institute of Technology
Joseph Yossi Gil , Technion - Israel Institute of Technology
Keren Censor , Technion - Israel Institute of Technology
Keren Censor-Hillel , Technion - Israel Institute of Technology
Koby Crammer , Technion - Israel Institute of Technology
Lihi Zelnik-Manor , Technion - Israel Institute of Technology
Marius Ungarish , Technion - Israel Institute of Technology
Mark Silberstein , Technion - Israel Institute of Technology
Michael Elad , Technion - Israel Institute of Technology
Michael Kaminski , Technion - Israel Institute of Technology
Michael Lindenbaum , Technion - Israel Institute of Technology
Mirela Ben-Chen , Technion - Israel Institute of Technology
Moshe Sidi , Technion - Israel Institute of Technology
Nader H. Bshouty , Technion - Israel Institute of Technology
Neri Merhav , Technion - Israel Institute of Technology
Nir Ailon , Technion - Israel Institute of Technology
Oded Shmueli , Technion - Israel Institute of Technology
Orna Grumberg , Technion - Israel Institute of Technology
Ran El Yaniv , Technion - Israel Institute of Technology
Ran El-Yaniv , Technion - Israel Institute of Technology
Reuven Bar-Yehuda , Technion - Israel Institute of Technology
Reuven Cohen , Technion - Israel Institute of Technology
Ron Kimmel , Technion - Israel Institute of Technology
Ron M. Roth , Technion - Israel Institute of Technology
Ron Y. Pinter , Technion - Israel Institute of Technology
Roy Friedman , Technion - Israel Institute of Technology
Roy Schwartz , Technion - Israel Institute of Technology
Seffi Naor , Technion - Israel Institute of Technology
Shahar Kvatinsky , Technion - Israel Institute of Technology
Shaul Markovitch , Technion - Israel Institute of Technology
Shie Mannor , Technion - Israel Institute of Technology
Shmuel Zaks , Technion - Israel Institute of Technology
Tal Mor , Technion - Israel Institute of Technology
Tomer Shlomi , Technion - Israel Institute of Technology
Tuvi Etzion , Technion - Israel Institute of Technology
Uri C. Weiser , Technion - Israel Institute of Technology
Uri Weiser , Technion - Israel Institute of Technology
Yitzhak (Tsahi) Birk , Technion - Israel Institute of Technology
Yitzhak Birk , Technion - Israel Institute of Technology
Yoav Etsion , Technion - Israel Institute of Technology
Yoav Y. Schechner , Technion - Israel Institute of Technology
Yoram Moses , Technion - Israel Institute of Technology
Yossi Gil , Technion - Israel Institute of Technology
Yuval Filmus , Technion - Israel Institute of Technology
Yuval Ishai , Technion - Israel Institute of Technology
Adam Morrison , Tel Aviv University
Alexander Moshe Rabinovich , Tel Aviv University
Alexander Rabinovich , Tel Aviv University
Alon Nilli , Tel Aviv University
Amir Averbuch , Tel Aviv University
Amir Globerson , Tel Aviv University
Amir Shpilka , Tel Aviv University
Amiram Yehudai , Tel Aviv University
Amnon Ta-Shma , Tel Aviv University
Amos Fiat , Tel Aviv University
Arnon Avron , Tel Aviv University
Benny Chor , Tel Aviv University
Boris A. Trakhtenbrot , Tel Aviv University
Dan Halperin , Tel Aviv University
Daniel Cohen-Or , Tel Aviv University
Daniel Deutch , Tel Aviv University
Eran Halperin , Tel Aviv University
Eran Tromer , Tel Aviv University
Haim J. Wolfson , Tel Aviv University
Haim Kaplan , Tel Aviv University
Hanoch Levy , Tel Aviv University
Hezy Yeshurun , Tel Aviv University
Iftach Haitner , Tel Aviv University
Jonathan Berant , Tel Aviv University
Lior Wolf , Tel Aviv University
Micha Sharir , Tel Aviv University
Michael Tarsi , Tel Aviv University
Michal Feldman , Tel Aviv University
Mooly Sagiv , Tel Aviv University
Muli Safra , Tel Aviv University
Nachum Dershowitz , Tel Aviv University
Nathan Intrator , Tel Aviv University
Noam Rinetzky , Tel Aviv University
Noga Alon , Tel Aviv University
Roded Sharan , Tel Aviv University
Ron Shamir , Tel Aviv University
Rotem Oshman , Tel Aviv University
Shahar Maoz , Tel Aviv University
Sharon Shoham , Tel Aviv University
Shiri Chechik , Tel Aviv University
Shmuel Safra , Tel Aviv University
Shmuel Sagiv , Tel Aviv University
Sivan Toledo , Tel Aviv University
Tova Milo , Tel Aviv University
Uri Zwick , Tel Aviv University
Yehezkel Yeshurun , Tel Aviv University
Yehuda Afek , Tel Aviv University
Yishay Mansour , Tel Aviv University
Yossi Azar , Tel Aviv University
Yossi Matias , Tel Aviv University
Anduo Wang , Temple University
Bo Ji , Temple University
Chiu Chiang Tan , Temple University
Eduard C. Dragut , Temple University
Eduard Constantin Dragut , Temple University
Haibin Ling , Temple University
Jamie Payton , Temple University
Jie Wu 0001 , Temple University
Justin Y. Shi , Temple University
Krishna Kant , Temple University
Longin Jan Latecki , Temple University
Qiang Zeng 0001 , Temple University
Richard Beigel , Temple University
Richard Souvenir , Temple University
Slobodan Vucetic , Temple University
Xiaojiang Du , Temple University
Xubin He , Temple University
Zoran Obradovic , Temple University
Andreas Klappenecker , Texas A&M University
Andruid Kerne , Texas A&M University
Anxiao Andrew Jiang , Texas A&M University
Anxiao Jiang , Texas A&M University
Bruce Gooch , Texas A&M University
D. M. H. Walker , Texas A&M University
Daniel A. Jiménez , Texas A&M University
Daniel W. Goldberg , Texas A&M University
Dezhen Song , Texas A&M University
Dilma Da Silva , Texas A&M University
Dilma M. Da Silva , Texas A&M University
Dmitri Loguinov , Texas A&M University
Duncan M. Hank Walker , Texas A&M University
Dylan A. Shell , Texas A&M University
Dylan Shell , Texas A&M University
Ergun Akleman , Texas A&M University
Eun Jung Kim 0001 , Texas A&M University
Frank M. Shipman III , Texas A&M University
Frank Shipman , Texas A&M University
Guofei Gu , Texas A&M University
J. Maurice Rojas , Texas A&M University
James Caverlee , Texas A&M University
Jeff Huang 0001 , Texas A&M University
Jennifer L. Welch , Texas A&M University
Jianer Chen , Texas A&M University
Jinxiang Chai , Texas A&M University
John Keyser , Texas A&M University
Jyh-Charn Liu , Texas A&M University
Lawrence Rauchwerger , Texas A&M University
Maurice Rojas , Texas A&M University
Nancy M. Amato , Texas A&M University
Rabi N. Mahapatra , Texas A&M University
Radu Stoleru , Texas A&M University
Ricardo Gutierrez-Osuna , Texas A&M University
Riccardo Bettati , Texas A&M University
Richard Furuta , Texas A&M University
Robin R. Murphy , Texas A&M University
Robin Roberson Murphy , Texas A&M University
Roozbeh Jafari , Texas A&M University
Ruihong Huang , Texas A&M University
Scott Schaefer , Texas A&M University
Sing-Hoi Sze , Texas A&M University
Thomas R. Ioerger , Texas A&M University
Tiffani L. Williams , Texas A&M University
Timothy A. Davis , Texas A&M University
Tracy Anne Hammond , Texas A&M University
Tracy Hammond , Texas A&M University
Valerie E. Taylor , Texas A&M University
Vivek Sarin , Texas A&M University
Xia Hu , Texas A&M University
Yoonsuck Choe , Texas A&M University
David A. McAllester , Toyota Technological Institute at Chicago
David McAllester , Toyota Technological Institute at Chicago
Greg Shakhnarovich , Toyota Technological Institute at Chicago
Gregory Shakhnarovich , Toyota Technological Institute at Chicago
Jinbo Xu , Toyota Technological Institute at Chicago
Julia Chuzhoy , Toyota Technological Institute at Chicago
Karen Livescu , Toyota Technological Institute at Chicago
Kevin Gimpel , Toyota Technological Institute at Chicago
Madhur Tulsiani , Toyota Technological Institute at Chicago
Matthew R. Walter , Toyota Technological Institute at Chicago
Matthew Walter , Toyota Technological Institute at Chicago
Nathan Srebro , Toyota Technological Institute at Chicago
Nati Srebro , Toyota Technological Institute at Chicago
Yury Makarychev , Toyota Technological Institute at Chicago
Alva L. Couch , Tufts University
Anselm Blumer , Tufts University
Benjamin J. Hescott , Tufts University
Diane L. Souvaine , Tufts University
Donna K. Slonim , Tufts University
Fahad R. Dogar , Tufts University
Fahad Rafique Dogar , Tufts University
Jan P. de Ruiter , Tufts University
Jan Peter de Ruiter , Tufts University
Kathleen Fisher , Tufts University
Lenore Cowen , Tufts University
Lenore J. Cowen , Tufts University
Matthias Scheutz , Tufts University
Norman Ramsey , Tufts University
Remco Chang , Tufts University
Robert J. K. Jacob , Tufts University
Roni Khardon , Tufts University
Samuel Z. Guyer , Tufts University
Soha Hassoun , Tufts University
Brian Summa , Tulane University
Carola Wenk , Tulane University
K. Brent Venable , Tulane University
Michael W. Mislove , Tulane University
Michael William Mislove , Tulane University
Parisa Kordjamshidi , Tulane University
Ramgopal R. Mettu , Tulane University
Zizhan Zheng , Tulane University
Abdallah Saffidine , UNSW
Alan Blair , UNSW
Alan D. Blair , UNSW
Aleksandar Ignjatovic , UNSW
Alfred Krzywicki , UNSW
Andrew Taylor , UNSW
Angela Finlayson , UNSW
Arcot Sowmya , UNSW
Bernhard Hengst , UNSW
Boualem Benatallah , UNSW
Bradford Gregory John Heap , UNSW
Bradford Heap , UNSW
Bruno A. Gaëta , UNSW
Bruno Gaëta , UNSW
Carroll C. Morgan , UNSW
Carroll Morgan , UNSW
Chun Tung Chou , UNSW
Claude Sammut , UNSW
David Rajaratnam , UNSW
Ding Ye , UNSW
Edwin V. Bonilla , UNSW
Eilish O'Rourke , UNSW
Eisa Zarepour , UNSW
Eric A. Martin , UNSW
Eric Andre Martin , UNSW
Eric Martin 0002 , UNSW
Fethi A. Rabhi , UNSW
Fethi Rabhi , UNSW
Gabriele Keller , UNSW
Gernot Heiser , UNSW
Hailun Tan , UNSW
Haojun Ma , UNSW
Haseeb Bokhari , UNSW
Hui Guo , UNSW
Hui Wu , UNSW
Hye-Young Helen Paik , UNSW
Hye-Young Paik , UNSW
Jianbin Qin , UNSW
Jing-Ling Xue , UNSW
Jingling Xue , UNSW
John Shepherd , UNSW
Jorgen Peddersen , UNSW
Kai Engelhardt , UNSW
Kevin Elphinstone , UNSW
Lijun Chang , UNSW
Lina Yao , UNSW
Lingkan Gong , UNSW
Mahbub Hassan , UNSW
Manuel Chakravarty , UNSW
Maurice Pagnucco , UNSW
Michael Bain , UNSW
Michael E. Bain , UNSW
Michael James Gratton , UNSW
Michael Thielscher , UNSW
Moshe Chai Barukh , UNSW
Nadine Marcus , UNSW
Oliver Diessel , UNSW
Peng Di , UNSW
Raymond K. Wong , UNSW
Richard Buckland , UNSW
Ron van der Meyden , UNSW
Salil Kanhere , UNSW
Salil S. Kanhere , UNSW
Sanjay Jha , UNSW
Sanjay K. Jha , UNSW
Sanjay Kumar Jha , UNSW
Sara Khalifa , UNSW
Selena Griffith , UNSW
Serge Gaspers , UNSW
Seyed-Mehdi-Reza Beheshti , UNSW
Sri Parameswaran , UNSW
Sridevan Parameswaran , UNSW
Toby Walsh , UNSW
Trevor L. McDonell , UNSW
Victor Jauregui , UNSW
Wayne Wobcke , UNSW
Wei Wang 0011 , UNSW
Wen Hu , UNSW
Wenjie Zhang , UNSW
William H. Wilson , UNSW
Xin Cao , UNSW
Xuemin Lin , UNSW
Yang Wang 0002 , UNSW
Yue Li , UNSW
Yulei Sui , UNSW
Zengfeng Huang , UNSW
Aidan Hogan , Universidad de Chile
Alejandro Hevia , Universidad de Chile
Alexandre Bergel , Universidad de Chile
Barbara Poblete , Universidad de Chile
Benjamin Eugenio Bustos Cárdenas , Universidad de Chile
Claudio Gutierrez , Universidad de Chile
Claudio Gutiérrez , Universidad de Chile
Jocelyn Simmonds , Universidad de Chile
Jérémy Barbay , Universidad de Chile
Maria-Cecilia Rivara , Universidad de Chile
María Cecilia Rivara , Universidad de Chile
Nancy Hitschfeld , Universidad de Chile
Nancy Hitschfeld-Kahler , Universidad de Chile
Nelson-Antranig Baloian Tataryan , Universidad de Chile
Pablo Barceló , Universidad de Chile
Pablo Barceló Baeza , Universidad de Chile
Patricio V. Poblete , Universidad de Chile
Sergio F. Ochoa , Universidad de Chile
Éric Tanter , Universidad de Chile
Alberto Abad , Universidade de Lisboa
Alberto Manuel Rodrigues da Silva , Universidade de Lisboa
Alberto Rodrigues da Silva , Universidade de Lisboa
Aleksandar Ilic , Universidade de Lisboa
Alexandre P. Francisco , Universidade de Lisboa
Alexandre Paulo Francisco , Universidade de Lisboa
Alfredo Ferreira , Universidade de Lisboa
Ana Paiva , Universidade de Lisboa
Ana T. Freitas , Universidade de Lisboa
Ana Teresa Freitas , Universidade de Lisboa
Andreas Wichert , Universidade de Lisboa
Andrzej Wichert , Universidade de Lisboa
António Grilo , Universidade de Lisboa
António Manuel Ferreira Rito da Silva , Universidade de Lisboa
António Manuel Grilo , Universidade de Lisboa
António Menezes Leitão , Universidade de Lisboa
António Rito Silva , Universidade de Lisboa
Arlindo L. Oliveira , Universidade de Lisboa
Arlindo Limede Oliveira , Universidade de Lisboa
Augusto Casaca , Universidade de Lisboa
Bruno Martins , Universidade de Lisboa
Carlos Beltrán Almeida , Universidade de Lisboa
Carlos Martinho , Universidade de Lisboa
Carlos Ribeiro , Universidade de Lisboa
Carlos Roque Martinho , Universidade de Lisboa
Cláudia Antunes , Universidade de Lisboa
Daniel Gonçalves 0002 , Universidade de Lisboa
Daniel Jorge Viegas Gonçalves , Universidade de Lisboa
David Martins de Matos , Universidade de Lisboa
Duarte de Mesquita e Sousa , Universidade de Lisboa
Fernando M. Gonçalves , Universidade de Lisboa
Fernando Mira da Silva , Universidade de Lisboa
Francisco C. Santos , Universidade de Lisboa
Francisco S. Melo , Universidade de Lisboa
G. D. Marques , Universidade de Lisboa
Gil D. Marques , Universidade de Lisboa
Gonçalo Nuno Gomes Tavares , Universidade de Lisboa
Gonçalo Tavares , Universidade de Lisboa
Helena Galhardas , Universidade de Lisboa
Helena Sarmento , Universidade de Lisboa
Helena Sofia Andrade N. P. Pinto , Universidade de Lisboa
Helena Sofia Pinto , Universidade de Lisboa
Horácio C. Neto , Universidade de Lisboa
Hugo Nicolau , Universidade de Lisboa
Inês Lynce , Universidade de Lisboa
Isabel C. Teixeira , Universidade de Lisboa
Isabel Maria Cacho Teixeira , Universidade de Lisboa
Isabel Trancoso , Universidade de Lisboa
J. Fernando A. da Silva , Universidade de Lisboa
Joaquim A. Jorge , Universidade de Lisboa
Joaquim Armando Pires Jorge , Universidade de Lisboa
Jorge Fernandes , Universidade de Lisboa
Jose T. de Sousa , Universidade de Lisboa
José A. B. Gerald , Universidade de Lisboa
José Alberto R. P. Sardinha , Universidade de Lisboa
José António Beltran Gerald , Universidade de Lisboa
José C. Monteiro , Universidade de Lisboa
José Fernando Alves da Silva , Universidade de Lisboa
José Luis Borbinha , Universidade de Lisboa
José Luis Brinquete Borbinha , Universidade de Lisboa
José M. Tribolet , Universidade de Lisboa
José Monteiro , Universidade de Lisboa
José Tribolet , Universidade de Lisboa
João Dias , Universidade de Lisboa
João Dias Pereira , Universidade de Lisboa
João M. Lemos , Universidade de Lisboa
João Madeiras Pereira , Universidade de Lisboa
João Miranda Lemos , Universidade de Lisboa
João Nuno de Oliveira e Silva , Universidade de Lisboa
João Paulo Cacho Teixeira , Universidade de Lisboa
João Paulo Carvalho , Universidade de Lisboa
João Paulo Neto , Universidade de Lisboa
João Paulo Teixeira , Universidade de Lisboa
João Paulo da Silva Neto , Universidade de Lisboa
João Pedro Barreto 0002 , Universidade de Lisboa
João Santana , Universidade de Lisboa
L. Miguel Silveira , Universidade de Lisboa
Leonel Augusto Sousa , Universidade de Lisboa
Leonel Sousa , Universidade de Lisboa
Luis A. F. M. Ferreira , Universidade de Lisboa
Luis Eduardo Teixeira Rodrigues , Universidade de Lisboa
Luis Miguel Silveira , Universidade de Lisboa
Luís Caldas de Oliveira , Universidade de Lisboa
Luís E. T. Rodrigues , Universidade de Lisboa
Luís Guerra e Silva , Universidade de Lisboa
Luís M. Correia , Universidade de Lisboa
Luís M. S. Russo , Universidade de Lisboa
Luís Manuel Jesus Sousa Correia , Universidade de Lisboa
Luís Veiga , Universidade de Lisboa
Luísa Coheur , Universidade de Lisboa
Manuel M. Silva , Universidade de Lisboa
Manuel Medeiros Silva , Universidade de Lisboa
Marcelino B. Santos , Universidade de Lisboa
Marcelino Bicho Dos Santos , Universidade de Lisboa
Maria Luísa Torres Ribeiro Marques da Silva Coheur , Universidade de Lisboa
Miguel Correia , Universidade de Lisboa
Miguel Matos , Universidade de Lisboa
Miguel P. Correia , Universidade de Lisboa
Mikolas Janota , Universidade de Lisboa
Mikolás Janota , Universidade de Lisboa
Moisés Piedade , Universidade de Lisboa
Moisés Simões Piedade , Universidade de Lisboa
Mário J. Silva , Universidade de Lisboa
Mário Rui Gomes , Universidade de Lisboa
Mário Serafim Nunes , Universidade de Lisboa
Mário Serafim dos Santos Nunes , Universidade de Lisboa
Nuno Filipe Valentim Roma , Universidade de Lisboa
Nuno J. Mamede , Universidade de Lisboa
Nuno João Neves Mamede , Universidade de Lisboa
Nuno Roma , Universidade de Lisboa
Nuno Santos 0001 , Universidade de Lisboa
Paolo Romano 0002 , Universidade de Lisboa
Paulo Alexandre Crisóstomo Lopes , Universidade de Lisboa
Paulo Carreira , Universidade de Lisboa
Paulo F. Flores , Universidade de Lisboa
Paulo Ferreira , Universidade de Lisboa
Paulo J. F. Carreira , Universidade de Lisboa
Paulo J. P. Ferreira , Universidade de Lisboa
Paulo Rogério Pereira , Universidade de Lisboa
Pedro Alexandre Santos , Universidade de Lisboa
Pedro M. S. Carvalho , Universidade de Lisboa
Pedro T. Monteiro , Universidade de Lisboa
Pedro Tiago Monteiro , Universidade de Lisboa
Pedro Tomás , Universidade de Lisboa
Pável Calado , Universidade de Lisboa
Ricardo Chaves , Universidade de Lisboa
Ricardo J. F. Lopes Pereira , Universidade de Lisboa
Rodrigo Rodrigues , Universidade de Lisboa
Rui Abreu , Universidade de Lisboa
Rui Filipe Lima Maranhão de Abreu , Universidade de Lisboa
Rui Prada , Universidade de Lisboa
Sara C. Madeira , Universidade de Lisboa
Sara Cordeiro Madeira , Universidade de Lisboa
Sónia Ferreira Pinto , Universidade de Lisboa
Teresa Maria Sa Ferreira Vazão Vasques , Universidade de Lisboa
Teresa Maria Vazão , Universidade de Lisboa
Teresa Mendes de Almeida , Universidade de Lisboa
Vasco M. Manquinho , Universidade de Lisboa
A. C. W. Finkelstein , University College London
Alexandra Silva , University College London
Ann Blandford , University College London
Ann E. Blandford , University College London
Anna L. Cox , University College London
Anna Louise Cox , University College London
Anthony Finkelstein , University College London
Anthony Hunter , University College London
Anthony Steed , University College London
Antoaneta Serguieva , University College London
Bangti Jin , University College London
Brad Karp , University College London
Byron Cook , University College London
Catherine Holloway , University College London
Catherine S. Holloway , University College London
Chris Clack , University College London
Chris Evans , University College London
Christophe Dessimoz , University College London
Christopher D. Clack , University College London
Danail Stoyanov , University College London
Daniel C. Alexander , University College London
David Barber , University College London
David Clark , University College London
David J. Hawkes , University College London
David J. Pym , University College London
David Jones , University College London
Dean C. Barratt , University College London
Dean Mohamedally , University College London
Denise Gorse , University College London
Donald Lawrence , University College London
Duncan P. Brumby , University College London
Earl Barr , University College London
Earl T. Barr , University College London
Emiliano De Cristofaro , University College London
Emine Yilmaz , University College London
Emmanuel Letier , University College London
Fabio Caccioli , University College London
Fernando G. S. L. Brandão , University College London
Gabriel J. Brostow , University College London
George Danezis , University College London
Ghita Kouadri Mostéfaoui , University College London
Giacomo Livan , University College London
Gianluca Stringhini , University College London
Graham Knight , University College London
Graham Roberts , University College London
Guido Germano , University College London
Harry Strange , University College London
Hui Gary Zhang , University College London
Hui Zhang 0005 , University College London
Ifat Yasin , University College London
Ilya Sergey , University College London
Ingemar J. Cox , University College London
Ingemar Johansson Cox , University College London
Ivana Drobnjak , University College London
Jade Alglave , University College London
James Brotherston , University College London
Janaina Mourão Miranda , University College London
Jens Groth , University College London
Jens Krinke , University College London
John Dowell , University College London
John Shawe-Taylor , University College London
Julius Bonart , University College London
Jun Wang , University College London
Kevin Bryson , University College London
Lewis D. Griffin , University College London
Licia Capra , University College London
Lourdes Agapito , University College London
Lourdes de Agapito , University College London
M. Angela Sasse , University College London
Mark Handley , University College London
Mark Harman , University College London
Mark Herbster , University College London
Mark James Handley , University College London
Marta M. Betcke , University College London
Martina Angela Sasse , University College London
Massimiliano Pontil , University College London
Mel Slater , University College London
Nadia Berthouze , University College London
Nadia Bianchi , University College London
Nadia Bianchi-Berthouze , University College London
Natasa Przulj , University College London
Nick Lane , University College London
Nicolai Marquardt , University College London
Nicolas Courtois , University College London
Nicolas E. Gold , University College London
Nicolas Gold , University College London
Nicolas T. Courtois , University College London
Niloy J. Mitra , University College London
Paul Marshall , University College London
Peter J. Bentley , University College London
Peter T. Kirstein , University College London
Peter W. O'Hearn , University College London
Philip C. Treleaven , University College London
Rae Harbird , University College London
Rob Smith , University College London
Robin Hirsch , University College London
Sarah Meiklejohn , University College London
Sebastian Riedel , University College London
Sebastian Robert Riedel , University College London
Shi Zhou , University College London
Simon J. Julier , University College London
Simon Julier , University College London
Simon Justin Julier , University College London
Simon R. Arridge , University College London
Simone Severini , University College London
Srini Srinivasan , University College London
Steve Hailes , University College London
Steven J. Murdoch , University College London
Sébastien Ourselin , University College London
Thore Graepel , University College London
Tim Weyrich , University College London
Tobias Ritschel , University College London
Toby S. Cubitt , University College London
Tomaso Aste , University College London
Wolfgang Emmerich , University College London
Yue Jia , University College London
Yvonne Rogers , University College London
Zhaoping Li , University College London
Abedelaziz Mohaisen , University at Buffalo
Aidong Zhang , University at Buffalo
Atri Rudra , University at Buffalo
Aziz Mohaisen , University at Buffalo
Bharat Jayaraman , University at Buffalo
Chang Wen Chen , University at Buffalo
Chunming Qiao , University at Buffalo
Daniel Fischer , University at Buffalo
Dimitrios Koutsonikolas , University at Buffalo
Geoffrey Challen , University at Buffalo
Geoffrey Werner Challen , University at Buffalo
Hung Q. Ngo 0001 , University at Buffalo
Hung Quang Ngo , University at Buffalo
Jan Chomicki , University at Buffalo
Jaroslaw Zola , University at Buffalo
Jing Gao , University at Buffalo
Jinhui Xu , University at Buffalo
Karthik Dantu , University at Buffalo
Kenneth W. Regan , University at Buffalo
Kenneth Wingate Regan , University at Buffalo
Kui Ren , University at Buffalo
Lu Su , University at Buffalo
Lukasz Ziarek , University at Buffalo
Marco Gaboardi , University at Buffalo
Murat Demirbas , University at Buffalo
Nils Napp , University at Buffalo
Oliver Kennedy , University at Buffalo
Ramalingam Sridhar , University at Buffalo
Rohini K. Srihari , University at Buffalo
Russ Miller , University at Buffalo
Sargur N. Srihari , University at Buffalo
Satish K. Tripathi , University at Buffalo
Shambhu J. Upadhyaya , University at Buffalo
Shambhu Upadhyaya , University at Buffalo
Shi Li , University at Buffalo
Steven Ko , University at Buffalo
Tevfik Kosar , University at Buffalo
Varun Chandola , University at Buffalo
Venu Govindaraju , University at Buffalo
Venugopal Govindaraju , University at Buffalo
Vipin Chaudhary , University at Buffalo
Wen Dong , University at Buffalo
Wenyao Xu , University at Buffalo
Xin He , University at Buffalo
Alfred L. Brown , University of Adelaide
Amali Weerasinghe , University of Adelaide
Anthony R. Dick , University of Adelaide
Anton van den Hengel , University of Adelaide
Bradley Alexander , University of Adelaide
Bradley James Alexander , University of Adelaide
Cheryl Pope , University of Adelaide
Chris J. Barter , University of Adelaide
Christoph Treude , University of Adelaide
Chunhua Shen , University of Adelaide
Claudia Szabo , University of Adelaide
Cruz Izu , University of Adelaide
Damith Chinthana Ranasinghe , University of Adelaide
David Suter , University of Adelaide
Frank Neumann , University of Adelaide
Fred Brown , University of Adelaide
Gustavo Carneiro , University of Adelaide
Hong Shen , University of Adelaide
Ian D. Reid 0001 , University of Adelaide
Ian David Reid , University of Adelaide
Katrina Faulkner , University of Adelaide
Markus Wagner 0007 , University of Adelaide
Michael J. Brooks , University of Adelaide
Michael Sheng , University of Adelaide
Mike Brooks , University of Adelaide
Mingyu Guo , University of Adelaide
Muhammad Ali Babar , University of Adelaide
Nick Faulkner , University of Adelaide
Qinfeng (Javen) Shi , University of Adelaide
Qinfeng Shi , University of Adelaide
Quan Z. Sheng , University of Adelaide
Sergey Polyakovskiy , University of Adelaide
Sergey Polyakovsky , University of Adelaide
Tat-Jun Chin , University of Adelaide
Zbigniew Michalewicz , University of Adelaide
Abram Hindle , University of Alberta
Anup Basu , University of Alberta
Csaba Szepesvári , University of Alberta
Dale Schuurmans , University of Alberta
David S. Wishart , University of Alberta
David Wishart , University of Alberta
Davood Rafiei , University of Alberta
Denilson Barbosa , University of Alberta
Duane Szafron , University of Alberta
Ehab S. Elmallah , University of Alberta
Eleni Stroulia , University of Alberta
Grzegorz Kondrak , University of Alberta
Guo-Hui Lin , University of Alberta
Guohui Lin , University of Alberta
Hong Zhang , University of Alberta
Ioanis Nikolaidis , University of Alberta
Janelle J. Harms , University of Alberta
Jia-Huai You , University of Alberta
Jonathan Schaeffer , University of Alberta
José N. Amaral , University of Alberta
José Nelson Amaral , University of Alberta
Jörg Sander , University of Alberta
Karim Ali , University of Alberta
Ken Wong 0001 , University of Alberta
Kenny Wong , University of Alberta
Li-Yan Yuan , University of Alberta
Lorna K. Stewart , University of Alberta
Lorna Stewart , University of Alberta
Mario A. Nascimento , University of Alberta
Martin Jägersand , University of Alberta
Martin Müller 0003 , University of Alberta
Michael Bowling , University of Alberta
Michael Buro , University of Alberta
Michael H. Bowling , University of Alberta
Michael H. MacGregor , University of Alberta
Mike H. MacGregor , University of Alberta
Mohammad R. Salavatipour , University of Alberta
Nilanjan Ray , University of Alberta
Or Sheffet , University of Alberta
Osmar R. Zaïane , University of Alberta
Paul Lu , University of Alberta
Pierre Boulanger , University of Alberta
Randy Goebel , University of Alberta
Renee Elio , University of Alberta
Renée Elio , University of Alberta
Richard S. Sutton , University of Alberta
Robert C. Holte , University of Alberta
Robert Holte , University of Alberta
Russ Greiner , University of Alberta
Russell Greiner , University of Alberta
Ryan B. Hayward , University of Alberta
Ryan Hayward , University of Alberta
Sarah Nadi , University of Alberta
Vadim Bulitko , University of Alberta
Yee-Hong Yang , University of Alberta
Zac Friggstad , University of Alberta
Zachary Friggstad , University of Alberta
Alon Efrat , University of Arizona
Beichuan Zhang , University of Arizona
Carlos Eduardo Scheidegger , University of Arizona
Carlos Scheidegger , University of Arizona
Chris Gniady , University of Arizona
Christian S. Collberg , University of Arizona
David K. Lowenthal , University of Arizona
Gregory R. Andrews , University of Arizona
John D. Kececioglu , University of Arizona
John H. Hartman , University of Arizona
Joshua A. Levine , University of Arizona
Katherine E. Isaacs , University of Arizona
Kobus Barnard , University of Arizona
Larry L. Peterson , University of Arizona
Michelle Mills Strout , University of Arizona
Michelle Strout , University of Arizona
Mihai Surdeanu , University of Arizona
Peter J. Downey , University of Arizona
Ravi Sethi , University of Arizona
Richard T. Snodgrass , University of Arizona
Sandiway Fong , University of Arizona
Saumya K. Debray , University of Arizona
Stephen G. Kobourov , University of Arizona
Steven Bethard , University of Arizona
Sudha Ram , University of Arizona
Todd A. Proebsting , University of Arizona
Aggeliki Arapoyanni , University of Athens
Alex Delis , University of Athens
Alexandros Eleftheriadis , University of Athens
Angela Arapoyanni , University of Athens
Antonis M. Paschalis , University of Athens
Aphrodite Tsalgatidou , University of Athens
Athanassia Alonistioti , University of Athens
Dimitrios Gunopulos , University of Athens
Dimitris Gizopoulos , University of Athens
Dimitris Syvridis , University of Athens
Dimitris Varoutas , University of Athens
Elias S. Manolakos , University of Athens
Filippos Tzaferis , University of Athens
Georgios Kouroupetroglou , University of Athens
Ioannis Emiris , University of Athens
Ioannis Stavrakakis , University of Athens
Isambo Karali , University of Athens
John Yiannis Cotronis , University of Athens
Lazaros F. Merakos , University of Athens
Manolis Koubarakis , University of Athens
Maria Roussou , University of Athens
Mema Roussopoulos , University of Athens
Michael Hatzopoulos , University of Athens
Nancy Alonistioti , University of Athens
Nicholas Kalouptsidis , University of Athens
Nikolaos M. Missirlis , University of Athens
P. Takis Mathiopoulos , University of Athens
Panagiotis Rondogiannis , University of Athens
Panagiotis Stamatopoulos , University of Athens
Panayiotis Takis Mathiopoulos , University of Athens
Panos Rondogiannis , University of Athens
Serafeim Karampogias , University of Athens
Sergios Theodoridis , University of Athens
Stathes Hadjiefthymiades , University of Athens
Stavros G. Kolliopoulos , University of Athens
Theoharis Theoharis , University of Athens
Thomas Sfikopoulos , University of Athens
Vassilis Zissimopoulos , University of Athens
Yannis Cotronis , University of Athens
Yannis E. Ioannidis , University of Athens
Yannis Smaragdakis , University of Athens
Yiannis Cotronis , University of Athens
Adriana Ferraro , University of Auckland
Alexei Drummond , University of Auckland
Alexei J. Drummond , University of Auckland
Andrew Luxton-Reilly , University of Auckland
André Nies , University of Auckland
Aniket Mahanti , University of Auckland
Bakh Khoussainov , University of Auckland
Bakhadyr Khoussainov , University of Auckland
Beryl Plimmer , University of Auckland
Burkhard C. Wünsche , University of Auckland
Burkhard Wuensche , University of Auckland
Burkhard Wünsche , University of Auckland
Clark D. Thomborson , University of Auckland
Clark D. Thompson , University of Auckland
Cristian Calude , University of Auckland
Cristian S. Calude , University of Auckland
Damir Azhar , University of Auckland
David Welch , University of Auckland
Ewan D. Tempero , University of Auckland
Georgy L. Gimel'farb , University of Auckland
Gerald Weber , University of Auckland
Gill Dobbie , University of Auckland
Gillian Dobbie , University of Auckland
Giovanni Russello , University of Auckland
Ian D. Watson , University of Auckland
Ian Warren , University of Auckland
James R. Warren , University of Auckland
Jiamou Liu , University of Auckland
Jim Warren 0001 , University of Auckland
Jing Sun 0002 , University of Auckland
Mark C. Wilson , University of Auckland
Mark Gahegan , University of Auckland
Matthew D. Egbert , University of Auckland
Michael J. Dinneen , University of Auckland
Michael W. Barley , University of Auckland
Mike Barley , University of Auckland
Mike Barleyn , University of Auckland
Muhammad Rizwan Asghar , University of Auckland
Nevil Brownlee , University of Auckland
Patrice Delmas , University of Auckland
Patricia J. Riddle , University of Auckland
Patricia Riddle , University of Auckland
Paul Denny , University of Auckland
Paul Ralph , University of Auckland
Radu Nicolescu , University of Auckland
Robert Amor , University of Auckland
Robert J. Sheehan , University of Auckland
Robert Sheehan , University of Auckland
Robert W. Doran , University of Auckland
S. Manoharan , University of Auckland
Sathiamoorthy Manoharan , University of Auckland
Sebastian Link , University of Auckland
Simone Linz , University of Auckland
Ulrich Günther , University of Auckland
Ulrich Speidel , University of Auckland
Xinfeng Ye , University of Auckland
Yu-Cheng Tu 0001 , University of Auckland
Yun Sing Koh , University of Auckland
A. John Power , University of Bath
Alan Hayes , University of Bath
Alessio Guglielmi , University of Bath
Christian Richardt , University of Bath
Christof Lutteroth , University of Bath
Darren Cosker , University of Bath
Eamonn O'Neill , University of Bath
Fabio Nemetz , University of Bath
Guy McCusker , University of Bath
James H. Davenport , University of Bath
James Harold Davenport , University of Bath
James Laird , University of Bath
Jim Laird , University of Bath
Joanna Bryson , University of Bath
Joanna J. Bryson , University of Bath
John Power , University of Bath
Julian A. Padget , University of Bath
Julian Padget , University of Bath
Kwang In Kim , University of Bath
Leon A. Watts , University of Bath
Leon Adam Watts , University of Bath
Marina De Vos , University of Bath
Michael A. E. Wright , University of Bath
Michael E. Tipping , University of Bath
Neill D. F. Campbell , University of Bath
Nicolai Vorobjov , University of Bath
Peter Johnson , University of Bath
Peter M. Hall , University of Bath
Rachid Hourizi , University of Bath
Russell J. Bradford , University of Bath
Simon L. Jones , University of Bath
Stephen J. Payne , University of Bath
Tom S. F. Haines , University of Bath
Willem Heijltjes , University of Bath
Yong-Liang Yang , University of Bath
Özgür Simsek , University of Bath
Andrew Calway , University of Bristol
Andrew D. Calway , University of Bristol
Anne Roudaut , University of Bristol
Bogdan Warinschi , University of Bristol
Carl Henrik Ek , University of Bristol
Chris Preist , University of Bristol
Cian O'Donnell , University of Bristol
Colin J. Dalton , University of Bristol
Conor Houghton , University of Bristol
Dan Page , University of Bristol
Daniel Page , University of Bristol
Dave Cliff , University of Bristol
David Bernhard , University of Bristol
David May , University of Bristol
Dima Damen , University of Bristol
Elisabeth Oswald , University of Bristol
He Sun 0001 , University of Bristol
Ian Holyer , University of Bristol
Julian Gough , University of Bristol
Kerstin Eder , University of Bristol
Kirsten Cater , University of Bristol
Kirsten F. Cater , University of Bristol
Majid Mirmehdi , University of Bristol
Martijn Stam , University of Bristol
Mike C. Fraser , University of Bristol
Mike Fraser , University of Bristol
Neill W. Campbell , University of Bristol
Nicolas Wu , University of Bristol
Nigel P. Smart , University of Bristol
Oliver Ray , University of Bristol
Peter A. Flach , University of Bristol
Raphaël Clifford , University of Bristol
Seth Bullock , University of Bristol
Simon McIntosh-Smith , University of Bristol
Steve Gregory , University of Bristol
Theo Tryfonas , University of Bristol
Theodore Tryfonas , University of Bristol
Tilo Burghardt , University of Bristol
Tim Kovacs , University of Bristol
Walterio W. Mayol-Cuevas , University of Bristol
Alan J. Hu , University of British Columbia
Alan K. Mackworth , University of British Columbia
Alan Wagner , University of British Columbia
Alexandra Fedorova , University of British Columbia
Ali Mesbah 0001 , University of British Columbia
Alla Sheffer , University of British Columbia
Andrew Warfield , University of British Columbia
Anne Condon , University of British Columbia
Arvind Gupta , University of British Columbia
Bill Aiello , University of British Columbia
Chen Greif , University of British Columbia
Cristina Conati , University of British Columbia
David G. Kirkpatrick , University of British Columbia
David Poole , University of British Columbia
Dinesh K. Pai , University of British Columbia
Gail C. Murphy , University of British Columbia
Giuseppe Carenini , University of British Columbia
Gregor Kiczales , University of British Columbia
Holger H. Hoos , University of British Columbia
Holger Hoos , University of British Columbia
Hu Fu , University of British Columbia
Ian M. Mitchell , University of British Columbia
Ian Mitchell , University of British Columbia
Ivan Beschastnikh , University of British Columbia
James J. Little , University of British Columbia
Jim Little , University of British Columbia
Joanna McGrenere , University of British Columbia
Joel Friedman , University of British Columbia
Julia Mosin , University of British Columbia
Julia Rubin , University of British Columbia
Karon E. MacLean , University of British Columbia
Karthik Pattabiraman , University of British Columbia
Kellogg S. Booth , University of British Columbia
Kevin Leyton-Brown , University of British Columbia
Laks V. S. Lakshmanan , University of British Columbia
Mark R. Greenstreet , University of British Columbia
Mark W. Schmidt , University of British Columbia
Matei Ripeanu , University of British Columbia
Michael J. Feeley , University of British Columbia
Michael P. Friedlander , University of British Columbia
Michiel van de Panne , University of British Columbia
Mike Feeley , University of British Columbia
Nicholas J. A. Harvey , University of British Columbia
Norman C. Hutchinson , University of British Columbia
Rachel Pottinger , University of British Columbia
Raymond T. Ng , University of British Columbia
Reid Holmes , University of British Columbia
Ronald A. Rensink , University of British Columbia
Ronald Garcia , University of British Columbia
Sathish Gopalakrishnan , University of British Columbia
Tamara Munzner , University of British Columbia
Tor M. Aamodt , University of British Columbia
Uri M. Ascher , University of British Columbia
V. S. Lakshmanan , University of British Columbia
William Aiello , University of British Columbia
William S. Evans , University of British Columbia
Wolfgang Heidrich , University of British Columbia
Agustín Gravano , University of Buenos Aires
Alejandro Martínez-Ríos , University of Buenos Aires
Carlos Gustavo López Pombo , University of Buenos Aires
Carlos López Pombo , University of Buenos Aires
Claudio E. Righetti , University of Buenos Aires
Diego Fernández Slezak , University of Buenos Aires
Diego Garbervetsky , University of Buenos Aires
Enrique Carlos Segura , University of Buenos Aires
Enrique Carlos Segura Meccia , University of Buenos Aires
Esteban E. Mocskos , University of Buenos Aires
Esteban Feuerstein , University of Buenos Aires
Fernando Schapachnik , University of Buenos Aires
Flavia Bonomo , University of Buenos Aires
Francisco J. Soulignac , University of Buenos Aires
Hernán C. Melgratti , University of Buenos Aires
Hernán Wilkinson , University of Buenos Aires
Irene Loiseau , University of Buenos Aires
Isabel Méndez-Díaz , University of Buenos Aires
Javier L. Marenco , University of Buenos Aires
Javier Marenco , University of Buenos Aires
Juan P. Galeotti , University of Buenos Aires
Juan Pablo Galeotti , University of Buenos Aires
Marcelo Risk , University of Buenos Aires
Marta Mejail , University of Buenos Aires
Min Chih Lin , University of Buenos Aires
Nicolás D'Ippolito , University of Buenos Aires
Pablo G. Turjanski , University of Buenos Aires
Pablo de Cristóforis , University of Buenos Aires
Paula Zabala , University of Buenos Aires
Ricardo Rodriguez , University of Buenos Aires
Rodrigo Castro , University of Buenos Aires
Rodrigo D. Castro , University of Buenos Aires
Santiago Ceria , University of Buenos Aires
Santiago Figueira , University of Buenos Aires
Sergio Yovine , University of Buenos Aires
Verónica Becher , University of Buenos Aires
Víctor A. Braberman , University of Buenos Aires
Anthony Tang , University of Calgary
Ben Stephenson , University of Calgary
Carey L. Williamson , University of Calgary
Carey Williamson , University of Calgary
Christian Jacob , University of Calgary
Ehud Sharlin , University of Calgary
Faramarz F. Samavati , University of Calgary
Faramarz Samavati , University of Calgary
Frank Maurer , University of Calgary
Guenther Ruhe , University of Calgary
Günther Ruhe , University of Calgary
J. Robin B. Cockett , University of Calgary
Jalal Kawash , University of Calgary
James Tam , University of Calgary
Jeffrey E. Boyd , University of Calgary
John Aycock , University of Calgary
Jon G. Rokne , University of Calgary
Jörg Denzinger , University of Calgary
Ken Barker , University of Calgary
Leonard Manzara , University of Calgary
Lora Oehlberg , University of Calgary
M. Sheelagh T. Carpendale , University of Calgary
Majid Ghaderi , University of Calgary
Marianne Sheelagh Therese Carpendale , University of Calgary
Marina L. Gavrilova , University of Calgary
Mario Costa Sousa , University of Calgary
Mea Wang , University of Calgary
Michael E. Locasto , University of Calgary
Michael J. Jacobson Jr. , University of Calgary
Nathaly Verwaal , University of Calgary
Nelson Wong , University of Calgary
Pavol Federl , University of Calgary
Peter Høyer , University of Calgary
Philip W. L. Fong , University of Calgary
Philipp Woelfel , University of Calgary
Philipp Wölfel , University of Calgary
Przemyslaw Prusinkiewicz , University of Calgary
Reda Alhajj , University of Calgary
Reihaneh Safavi-Naini , University of Calgary
Renate Scheidler , University of Calgary
Rob Kremer , University of Calgary
Robert J. Walker , University of Calgary
Robin Cockett , University of Calgary
Saul Greenberg , University of Calgary
Sheelagh Carpendale , University of Calgary
Sonny Chan , University of Calgary
Usman R. Alim , University of Calgary
Wayne Eberly , University of Calgary
Wayne M. Eberly , University of Calgary
Wesley Willett , University of Calgary
Zongpeng Li , University of Calgary
Alberto L. Sangiovanni-Vincentelli , University of California - Berkeley
Alessandro Chiesa , University of California - Berkeley
Alexandre M. Bayen , University of California - Berkeley
Alexei A. Efros , University of California - Berkeley
Ali Javey , University of California - Berkeley
Ali M. Niknejad , University of California - Berkeley
Ali Niknejad , University of California - Berkeley
Alistair Sinclair , University of California - Berkeley
Alyosha A. Efros , University of California - Berkeley
Ana Claudia Arias , University of California - Berkeley
Anant Sahai , University of California - Berkeley
Anca D. Dragan , University of California - Berkeley
Anca Dragan , University of California - Berkeley
Anthony D. Joseph , University of California - Berkeley
Armando Fox , University of California - Berkeley
Avideh Zakhor , University of California - Berkeley
Bala Kameshwar Poolla , University of California - Berkeley
Ben Recht , University of California - Berkeley
Benjamin Recht , University of California - Berkeley
Bernd Sturmfels , University of California - Berkeley
Bernhard E. Boser , University of California - Berkeley
Bin Yu 0001 , University of California - Berkeley
Bjoern Hartmann , University of California - Berkeley
Björn Hartmann , University of California - Berkeley
Borivoje Nikolic , University of California - Berkeley
Brian A. Barsky , University of California - Berkeley
Chang Ming Wu , University of California - Berkeley
Christos H. Papadimitriou , University of California - Berkeley
Christos Harilaos Papadimitriou , University of California - Berkeley
Chunlei Liu , University of California - Berkeley
Claire J. Tomlin , University of California - Berkeley
Claire Tomlin , University of California - Berkeley
Clark T.-C. Nguyen , University of California - Berkeley
Constance J. Chang-Hasnain , University of California - Berkeley
Costas J. Spanos , University of California - Berkeley
Dan Klein , University of California - Berkeley
David Bamman , University of California - Berkeley
David Culler , University of California - Berkeley
David E. Culler , University of California - Berkeley
David Wagner , University of California - Berkeley
Dawn Song , University of California - Berkeley
Dawn Xiaodong Song , University of California - Berkeley
Edward A. Lee , University of California - Berkeley
Elad Alon , University of California - Berkeley
Elchanan Mossel , University of California - Berkeley
Eli Yablonovitch , University of California - Berkeley
Eric A. Brewer , University of California - Berkeley
Eric Paulos , University of California - Berkeley
George C. Necula , University of California - Berkeley
Ion Stoica , University of California - Berkeley
J. D. Tygar , University of California - Berkeley
J. Doug Tygar , University of California - Berkeley
Jaijeet Roychowdhury , University of California - Berkeley
Jaijeet S. Roychowdhury , University of California - Berkeley
James Demmel , University of California - Berkeley
James F. O'Brien , University of California - Berkeley
James Weldon Demmel , University of California - Berkeley
Jan M. Rabaey , University of California - Berkeley
Jean C. Walrand , University of California - Berkeley
Jeffrey Bokor , University of California - Berkeley
Jim Demmel , University of California - Berkeley
Jitendra Malik , University of California - Berkeley
John Canny , University of California - Berkeley
John F. Canny , University of California - Berkeley
John Kubiatowicz , University of California - Berkeley
John Wawrzynek , University of California - Berkeley
Jonathan Richard Shewchuk , University of California - Berkeley
Jose M. Carmena , University of California - Berkeley
Joseph E. Gonzalez , University of California - Berkeley
Joseph Gonzalez , University of California - Berkeley
Joseph M. Hellerstein , University of California - Berkeley
Kannan Ramchandran , University of California - Berkeley
Katherine A. Yelick , University of California - Berkeley
Kathy Yelick , University of California - Berkeley
Ken Goldberg , University of California - Berkeley
Kenneth Y. Goldberg , University of California - Berkeley
Koushik Sen , University of California - Berkeley
Kris Pister , University of California - Berkeley
Kristofer S. J. Pister , University of California - Berkeley
Krste Asanovic , University of California - Berkeley
Kurt Keutzer , University of California - Berkeley
Laura Waller , University of California - Berkeley
Laurent El Ghaoui , University of California - Berkeley
Lior Pachter , University of California - Berkeley
Luca Trevisan , University of California - Berkeley
Luke J. Lee , University of California - Berkeley
Marti A. Hearst , University of California - Berkeley
Martin J. Wainwright , University of California - Berkeley
Michael I. Jordan , University of California - Berkeley
Michael Lustig , University of California - Berkeley
Michel M. Maharbiz , University of California - Berkeley
Murat Arcak , University of California - Berkeley
Nir Yosef , University of California - Berkeley
Peter L. Bartlett , University of California - Berkeley
Pieter Abbeel , University of California - Berkeley
Prasad Raghavendra , University of California - Berkeley
Raluca A. Popa , University of California - Berkeley
Raluca Ada Popa , University of California - Berkeley
Randy H. Katz , University of California - Berkeley
Randy Howard Katz , University of California - Berkeley
Ren Ng , University of California - Berkeley
Richard M. Karp , University of California - Berkeley
Rikky Muller , University of California - Berkeley
Robert J. Full , University of California - Berkeley
Ronald S. Fearing , University of California - Berkeley
Ruzena Bajcsy , University of California - Berkeley
S. Shankar Sastry , University of California - Berkeley
Sanjam Garg , University of California - Berkeley
Sanjit A. Seshia , University of California - Berkeley
Satish Rao , University of California - Berkeley
Sayeef Salahuddin , University of California - Berkeley
Scott Shenker , University of California - Berkeley
Seth R. Sanders , University of California - Berkeley
Seth Sanders , University of California - Berkeley
Shankar Sastry , University of California - Berkeley
Steven M. Conolly , University of California - Berkeley
Stuart J. Russell , University of California - Berkeley
Stuart Russell , University of California - Berkeley
Sylvia Ratnasamy , University of California - Berkeley
Thomas Courtade , University of California - Berkeley
Trevor Darrell , University of California - Berkeley
Tsu-Jae King Liu , University of California - Berkeley
Umesh V. Vazirani , University of California - Berkeley
Venkat Anantharam , University of California - Berkeley
Venkatachalam Anantharam , University of California - Berkeley
Vern Paxson , University of California - Berkeley
Vivek Subramanian , University of California - Berkeley
Vladimir Marko Stojanovic , University of California - Berkeley
Vladimir Stojanovic , University of California - Berkeley
Yun S. Song , University of California - Berkeley
Bernd Hamann , University of California - Davis
Biswanath Mukherjee , University of California - Davis
Cho-Jui Hsieh , University of California - Davis
Cindy Rubio-González , University of California - Davis
Daniel Gusfield , University of California - Davis
David Doty , University of California - Davis
Dipak Ghosal , University of California - Davis
François Gygi , University of California - Davis
Hao Chen 0003 , University of California - Davis
Ian Davidson , University of California - Davis
Ian N. Davidson , University of California - Davis
Ilias Tagkopoulos , University of California - Davis
Karl N. Levitt , University of California - Davis
Kwan-Liu Ma , University of California - Davis
Matt Bishop , University of California - Davis
Matthew K. Farrens , University of California - Davis
Matthew K. Franklin , University of California - Davis
Michael Neff , University of California - Davis
Nelson L. Max , University of California - Davis
Nelson Max , University of California - Davis
Nina Amenta , University of California - Davis
Norman S. Matloff , University of California - Davis
Patrice Koehl , University of California - Davis
Phillip Rogaway , University of California - Davis
Prasant Mohapatra , University of California - Davis
Premkumar T. Devanbu , University of California - Davis
Raissa D'Souza , University of California - Davis
Raissa M. D'Souza , University of California - Davis
Ronald A. Olsson , University of California - Davis
Shyhtsun Felix Wu , University of California - Davis
Vladimir Filkov , University of California - Davis
Xin Liu , University of California - Davis
Yong Jae Lee , University of California - Davis
Zhaojun Bai , University of California - Davis
Zhendong Su , University of California - Davis
Aditi Majumder , University of California - Irvine
Alex Nicolau , University of California - Irvine
Alexander T. Ihler , University of California - Irvine
Alexander V. Veidenbaum , University of California - Irvine
Alexandru Nicolau , University of California - Irvine
Alfred Kobsa , University of California - Irvine
Amelia C. Regan , University of California - Irvine
Amelia Regan , University of California - Irvine
André van der Hoek , University of California - Irvine
Ardalan Amiri Sani , University of California - Irvine
Bill Tomlinson , University of California - Irvine
Bonnie A. Nardi , University of California - Irvine
Brian Demsky , University of California - Irvine
Charless C. Fowlkes , University of California - Irvine
Chen Li 0001 , University of California - Irvine
Cristina V. Lopes , University of California - Irvine
Cristina Videira Lopes , University of California - Irvine
Daniel S. Hirschberg , University of California - Irvine
David Arthur Eppstein , University of California - Irvine
David Eppstein , University of California - Irvine
David F. Redmiles , University of California - Irvine
Debra J. Richardson , University of California - Irvine
Elaheh Bozorgzadeh , University of California - Irvine
Eli Bozorgzadeh , University of California - Irvine
Eric Mjolsness , University of California - Irvine
Erik B. Sudderth , University of California - Irvine
Gary M. Olson , University of California - Irvine
Gene Tsudik , University of California - Irvine
Geoffrey C. Bowker , University of California - Irvine
Gillian R. Hayes , University of California - Irvine
Gloria Mark , University of California - Irvine
Guoqing (Harry) Xu , University of California - Irvine
Ian G. Harris , University of California - Irvine
Isaac D. Scherson , University of California - Irvine
James A. Jones , University of California - Irvine
Joshua Tanenbaum , University of California - Irvine
Judith S. Olson , University of California - Irvine
Kai Zheng , University of California - Irvine
Lubomir Bic , University of California - Irvine
Lubomir F. Bic , University of California - Irvine
M. Gopi , University of California - Irvine
Magda El Zarki , University of California - Irvine
Marco Levorato , University of California - Irvine
Meenakshisundaram Gopi , University of California - Irvine
Melissa Mazmanian , University of California - Irvine
Michael B. Dillencourt , University of California - Irvine
Michael Franz , University of California - Irvine
Michael J. Carey , University of California - Irvine
Michael T. Goodrich , University of California - Irvine
Nalini Venkatasubramanian , University of California - Irvine
Nikil D. Dutt , University of California - Irvine
Nikil Dutt , University of California - Irvine
Padhraic Smyth , University of California - Irvine
Paul Dourish , University of California - Irvine
Pierre Baldi , University of California - Irvine
Ramesh C. Jain , University of California - Irvine
Ramesh Jain , University of California - Irvine
Richard H. Lathrop , University of California - Irvine
Richard N. Taylor , University of California - Irvine
Rina Dechter , University of California - Irvine
Sam Malek , University of California - Irvine
Sameer Singh 0001 , University of California - Irvine
Sandy Irani , University of California - Irvine
Scott Jordan , University of California - Irvine
Sharad Mehrotra , University of California - Irvine
Shuang Zhao , University of California - Irvine
Stanislaw Jarecki , University of California - Irvine
Tony Givargis , University of California - Irvine
Wayne B. Hayes , University of California - Irvine
Xiaohui Xie , University of California - Irvine
Yunan Chen , University of California - Irvine
Adnan Darwiche , University of California - Los Angeles
Alexander A. Sherstov , University of California - Los Angeles
Ameet Talwalkar , University of California - Los Angeles
Amit Sahai , University of California - Los Angeles
Carlo Zaniolo , University of California - Los Angeles
Demetri Terzopoulos , University of California - Los Angeles
Douglas Stott Parker , University of California - Los Angeles
Douglas Stott Parker Jr. , University of California - Los Angeles
Eleazar Eskin , University of California - Los Angeles
Eli Gafni , University of California - Los Angeles
George Varghese , University of California - Los Angeles
Glenn Reinman , University of California - Los Angeles
Guy Van den Broeck , University of California - Los Angeles
Jason Cong , University of California - Los Angeles
Jason Ernst , University of California - Los Angeles
Jens Palsberg , University of California - Los Angeles
Jingsheng Cong , University of California - Los Angeles
Jingsheng Jason Cong , University of California - Los Angeles
Joseph J. DiStefano III , University of California - Los Angeles
Judea Pearl , University of California - Los Angeles
Junghoo Cho , University of California - Los Angeles
Lixia Zhang , University of California - Los Angeles
Majid Sarrafzadeh , University of California - Los Angeles
Mario Gerla , University of California - Los Angeles
Michael G. Dyer , University of California - Los Angeles
Milos D. Ercegovac , University of California - Los Angeles
Milos Ercegovac , University of California - Los Angeles
Miodrag Potkonjak , University of California - Los Angeles
Miryung Kim , University of California - Los Angeles
Rafail Ostrovsky , University of California - Los Angeles
Raghu Meka , University of California - Los Angeles
Richard E. Korf , University of California - Los Angeles
Sheila A. Greibach , University of California - Los Angeles
Sheila Adele Greibach , University of California - Los Angeles
Sheila Carlyle-Greibach , University of California - Los Angeles
Song Chun Zhu , University of California - Los Angeles
Song-Chun Zhu , University of California - Los Angeles
Songwu Lu , University of California - Los Angeles
Sriram Sankararaman , University of California - Los Angeles
Stefano Soatto , University of California - Los Angeles
Todd D. Millstein , University of California - Los Angeles
Tyson Condie , University of California - Los Angeles
Wei Wang 0010 , University of California - Los Angeles
Yizhou Sun , University of California - Los Angeles
Yuval Tamir , University of California - Los Angeles
Ahmed Eldawy , University of California - Riverside
Amit K. Roy-Chowdhury , University of California - Riverside
Amr Magdy 0001 , University of California - Riverside
Amr Magdy Ahmed , University of California - Riverside
Bir Bhanu , University of California - Riverside
Chengyu Song , University of California - Riverside
Chinya V. Ravishankar , University of California - Riverside
Christian R. Shelton , University of California - Riverside
Craig Schroeder , University of California - Riverside
Daniel Wong 0001 , University of California - Riverside
Eamonn J. Keogh , University of California - Riverside
Evangelos E. Papalexakis , University of California - Riverside
Frank Vahid , University of California - Riverside
Heng Yin , University of California - Riverside
Hyoseung Kim , University of California - Riverside
Jiasi Chen , University of California - Riverside
K. K. Ramakrishnan , University of California - Riverside
Kadangode K. Ramakrishnan , University of California - Riverside
Laxmi N. Bhuyan , University of California - Riverside
Laxmi Narayan Bhuyan , University of California - Riverside
Marek Chrobak , University of California - Riverside
Mart L. Molle , University of California - Riverside
Mart Molle , University of California - Riverside
Michael J. Pazzani , University of California - Riverside
Michalis Faloutsos , University of California - Riverside
Mohsen Lesani , University of California - Riverside
Nael B. Abu-Ghazaleh , University of California - Riverside
Neal E. Young , University of California - Riverside
Philip Brisk , University of California - Riverside
Qi Zhu , University of California - Riverside
Rajiv Gupta , University of California - Riverside
Shaolei Ren , University of California - Riverside
Sheldon X.-D. Tan , University of California - Riverside
Silas Richelson , University of California - Riverside
Srikanth V. Krishnamurthy , University of California - Riverside
Stefano Lonardi , University of California - Riverside
Tamar Shinar , University of California - Riverside
Tao Jiang 0001 , University of California - Riverside
Vagelis Hristidis , University of California - Riverside
Vagelis Papalexakis , University of California - Riverside
Vassilis J. Tsotras , University of California - Riverside
Walid A. Najjar , University of California - Riverside
Xiang-Dong Tan , University of California - Riverside
Zhijia Zhao , University of California - Riverside
Zhiyun Qian , University of California - Riverside
Zizhong Chen , University of California - Riverside
Alex C. Snoeren , University of California - San Diego
Alex Orailoglu , University of California - San Diego
Alin Deutsch , University of California - San Diego
Andrew B. Kahng , University of California - San Diego
Charles Elkan , University of California - San Diego
Chung-Kuan Cheng , University of California - San Diego
Daniel M. Kane , University of California - San Diego
Daniele Micciancio , University of California - San Diego
David J. Kriegman , University of California - San Diego
Dean M. Tullsen , University of California - San Diego
Fan Chung , University of California - San Diego
Fan Chung Graham , University of California - San Diego
Fan R. K. Chung , University of California - San Diego
Garrison W. Cottrell , University of California - San Diego
Geoffrey M. Voelker , University of California - San Diego
George Porter , University of California - San Diego
H. L. Graham , University of California - San Diego
Henrik Wann Jensen , University of California - San Diego
Hovav Shacham , University of California - San Diego
Ingolf H. Krüger , University of California - San Diego
Ingolf Krueger , University of California - San Diego
Ingolf Krüger , University of California - San Diego
James D. Hollan , University of California - San Diego
Jeanne Ferrante , University of California - San Diego
Jeffrey B. Remmel , University of California - San Diego
Jim Hollan , University of California - San Diego
Joseph Pasquale , University of California - San Diego
Julian J. McAuley , University of California - San Diego
Julian John McAuley , University of California - San Diego
Kamalika Chaudhuri , University of California - San Diego
Larry Carter , University of California - San Diego
Larry Smarr , University of California - San Diego
Lawrence K. Saul , University of California - San Diego
Mihir Bellare , University of California - San Diego
Nadia Polikarpova , University of California - San Diego
Ndapa Nakashole , University of California - San Diego
Ndapandula Nakashole , University of California - San Diego
Pavel A. Pevzner , University of California - San Diego
Pradeep K. Khosla , University of California - San Diego
Rajesh Gupta , University of California - San Diego
Rajesh K. Gupta , University of California - San Diego
Ramamohan Paturi , University of California - San Diego
Ranjit Jhala , University of California - San Diego
Ravi Ramamoorthi , University of California - San Diego
Ron Graham , University of California - San Diego
Ronald L. Graham , University of California - San Diego
Russell Impagliazzo , University of California - San Diego
Ryan Kastner , University of California - San Diego
Sam Buss , University of California - San Diego
Samuel R. Buss , University of California - San Diego
Sanjoy Dasgupta , University of California - San Diego
Scott B. Baden , University of California - San Diego
Scott R. Klemmer , University of California - San Diego
Shachar Lovett , University of California - San Diego
Sicun Gao , University of California - San Diego
Sidney Karin , University of California - San Diego
Sorin Lerner , University of California - San Diego
Stanley Williamson , University of California - San Diego
Stefan Savage , University of California - San Diego
Steven Swanson , University of California - San Diego
T. C. Hu , University of California - San Diego
Tajana Rosing , University of California - San Diego
Tajana S. Rosing , University of California - San Diego
Tajana Simunic , University of California - San Diego
Tajana Simunic Rosing , University of California - San Diego
Terrence J. Sejnowski , University of California - San Diego
Victor Vianu , University of California - San Diego
Vineet Bafna , University of California - San Diego
Walter A. Burkhard , University of California - San Diego
Walter J. Savitch , University of California - San Diego
William E. Howden , University of California - San Diego
William G. Griswold , University of California - San Diego
Yannis Papakonstantinou , University of California - San Diego
Yoav Freund , University of California - San Diego
Yuanyuan Zhou , University of California - San Diego
Zhuowen Tu , University of California - San Diego
Ambuj K. Singh , University of California - Santa Barbara
Amr El Abbadi , University of California - Santa Barbara
Ben Hardekopf , University of California - Santa Barbara
Chandra Krintz , University of California - Santa Barbara
Christopher Kruegel , University of California - Santa Barbara
Christopher Krügel , University of California - Santa Barbara
Divy Agrawal , University of California - Santa Barbara
Divyakant Agrawal , University of California - Santa Barbara
Elizabeth M. Belding , University of California - Santa Barbara
Elizabeth M. Belding-Royer , University of California - Santa Barbara
Elizabeth M. Royer , University of California - Santa Barbara
Frédéric Gibou , University of California - Santa Barbara
Giovanni Vigna , University of California - Santa Barbara
Huijia Lin , University of California - Santa Barbara
Jianwen Su , University of California - Santa Barbara
John R. Gilbert , University of California - Santa Barbara
Kevin C. Almeroth , University of California - Santa Barbara
Linda Petzold , University of California - Santa Barbara
Linda R. Petzold , University of California - Santa Barbara
Matthew A. Turk , University of California - Santa Barbara
Matthew Turk , University of California - Santa Barbara
Peter R. Cappello , University of California - Santa Barbara
Rich Wolski , University of California - Santa Barbara
Richard A. Kemmerer , University of California - Santa Barbara
Richard Wolski , University of California - Santa Barbara
Stefano Tessaro , University of California - Santa Barbara
Subhash Suri , University of California - Santa Barbara
Tao Yang , University of California - Santa Barbara
Teofilo F. Gonzalez , University of California - Santa Barbara
Tevfik Bultan , University of California - Santa Barbara
Theodore Kim , University of California - Santa Barbara
Tim Sherwood , University of California - Santa Barbara
Timothy Sherwood , University of California - Santa Barbara
Tobias Höllerer , University of California - Santa Barbara
William Yang Wang , University of California - Santa Barbara
Wim van Dam , University of California - Santa Barbara
Xifeng Yan , University of California - Santa Barbara
Yuan Xie 0001 , University of California - Santa Barbara
Yuan-Fang Wang , University of California - Santa Barbara
Ömer Egecioglu , University of California - Santa Barbara
Alex Pang , University of California - Santa Cruz
Alex T. Pang , University of California - Santa Cruz
Alexander L. Wolf , University of California - Santa Cruz
Allen Van Gelder , University of California - Santa Cruz
Ashutosh Raina , University of California - Santa Cruz
C. Seshadhri , University of California - Santa Cruz
Charles E. McDowell , University of California - Santa Cruz
Charlie McDowell , University of California - Santa Cruz
Cormac Flanagan , University of California - Santa Cruz
Darrell D. E. Long , University of California - Santa Cruz
David P. Helmbold , University of California - Santa Cruz
Demetrios Achlioptas , University of California - Santa Cruz
Dimitris Achlioptas , University of California - Santa Cruz
Ethan L. Miller , University of California - Santa Cruz
Heiner Litz , University of California - Santa Cruz
James Davis , University of California - Santa Cruz
Jishen Zhao , University of California - Santa Cruz
Jose Renau , University of California - Santa Cruz
Lise Getoor , University of California - Santa Cruz
Luca de Alfaro , University of California - Santa Cruz
Manfred K. Warmuth , University of California - Santa Cruz
Marilyn A. Walker , University of California - Santa Cruz
Matthew Guthaus , University of California - Santa Cruz
Peter Alvaro , University of California - Santa Cruz
Phokion G. Kolaitis , University of California - Santa Cruz
S. V. N. Vishwanathan , University of California - Santa Cruz
Scott Brandt , University of California - Santa Cruz
Seshadhri Comandur , University of California - Santa Cruz
Suresh K. Lodha , University of California - Santa Cruz
Thomas Schwarz , University of California - Santa Cruz
Vishy Vishwanathan , University of California - Santa Cruz
Wang Chiew Tan , University of California - Santa Cruz
Wang-Chiew Tan , University of California - Santa Cruz
Alan Blackwell , University of Cambridge
Alan F. Blackwell , University of Cambridge
Alan Mycroft , University of Cambridge
Alan Ross Anderson , University of Cambridge
Alastair R. Beresford , University of Cambridge
Andrew C. Rice , University of Cambridge
Andrew Colin Rice , University of Cambridge
Andrew Hopper , University of Cambridge
Andrew M. Pitts , University of Cambridge
Andrew Moore , University of Cambridge
Andy Hopper , University of Cambridge
Anil Madhavapeddy , University of Cambridge
Ann A. Copestake , University of Cambridge
Anuj Dawar , University of Cambridge
Cecilia Mascolo , University of Cambridge
David J. Greaves , University of Cambridge
Edward John Briscoe , University of Cambridge
Frank Stajano , University of Cambridge
Glynn Winskel , University of Cambridge
Hatice Gunes , University of Cambridge
Ian J. Wassell , University of Cambridge
Ian James Wassell , University of Cambridge
Ian M. Leslie , University of Cambridge
Ian Wassell , University of Cambridge
John Daugman , University of Cambridge
John G. Daugman , University of Cambridge
Jon Crowcroft , University of Cambridge
Lawrence C. Paulson , University of Cambridge
Marcelo P. Fiore , University of Cambridge
Markus G. Kuhn , University of Cambridge
Markus Kuhn , University of Cambridge
Mateja Jamnik , University of Cambridge
Michael J. C. Gordon , University of Cambridge
Mike Gordon , University of Cambridge
Peter Robinson 0001 , University of Cambridge
Peter Sewell , University of Cambridge
Pietro Liò , University of Cambridge
Rafal K. Mantiuk , University of Cambridge
Rafal Mantiuk , University of Cambridge
Richard J. Gibbens , University of Cambridge
Richard Mortier , University of Cambridge
Robert D. Mullins , University of Cambridge
Robert Harle , University of Cambridge
Robert K. Harle , University of Cambridge
Robert Mullins , University of Cambridge
Robert N. M. Watson , University of Cambridge
Robert Nicholas Maxwell Watson , University of Cambridge
Ross J. Anderson , University of Cambridge
Sean B. Holden , University of Cambridge
Sean Holden , University of Cambridge
Simon C. Moore , University of Cambridge
Simon W. Moore , University of Cambridge
Simone Teufel , University of Cambridge
Stephen A. Clark , University of Cambridge
Stephen Clark , University of Cambridge
Ted Briscoe , University of Cambridge
Thomas Sauerwald , University of Cambridge
Timothy David Jones , University of Cambridge
Timothy G. Griffin , University of Cambridge
Timothy Griffin , University of Cambridge
Timothy M. Jones , University of Cambridge
Andreas Willig , University of Canterbury
Andy Cockburn , University of Canterbury
Antonija Mitrovic , University of Canterbury
Austen Rainer , University of Canterbury
Dong Seong Kim , University of Canterbury
Kourosh Neshatian , University of Canterbury
Krzysztof Pawlikowski , University of Canterbury
Matthias Galster , University of Canterbury
Moffat Mathews , University of Canterbury
Neville Churcher , University of Canterbury
Neville I. Churcher , University of Canterbury
R. Mukundan , University of Canterbury
Ramakrishnan Mukundan , University of Canterbury
Richard D. Green , University of Canterbury
Robert W. Lindeman , University of Canterbury
Tadao Takaoka , University of Canterbury
Thomas Young , University of Canterbury
Tim Bell , University of Canterbury
Timothy C. Bell , University of Canterbury
Walter Guttmann , University of Canterbury
Ali Orooji , University of Central Florida
Annie Wu , University of Central Florida
Avelino J. Gonzalez , University of Central Florida
Boqing Gong , University of Central Florida
Charles E. Hughes , University of Central Florida
Charlie E. Hughes , University of Central Florida
Cliff Zou , University of Central Florida
Damla Turgut , University of Central Florida
Dan C. Marinescu , University of Central Florida
Fei Liu 0004 , University of Central Florida
Gary T. Leavens , University of Central Florida
Gita Reese Sukthankar , University of Central Florida
Gita Sukthankar , University of Central Florida
Guo-Jun Qi , University of Central Florida
Guojun Qi , University of Central Florida
Haiyan Hu , University of Central Florida
Joseph J. LaViola , University of Central Florida
Joseph J. LaViola Jr. , University of Central Florida
Kenneth O. Stanley , University of Central Florida
Kien A. Hua , University of Central Florida
Liqiang Wang , University of Central Florida
Mark Heinrich , University of Central Florida
Mubarak Shah , University of Central Florida
Niels da Vitoria Lobo , University of Central Florida
Pamela J. Wisniewski , University of Central Florida
Pamela Karr Wisniewski , University of Central Florida
Pawel Wocjan , University of Central Florida
Ratan Guha , University of Central Florida
Ratan K. Guha , University of Central Florida
Shaojie Zhang , University of Central Florida
Sheau-Dong Lang , University of Central Florida
Sumanta N. Pattanaik , University of Central Florida
Sumit Kumar Jha , University of Central Florida
Ulas Bagci , University of Central Florida
Aaron J. Elmore , University of Chicago
Alexander A. Razborov , University of Chicago
Andrew A. Chien , University of Chicago
Andrew Drucker , University of Chicago
Anne Rogers , University of Chicago
Ariel J. Feldman , University of Chicago
Ben Y. Zhao , University of Chicago
Blase Ur , University of Chicago
Fred Chong , University of Chicago
Frederic T. Chong , University of Chicago
Gordon L. Kindlmann , University of Chicago
Haitao Zheng , University of Chicago
Hank Hoffmann , University of Chicago
Haryadi S. Gunawi , University of Chicago
Heather Zheng , University of Chicago
Henry Hoffmann , University of Chicago
Ian T. Foster , University of Chicago
Imre Risi Kondor , University of Chicago
Janos Simon , University of Chicago
John A. Goldsmith , University of Chicago
John D. Lafferty , University of Chicago
John H. Reppy , University of Chicago
Ketan D. Mulmuley , University of Chicago
Ketan Mulmuley , University of Chicago
L. Ridgway Scott , University of Chicago
Laci Babai , University of Chicago
László Babai , University of Chicago
Michael J. Franklin , University of Chicago
Michael J. O'Donnell , University of Chicago
Mike Franklin , University of Chicago
Ravi Chugh , University of Chicago
Rick L. Stevens , University of Chicago
Rick Stevens , University of Chicago
Risi Kondor , University of Chicago
Robert I. Soare , University of Chicago
Shan Lu , University of Chicago
Stuart A. Kurtz , University of Chicago
Todd F. Dupont , University of Chicago
Yali Amit , University of Chicago
Yanjing Li , University of Chicago
Aaron Clauset , University of Colorado Boulder
Amy Voida , University of Colorado Boulder
Bor-Yuh Evan Chang , University of Colorado Boulder
Brian C. Keegan , University of Colorado Boulder
Brian Keegan , University of Colorado Boulder
Casey Fiesler , University of Colorado Boulder
Clayton H. Lewis , University of Colorado Boulder
Daniel Szafir , University of Colorado Boulder
Danielle Albers , University of Colorado Boulder
Danielle Albers Szafir , University of Colorado Boulder
Dirk Grunwald , University of Colorado Boulder
Elizabeth Bradley , University of Colorado Boulder
Elizabeth R. Jessup , University of Colorado Boulder
Gabe Sibley , University of Colorado Boulder
Henry M. Tufo , University of Colorado Boulder
James H. Martin , University of Colorado Boulder
Jed Brown , University of Colorado Boulder
Jed R. Brubaker , University of Colorado Boulder
John Black , University of Colorado Boulder
John K. Bennett , University of Colorado Boulder
Jordan L. Boyd-Graber , University of Colorado Boulder
Kenneth M. Anderson , University of Colorado Boulder
Kenneth Mark Anderson , University of Colorado Boulder
Leysia Palen , University of Colorado Boulder
Lijun Chen , University of Colorado Boulder
Mark D. Gross , University of Colorado Boulder
Martha Palmer , University of Colorado Boulder
Martha Stone , University of Colorado Boulder
Martha Stone Palmer , University of Colorado Boulder
Matthew A. Hammer , University of Colorado Boulder
Matthew Hammer , University of Colorado Boulder
Michael C. Mozer , University of Colorado Boulder
Michael Eisenberg , University of Colorado Boulder
Michael J. Paul , University of Colorado Boulder
Michael Mozer , University of Colorado Boulder
Nikolaus Correll , University of Colorado Boulder
Pavol Cerný , University of Colorado Boulder
Qin Lv , University of Colorado Boulder
R. Benjamin Shapiro , University of Colorado Boulder
Rafael M. Frongillo , University of Colorado Boulder
Richard Han , University of Colorado Boulder
Sangtae Ha , University of Colorado Boulder
Shaun K. Kane , University of Colorado Boulder
Shivakant Mishra , University of Colorado Boulder
Sriram Sankaranarayanan , University of Colorado Boulder
Stephen Voida , University of Colorado Boulder
Tamara Sumner , University of Colorado Boulder
Tom Yeh , University of Colorado Boulder
Xiao-Chuan Cai , University of Colorado Boulder
Abdelfattah Amamra , University of Connecticut
Alexander Russell , University of Connecticut
Alexander Schwarzmann , University of Connecticut
Bing Wang , University of Connecticut
Chun-Hsi Huang , University of Connecticut
Don Sheehy , University of Connecticut
Donald Sheehy , University of Connecticut
Dong-Guk Shin , University of Connecticut
Fei Wang , University of Connecticut
Ion Mandoiu , University of Connecticut
Jeff Meunier , University of Connecticut
Jinbo Bi , University of Connecticut
Jun-Hong Cui , University of Connecticut
Laurent D. Michel , University of Connecticut
Laurent Michel , University of Connecticut
Mohammad Khan , University of Connecticut
Mukul Bansal , University of Connecticut
Padraic Edgington , University of Connecticut
Phillip Bradford , University of Connecticut
Reda A. Ammar , University of Connecticut
Robert McCartney , University of Connecticut
Sahar Al Seesi , University of Connecticut
Sanguthevar Rajasekaran , University of Connecticut
Sheida Nabavi , University of Connecticut
Song Han , University of Connecticut
Sridhar Duggirala , University of Connecticut
Steven Demurjian , University of Connecticut
Swapna Gokhale , University of Connecticut
Thomas Peters , University of Connecticut
Yufeng Wu , University of Connecticut
Zhijie Jerry Shi , University of Connecticut
Zhijie Shi , University of Connecticut
Adarsh S. Sethi , University of Delaware
Adarshpal S. Sethi , University of Delaware
B. David Saunders , University of Delaware
Ben Carterette , University of Delaware
Benjamin A. Carterette , University of Delaware
Cathy Wu , University of Delaware
Chandra Kambhamettu , University of Delaware
Chien-Chung Shen , University of Delaware
Christopher Rasmussen , University of Delaware
Daniel Chester , University of Delaware
Daniel L. Chester , University of Delaware
Errol L. Lloyd , University of Delaware
Hagit Shatkay , University of Delaware
James Atlas , University of Delaware
James Clause , University of Delaware
Jingyi Yu , University of Delaware
John Cavazos , University of Delaware
Kathleen F. McCoy , University of Delaware
Keith Decker , University of Delaware
Keith S. Decker , University of Delaware
Lena Mashayekhy , University of Delaware
Li Liao , University of Delaware
Lori L. Pollock , University of Delaware
Michela Taufer , University of Delaware
Paul Amer , University of Delaware
Sandra Carberry , University of Delaware
Stephen F. Siegel , University of Delaware
Sunita Chandrasekaran , University of Delaware
Terry Harvey , University of Delaware
Vijay Shanker , University of Delaware
Adam Lopez , University of Edinburgh
Aggelos Kiayias , University of Edinburgh
Ajitha Rajan , University of Edinburgh
Alan Bundy , University of Edinburgh
Alan Christopher Williams , University of Edinburgh
Alan L. Bundy , University of Edinburgh
Alan Richard Bundy , University of Edinburgh
Alan Smaill , University of Edinburgh
Alex Lascarides , University of Edinburgh
Amos J. Storkey , University of Edinburgh
Andrew C. Gordon , University of Edinburgh
Andrew D. Gordon , University of Edinburgh
Andy Gordon , University of Edinburgh
Austin Tate , University of Edinburgh
Barbara Webb , University of Edinburgh
Benjamin Bach , University of Edinburgh
Björn Franke , University of Edinburgh
Bob Fisher , University of Edinburgh
Bonnie L. Webber , University of Edinburgh
Bonnie Nash-Webber , University of Edinburgh
Boris Grot , University of Edinburgh
Charles A. Sutton , University of Edinburgh
Chris Heunen , University of Edinburgh
Christophe Dubach , University of Edinburgh
Christopher G. Lucas , University of Edinburgh
Christopher J. Bishop , University of Edinburgh
Colin Stirling , University of Edinburgh
D. K. Arvind , University of Edinburgh
Damal Kandadai Arvind , University of Edinburgh
Dave Robertson , University of Edinburgh
David Aspinall , University of Edinburgh
David Aspinall II , University of Edinburgh
Donald Sannella , University of Edinburgh
Douglas B. Armstrong , University of Edinburgh
Dragan Gasevic , University of Edinburgh
Efstratios Viglas , University of Edinburgh
Elham Kashefi , University of Edinburgh
Ewan Klein , University of Edinburgh
Frank Keller , University of Edinburgh
Gordon D. Plotkin , University of Edinburgh
Guido Sanguinetti , University of Edinburgh
Helen Pain , University of Edinburgh
Henry S. Thompson , University of Edinburgh
Henry Thompson , University of Edinburgh
Hiroshi Shimodaira , University of Edinburgh
Hugh Leather , University of Edinburgh
Iain Murray , University of Edinburgh
Iain R. Murray , University of Edinburgh
Ian A. Simpson , University of Edinburgh
Ian Stark , University of Edinburgh
Igor Goryanin , University of Edinburgh
Ivan Titov , University of Edinburgh
J. Michael Herrmann , University of Edinburgh
Jacques D. Fleuriot , University of Edinburgh
James Cheney , University of Edinburgh
James R. Cheney , University of Edinburgh
Jane Hillston , University of Edinburgh
Johanna D. Moore , University of Edinburgh
John Longley , University of Edinburgh
John R. Longley , University of Edinburgh
Jon Oberlander , University of Edinburgh
Julian C. Bradfield , University of Edinburgh
K. Kalorkoti , University of Edinburgh
Kami E. Vaniea , University of Edinburgh
Kami Vaniea , University of Edinburgh
Kenneth Heafield , University of Edinburgh
Korin Richmond , University of Edinburgh
Kousha Etessami , University of Edinburgh
Lee John Eccleston , University of Edinburgh
Leonid Libkin , University of Edinburgh
Mahesh K. Marina , University of Edinburgh
Malcolm D. Atkinson , University of Edinburgh
Malcolm P. Atkinson , University of Edinburgh
Maria K. Wolters , University of Edinburgh
Maria Klara Wolters , University of Edinburgh
Mark C. W. van Rossum , University of Edinburgh
Mark Steedman , University of Edinburgh
Mary Cryan , University of Edinburgh
Mary Elizabeth Cryan , University of Edinburgh
Matthias H. Hennig , University of Edinburgh
Matthias Hennig , University of Edinburgh
Maurice F. Fallon , University of Edinburgh
Michael F. P. O'Boyle , University of Edinburgh
Michael Fourman , University of Edinburgh
Michael Herrmann , University of Edinburgh
Michael P. Fourman , University of Edinburgh
Michael Paul Fourman , University of Edinburgh
Michael Rovatsos , University of Edinburgh
Mirella Lapata , University of Edinburgh
Murray Cole , University of Edinburgh
Myrto Arapinis , University of Edinburgh
Myungjin Lee , University of Edinburgh
Nigel H. Goddard , University of Edinburgh
Nigel P. Topham , University of Edinburgh
Nigel Topham , University of Edinburgh
Oscar Peter Buneman , University of Edinburgh
Paul Anderson , University of Edinburgh
Paul B. Anderson , University of Edinburgh
Paul B. Jackson , University of Edinburgh
Paul Jackson , University of Edinburgh
Paul Patras , University of Edinburgh
Paul Schweizer , University of Edinburgh
Peggy Seriès , University of Edinburgh
Perdita Stevens , University of Edinburgh
Peter Buneman , University of Edinburgh
Philip Wadler , University of Edinburgh
Pramod Bhatotia , University of Edinburgh
Richard Mayr , University of Edinburgh
Richard Shillcock , University of Edinburgh
Rik Sarkar , University of Edinburgh
Robert B. Fisher , University of Edinburgh
Robin D. Hill , University of Edinburgh
Robin L. Hill , University of Edinburgh
Sebastian Maneth , University of Edinburgh
Sethu Vijayakumar , University of Edinburgh
Sharon Goldwater , University of Edinburgh
Shay B. Cohen , University of Edinburgh
Simon A. King , University of Edinburgh
Simon King , University of Edinburgh
Stephen Gilmore , University of Edinburgh
Stephen Renals , University of Edinburgh
Stephen T. Gilmore , University of Edinburgh
Steve Renals , University of Edinburgh
Stratis D. Viglas , University of Edinburgh
Stratis Viglas , University of Edinburgh
Stuart Anderson , University of Edinburgh
Subramanian Ramamoorthy , University of Edinburgh
Taku Komura , University of Edinburgh
Tommy Thorne , University of Edinburgh
Vijay Nagarajan , University of Edinburgh
Vijayakrishnan Nagarajan , University of Edinburgh
Vittorio Ferrari , University of Edinburgh
Walid Magdy , University of Edinburgh
Wenfei Fan , University of Edinburgh
Zhibin Li , University of Edinburgh
Abdelsalam Helal , University of Florida
Ahmed Helmy , University of Florida
Alin Dobra , University of Florida
Alireza Entezari , University of Florida
Alper Üngör , University of Florida
Anand Rangarajan , University of Florida
Arunava Banerjee , University of Florida
Baba C. Vemuri , University of Florida
Benjamin Lok , University of Florida
Beverly A. Sanders , University of Florida
Beverly Sanders , University of Florida
Christina Boucher , University of Florida
Christina Gardner-McCune , University of Florida
Corey Toler-Franklin , University of Florida
Daisy Zhe Wang , University of Florida
Damon L. Woodard , University of Florida
Douglas D. Dankel II , University of Florida
Eakta Jain , University of Florida
Jih-Kwon Peir , University of Florida
Jonathan C. L. Liu , University of Florida
Joseph N. Wilson , University of Florida
José A. B. Fortes , University of Florida
Juan E. Gilbert , University of Florida
Jörg Peters , University of Florida
Kevin R. B. Butler , University of Florida
Kyla A. McMullen , University of Florida
Lisa Anthony , University of Florida
Manuel E. Bermudez , University of Florida
Markus Schneider , University of Florida
Meera Sitharam , University of Florida
My T. Thai , University of Florida
Patrick Traynor , University of Florida
Paul D. Gader , University of Florida
Prabhat Mishra , University of Florida
Richard E. Newman , University of Florida
Richard E. Newman-Wolfe , University of Florida
Sanjay Ranka , University of Florida
Sartaj K. Sahni , University of Florida
Sartaj Sahni , University of Florida
Shigang Chen , University of Florida
Stephen M. Thebaut , University of Florida
Sumi Helal , University of Florida
Tamer Kahveci , University of Florida
Thomas Shrimpton , University of Florida
Tom Shrimpton , University of Florida
Tuba Yavuz-Kahveci , University of Florida
Ye Xia 0001 , University of Florida
Daniel M. Everett , University of Georgia
Hamid R. Arabnia , University of Georgia
Ismailcem Budak Arpinar , University of Georgia
John A. Miller , University of Georgia
Kang Li , University of Georgia
Khaled Rasheed , University of Georgia
Krys J. Kochut , University of Georgia
Krys Kochut , University of Georgia
Kyu Hyung Lee , University of Georgia
Lakshmish Ramaswamy , University of Georgia
Liming Cai , University of Georgia
Maria Hybinette , University of Georgia
Prashant Doshi , University of Georgia
Roberto Perdisci , University of Georgia
Shannon Quinn , University of Georgia
Shelby H. Funk , University of Georgia
Suchendra M. Bhandarkar , University of Georgia
Thiab R. Taha , University of Georgia
Tianming Liu , University of Georgia
Walter D. Potter , University of Georgia
A. Prasad Sistla , University of Illinois at Chicago
Ajay D. Kshemkalyani , University of Illinois at Chicago
Andrew E. Johnson , University of Illinois at Chicago
Angus Forbes , University of Illinois at Chicago
Angus Graeme Forbes , University of Illinois at Chicago
Balajee Vamanan , University of Illinois at Chicago
Barbara Di Eugenio , University of Illinois at Chicago
Bhaskar DasGupta , University of Illinois at Chicago
Bing Liu 0001 , University of Illinois at Chicago
Brian D. Ziebart , University of Illinois at Chicago
Chris Kanich , University of Illinois at Chicago
Clement T. Yu , University of Illinois at Chicago
Cynthia Taylor , University of Illinois at Chicago
Dale Reed , University of Illinois at Chicago
Daniel J. Bernstein , University of Illinois at Chicago
G. Elisabeta Marai , University of Illinois at Chicago
Iasonas Polakis , University of Illinois at Chicago
Isabel F. Cruz , University of Illinois at Chicago
Jakob Eriksson , University of Illinois at Chicago
John Lillis , University of Illinois at Chicago
Jon A. Solworth , University of Illinois at Chicago
Joseph Hummel , University of Illinois at Chicago
Leilah Lyons , University of Illinois at Chicago
Lenore D. Zuck , University of Illinois at Chicago
Mark Grechanik , University of Illinois at Chicago
Mitchell D. Theys , University of Illinois at Chicago
Patrick Troy , University of Illinois at Chicago
Peter Nelson , University of Illinois at Chicago
Philip S. Yu , University of Illinois at Chicago
Piotr J. Gmytrasiewicz , University of Illinois at Chicago
Robert H. Sloan , University of Illinois at Chicago
Robert V. Kenyon , University of Illinois at Chicago
Sol M. Shatz , University of Illinois at Chicago
Stephen Checkoway , University of Illinois at Chicago
Tadao Murata , University of Illinois at Chicago
Tanya Y. Berger-Wolf , University of Illinois at Chicago
Thomas A. DeFanti , University of Illinois at Chicago
Thomas G. Moher , University of Illinois at Chicago
Ugo Buy , University of Illinois at Chicago
V. N. Venkatakrishnan , University of Illinois at Chicago
Venkat N. Venkatakrishnan , University of Illinois at Chicago
Xinhua Zhang , University of Illinois at Chicago
Adam M. Bates , University of Illinois at Urbana-Champaign
Aditya G. Parameswaran , University of Illinois at Urbana-Champaign
Alex Kirlik , University of Illinois at Urbana-Champaign
Alexandra Kolla , University of Illinois at Urbana-Champaign
Andreas Klöckner , University of Illinois at Urbana-Champaign
Andrew Miller , University of Illinois at Urbana-Champaign
Anil N. Hirani , University of Illinois at Urbana-Champaign
Bertram Ludäscher , University of Illinois at Urbana-Champaign
Bill Gropp , University of Illinois at Urbana-Champaign
Brian P. Bailey , University of Illinois at Urbana-Champaign
Brighten Godfrey , University of Illinois at Urbana-Champaign
Bruce R. Schatz , University of Illinois at Urbana-Champaign
Carl A. Gunter , University of Illinois at Urbana-Champaign
Catherine Blake , University of Illinois at Urbana-Champaign
Chandra Chekuri , University of Illinois at Urbana-Champaign
ChengXiang Zhai , University of Illinois at Urbana-Champaign
Chengxiang Zhai , University of Illinois at Urbana-Champaign
Craig B. Zilles , University of Illinois at Urbana-Champaign
D. F. Wong , University of Illinois at Urbana-Champaign
Darko Marinov , University of Illinois at Urbana-Champaign
David A. Forsyth , University of Illinois at Urbana-Champaign
David A. Padua , University of Illinois at Urbana-Champaign
Deming Chen , University of Illinois at Urbana-Champaign
Derek Hoiem , University of Illinois at Urbana-Champaign
Donna Cox , University of Illinois at Urbana-Champaign
Donna J. Cox , University of Illinois at Urbana-Champaign
Geir E. Dullerud , University of Illinois at Urbana-Champaign
Gerald DeJong , University of Illinois at Urbana-Champaign
Grigore Rosu , University of Illinois at Urbana-Champaign
Gul A. Agha , University of Illinois at Urbana-Champaign
Gul Agha , University of Illinois at Urbana-Champaign
Haitham Hassanieh , University of Illinois at Urbana-Champaign
Indranil Gupta , University of Illinois at Urbana-Champaign
Jeff Erickson , University of Illinois at Urbana-Champaign
Jian Peng 0001 , University of Illinois at Urbana-Champaign
Jiawei Han , University of Illinois at Urbana-Champaign
John C. Hart , University of Illinois at Urbana-Champaign
Josep Torrellas , University of Illinois at Urbana-Champaign
José Meseguer , University of Illinois at Urbana-Champaign
Julia Hockenmaier , University of Illinois at Urbana-Champaign
Karrie G. Karahalios , University of Illinois at Urbana-Champaign
Karrie Karahalios , University of Illinois at Urbana-Champaign
Karthekeyan Chandrasekaran , University of Illinois at Urbana-Champaign
Kevin Chen-Chuan Chang , University of Illinois at Urbana-Champaign
Klara Nahrstedt , University of Illinois at Urbana-Champaign
Lav R. Varshney , University of Illinois at Urbana-Champaign
Laxmikant V. Kalé , University of Illinois at Urbana-Champaign
Leonard Pitt , University of Illinois at Urbana-Champaign
Leslie Gasser , University of Illinois at Urbana-Champaign
Lui Sha , University of Illinois at Urbana-Champaign
Luke N. Olson , University of Illinois at Urbana-Champaign
Luke Olson , University of Illinois at Urbana-Champaign
Mahesh Viswanathan 0001 , University of Illinois at Urbana-Champaign
Mani Golparvar Fard , University of Illinois at Urbana-Champaign
Marc Snir , University of Illinois at Urbana-Champaign
Marco Caccamo , University of Illinois at Urbana-Champaign
Mark A. Hasegawa-Johnson , University of Illinois at Urbana-Champaign
Mark Hasegawa-Johnson , University of Illinois at Urbana-Champaign
Martin D. F. Wong , University of Illinois at Urbana-Champaign
Matthew Caesar , University of Illinois at Urbana-Champaign
Michael Bailey , University of Illinois at Urbana-Champaign
Miles Efron , University of Illinois at Urbana-Champaign
Nam Sung Kim , University of Illinois at Urbana-Champaign
Nikita Borisov , University of Illinois at Urbana-Champaign
Nitin H. Vaidya , University of Illinois at Urbana-Champaign
Olgica Milenkovic , University of Illinois at Urbana-Champaign
Ouri E. Wolfson , University of Illinois at Urbana-Champaign
Ouri Wolfson , University of Illinois at Urbana-Champaign
P. Madhusudan , University of Illinois at Urbana-Champaign
Paris Smaragdis , University of Illinois at Urbana-Champaign
Parthasarathy Madhusudan , University of Illinois at Urbana-Champaign
Philip Brighten Godfrey , University of Illinois at Urbana-Champaign
Rakesh Kumar 0002 , University of Illinois at Urbana-Champaign
Ranjitha Kumar , University of Illinois at Urbana-Champaign
Ravi K. Iyer , University of Illinois at Urbana-Champaign
Ravishankar K. Iyer , University of Illinois at Urbana-Champaign
Rob A. Rutenbar , University of Illinois at Urbana-Champaign
Robert J. Brunner , University of Illinois at Urbana-Champaign
Robin Hillary Kravets , University of Illinois at Urbana-Champaign
Robin Kravets , University of Illinois at Urbana-Champaign
Romit Roy Choudhury , University of Illinois at Urbana-Champaign
Roxana Girju , University of Illinois at Urbana-Champaign
Roy H. Campbell , University of Illinois at Urbana-Champaign
Ruta Mehta , University of Illinois at Urbana-Champaign
Sam Kamin , University of Illinois at Urbana-Champaign
Samuel N. Kamin , University of Illinois at Urbana-Champaign
Sariel Har-Peled , University of Illinois at Urbana-Champaign
Sarita V. Adve , University of Illinois at Urbana-Champaign
Sasa Misailovic , University of Illinois at Urbana-Champaign
Saurabh Sinha , University of Illinois at Urbana-Champaign
Sayan Mitra , University of Illinois at Urbana-Champaign
Seth Hutchinson , University of Illinois at Urbana-Champaign
Shaowen Wang , University of Illinois at Urbana-Champaign
Sheldon H. Jacobson , University of Illinois at Urbana-Champaign
Shobha Vasudevan , University of Illinois at Urbana-Champaign
Steven Lumetta , University of Illinois at Urbana-Champaign
Steven M. LaValle , University of Illinois at Urbana-Champaign
Steven S. Lumetta , University of Illinois at Urbana-Champaign
Svetlana Lazebnik , University of Illinois at Urbana-Champaign
T. Kesavadas , University of Illinois at Urbana-Champaign
Tandy J. Warnow , University of Illinois at Urbana-Champaign
Tao Xie , University of Illinois at Urbana-Champaign
Tarek F. Abdelzaher , University of Illinois at Urbana-Champaign
Thenkurussi Kesavadas , University of Illinois at Urbana-Champaign
Timothy Bretl , University of Illinois at Urbana-Champaign
Timothy M. Chan , University of Illinois at Urbana-Champaign
Victoria Stodden , University of Illinois at Urbana-Champaign
Vikram S. Adve , University of Illinois at Urbana-Champaign
Wai-Tat Fu , University of Illinois at Urbana-Champaign
Wen-mei Hwu , University of Illinois at Urbana-Champaign
Wen-mei W. Hwu , University of Illinois at Urbana-Champaign
Weng Cho Chew , University of Illinois at Urbana-Champaign
William D. Gropp , University of Illinois at Urbana-Champaign
William Gropp , University of Illinois at Urbana-Champaign
William H. Sanders , University of Illinois at Urbana-Champaign
Yih-Chun Hu , University of Illinois at Urbana-Champaign
Aaron Stump , University of Iowa
Alberto Maria Segre , University of Iowa
Cesare Tinelli , University of Iowa
Daniel A. Reed , University of Iowa
Douglas W. Jones , University of Iowa
Hantao Zhang , University of Iowa
James Cremer , University of Iowa
Joseph K. Kearney , University of Iowa
Juan Pablo Hourcade , University of Iowa
Kasturi R. Varadarajan , University of Iowa
Octav Chipara , University of Iowa
Padmini Srinivasan , University of Iowa
Sriram V. Pemmaraju , University of Iowa
Suely Oliveira , University of Iowa
Sukumar Ghosh , University of Iowa
Ted Herman , University of Iowa
Tianbao Yang , University of Iowa
Zubair Shafiq , University of Iowa
Alessandro Salandrino , University of Kansas
Andy Gill , University of Kansas
Arvin Agah , University of Kansas
Aveek Dutta , University of Kansas
Bo Luo , University of Kansas
Carl Leuschen , University of Kansas
Carlton J. Leuschen , University of Kansas
Christopher Allen , University of Kansas
Cuncong Zhong , University of Kansas
David Johnson , University of Kansas
David W. Petr , University of Kansas
Erik Perrins , University of Kansas
Esam El-Araby , University of Kansas
Fengjun Li , University of Kansas
Gary J. Minden , University of Kansas
Glenn Prescott , University of Kansas
Guanghui Wang , University of Kansas
Heechul Yun , University of Kansas
Hossein Saiedian , University of Kansas
James M. Stiles , University of Kansas
James Miller , University of Kansas
James P. G. Sterbenz , University of Kansas
James Rowland , University of Kansas
Jerzy W. Grzymala-Busse , University of Kansas
Jonathan Brumberg , University of Kansas
Joseph B. Evans , University of Kansas
Jun Huan , University of Kansas
Kenneth Demarest , University of Kansas
Lingjia Liu , University of Kansas
Luke Huan , University of Kansas
Man Kong , University of Kansas
Michael S. Branicky , University of Kansas
Nicole Beckage , University of Kansas
Perry Alexander , University of Kansas
Prasad Kulkarni , University of Kansas
Rassul Saeedipour , University of Kansas
Reza Ahmadi , University of Kansas
Rongqing Hui , University of Kansas
Shannon D. Blunt , University of Kansas
Suzanne M. Shontz , University of Kansas
Tyrone E. Duncan , University of Kansas
Victor Frost , University of Kansas
Victor S. Frost , University of Kansas
Yang Yi , University of Kansas
Alex Alves Freitas , University of Kent
Andrew R. Runnalls , University of Kent
Andy King , University of Kent
Anna Jordanous , University of Kent
Anna K. Jordanous , University of Kent
Budi Arief , University of Kent
Carlos A. Pérez-Delgado , University of Kent
Colin G. Johnson , University of Kent
Colin Graeme Johnson , University of Kent
David J. Barnes , University of Kent
David N. Turner , University of Kent
David W. Chadwick , University of Kent
Dominic A. Orchard , University of Kent
Dominique Chu , University of Kent
Eerke A. Boiten , University of Kent
Fernando E. B. Otero , University of Kent
Fernando Esteban Barril Otero , University of Kent
Frank Wang , University of Kent
Frank Zhigang Wang , University of Kent
Fred R. M. Barnes , University of Kent
Frederick R. M. Barnes , University of Kent
Gerald Tripp , University of Kent
Howard Bowman , University of Kent
Ian Utting , University of Kent
Ian Vince McLoughlin , University of Kent
Janet Carter , University of Kent
John S. Crawford , University of Kent
Julio C. Hernandez-Castro , University of Kent
Julio César Hernández Castro , University of Kent
Laura Bocchi , University of Kent
Marek Grzes , University of Kent
Maria Christakis , University of Kent
Mark Batty , University of Kent
Matteo Migliavacca , University of Kent
Michael Kampouridis , University of Kent
Michael Kölling , University of Kent
Olaf Chitil , University of Kent
Peter F. Linington , University of Kent
Peter H. Welch , University of Kent
Peter J. Rodgers , University of Kent
Peter Kenny , University of Kent
Peter Rodgers , University of Kent
Radu Grigore , University of Kent
Ramaswamy Palaniappan , University of Kent
Richard E. Jones , University of Kent
Rogério de Lemos , University of Kent
Sally Fincher , University of Kent
Scott Owens , University of Kent
Simon J. Thompson , University of Kent
Srivas Chennu , University of Kent
Stefan Kahrs , University of Kent
Tim Hopkins , University of Kent
Andrew Klapper , University of Kentucky
Chen Qian , University of Kentucky
Dakshnamoorthy Manivannan , University of Kentucky
Fuhua (Frank) Cheng , University of Kentucky
Fuhua Cheng , University of Kentucky
Grzegorz W. Wasilkowski , University of Kentucky
James Griffioen , University of Kentucky
Jane Huffman Hayes , University of Kentucky
Jerzy W. Jaromczyk , University of Kentucky
Jim Griffioen , University of Kentucky
Jinze Liu , University of Kentucky
Judy Goldsmith , University of Kentucky
Jun Zhang , University of Kentucky
Kenneth L. Calvert , University of Kentucky
Miroslaw Truszczynski , University of Kentucky
Nathan Jacobs , University of Kentucky
Ramakanth Kavuluru , University of Kentucky
Raphael A. Finkel , University of Kentucky
Ruigang Yang , University of Kentucky
Tingting Yu , University of Kentucky
V. Wiktor Marek , University of Kentucky
Victor W. Marek , University of Kentucky
W. Brent Seales , University of Kentucky
Williams B. Seales , University of Kentucky
Zongming Fei , University of Kentucky
Alex Biryukov , University of Luxembourg
Bernard Steenis , University of Luxembourg
Björn E. Ottersten , University of Luxembourg
Christoph Schommer , University of Luxembourg
Denis Zampuniéris , University of Luxembourg
Franck Leprévost , University of Luxembourg
Jean-Sébastien Coron , University of Luxembourg
Juergen Sachau , University of Luxembourg
Jürgen Sachau , University of Luxembourg
Leendert W. N. van der Torre , University of Luxembourg
Leon van der Torre , University of Luxembourg
Lionel C. Briand , University of Luxembourg
Nicolas Guelfi , University of Luxembourg
Nicolas Navet , University of Luxembourg
Pascal Bouvry , University of Luxembourg
Paulo Jorge Esteves Veríssimo , University of Luxembourg
Paulo Veríssimo , University of Luxembourg
Peter Ryan , University of Luxembourg
Peter Y. A. Ryan , University of Luxembourg
Pierre Kelsen , University of Luxembourg
Raymond Bisdorff , University of Luxembourg
Sjouke Mauw , University of Luxembourg
Steffen Rothkugel , University of Luxembourg
Thomas Engel , University of Luxembourg
Uli Sorger , University of Luxembourg
Ulrich K. Sorger , University of Luxembourg
Ulrich Sorger , University of Luxembourg
Volker Müller 0001 , University of Luxembourg
Yves Le Traon , University of Luxembourg
Allan Ramsay , University of Manchester
Alvaro A. A. Fernandes , University of Manchester
Alvaro Adolfo Antunes Fernandes , University of Manchester
Andy Carpenter , University of Manchester
Antoniu Pop , University of Manchester
Aphrodite Galata , University of Manchester
Bijan Parsia , University of Manchester
Carole A. Goble , University of Manchester
Carole Anne Goble , University of Manchester
Carole Twining , University of Manchester
Caroline Jay , University of Manchester
Christoforos Moutafis , University of Manchester
Christopher J. Taylor , University of Manchester
Eva M. Navarro-Lopez , University of Manchester
Gavin Brown 0001 , University of Manchester
Giles Reger , University of Manchester
Goran Nenadic , University of Manchester
Ian E. Pratt , University of Manchester
Ian Pratt-Hartmann , University of Manchester
Javier Navaridas , University of Manchester
Konstantin Korovin , University of Manchester
Kung-Kiu Lau , University of Manchester
Markel Vigo , University of Manchester
Milan D. Mihajlovic , University of Manchester
Norman W. Paton , University of Manchester
Renate A. Schmidt , University of Manchester
Richard Banach , University of Manchester
Riza Batista-Navarro , University of Manchester
Riza Theresa Batista-Navarro , University of Manchester
Rizos Sakellariou , University of Manchester
Robert D. Stevens , University of Manchester
Robert Stevens , University of Manchester
Ross D. King , University of Manchester
Sarah Clinch , University of Manchester
Sean Bechhofer , University of Manchester
Simon Harper , University of Manchester
Sophia Ananiadou , University of Manchester
Stephen B. Furber , University of Manchester
Stephen Robert Pettifer , University of Manchester
Steve Furber , University of Manchester
Steve Pettifer , University of Manchester
Suzanne Embury , University of Manchester
Teresa K. Attwood , University of Manchester
Terri K. Attwood , University of Manchester
Uli Sattler , University of Manchester
Ulrike Sattler , University of Manchester
Vasilis Pavlidis , University of Manchester
Adam W. Bargteil , University of Maryland - Baltimore County
Alan T. Sherman , University of Maryland - Baltimore County
Anthony Johnson , University of Maryland - Baltimore County
Anupam Joshi , University of Maryland - Baltimore County
Charles Nicholas , University of Maryland - Baltimore County
Chein-I Chang , University of Maryland - Baltimore County
Chintan Patel , University of Maryland - Baltimore County
Curtis R. Menyuk , University of Maryland - Baltimore County
Cynthia Matuszek , University of Maryland - Baltimore County
Deepinder Sidhu , University of Maryland - Baltimore County
Dhananjay Phatak , University of Maryland - Baltimore County
Fow-Sen Choa , University of Maryland - Baltimore County
Gary M. Carter , University of Maryland - Baltimore County
Gymama E. Slaughter , University of Maryland - Baltimore County
Hamed Pirsiavash , University of Maryland - Baltimore County
Kostantinos Kalpakis , University of Maryland - Baltimore County
Marc Olano , University of Maryland - Baltimore County
Marie desJardins , University of Maryland - Baltimore County
Mohamed F. Younis , University of Maryland - Baltimore County
Mohamed Younis , University of Maryland - Baltimore County
Naghmeh Karimi , University of Maryland - Baltimore County
Nilanjan Banerjee , University of Maryland - Baltimore County
Penny Rheingans , University of Maryland - Baltimore County
Richard Chang , University of Maryland - Baltimore County
Ryan Robucci , University of Maryland - Baltimore County
Samuel J. Lomonaco , University of Maryland - Baltimore County
Samuel J. Lomonaco Jr. , University of Maryland - Baltimore County
Seung-Jun Kim , University of Maryland - Baltimore County
Tim Finin , University of Maryland - Baltimore County
Tim Oates , University of Maryland - Baltimore County
Timothy W. Finin , University of Maryland - Baltimore County
Ting-Zhu Huang , University of Maryland - Baltimore County
Tinoosh Mohsenin , University of Maryland - Baltimore County
Tülay Adali , University of Maryland - Baltimore County
Yaacov Yesha , University of Maryland - Baltimore County
Yelena Yesha , University of Maryland - Baltimore County
A. Udaya Shankar , University of Maryland - College Park
Adam A. Porter , University of Maryland - College Park
Alan Sussman , University of Maryland - College Park
Amitabh Varshney , University of Maryland - College Park
Amol Deshpande , University of Maryland - College Park
Andrew M. Childs , University of Maryland - College Park
Aravind Srinivasan , University of Maryland - College Park
Ashok K. Agrawala , University of Maryland - College Park
Atif M. Memon , University of Maryland - College Park
Atif Memon , University of Maryland - College Park
Ben Bederson , University of Maryland - College Park
Ben Shneiderman , University of Maryland - College Park
Benjamin B. Bederson , University of Maryland - College Park
Bobby Bhattacharjee , University of Maryland - College Park
Clyde P. Kruskal , University of Maryland - College Park
Dana S. Nau , University of Maryland - College Park
Daniel Abadi , University of Maryland - College Park
Daniel J. Abadi , University of Maryland - College Park
Dave Levin , University of Maryland - College Park
David Jacobs , University of Maryland - College Park
David M. Mount , University of Maryland - College Park
David Van Horn , University of Maryland - College Park
David W. Jacobs , University of Maryland - College Park
Don Perlis , University of Maryland - College Park
Donald Perlis , University of Maryland - College Park
Eytan Ruppin , University of Maryland - College Park
Hal Daumé III , University of Maryland - College Park
Hanan Samet , University of Maryland - College Park
Howard C. Elman , University of Maryland - College Park
Héctor Corrada Bravo , University of Maryland - College Park
James A. Reggia , University of Maryland - College Park
James Purtilo , University of Maryland - College Park
Jeffrey K. Hollingsworth , University of Maryland - College Park
Jeffrey S. Foster , University of Maryland - College Park
John Aloimonos , University of Maryland - College Park
John P. Dickerson , University of Maryland - College Park
John Paul Dickerson , University of Maryland - College Park
Jon E. Froehlich , University of Maryland - College Park
Jon Froehlich , University of Maryland - College Park
Jonathan Katz , University of Maryland - College Park
Larry S. Davis , University of Maryland - College Park
Marine Carpuat , University of Maryland - College Park
Matthias Zwicker , University of Maryland - College Park
Michael Hicks , University of Maryland - College Park
Michael W. Hicks , University of Maryland - College Park
Michelle L. Mazurek , University of Maryland - College Park
Mihai Pop , University of Maryland - College Park
Mike Hicks , University of Maryland - College Park
Mohammad Taghi Hajiaghayi , University of Maryland - College Park
MohammadTaghi Hajiaghayi , University of Maryland - College Park
Neil Spring , University of Maryland - College Park
Neil T. Spring , University of Maryland - College Park
Nick Roussopoulos , University of Maryland - College Park
Pete Keleher , University of Maryland - College Park
Peter J. Keleher , University of Maryland - College Park
Philip Resnik , University of Maryland - College Park
Ramani Duraiswami , University of Maryland - College Park
Rance Cleaveland , University of Maryland - College Park
Samir Khuller , University of Maryland - College Park
Thomas Goldstein , University of Maryland - College Park
Tom Goldstein , University of Maryland - College Park
V. S. Subrahmanian , University of Maryland - College Park
William I. Gasarch , University of Maryland - College Park
Yiannis Aloimonos , University of Maryland - College Park
Zia Khan , University of Maryland - College Park
Akshay Krishnamurthy , University of Massachusetts Amherst
Alexandra Meliou , University of Massachusetts Amherst
Amir Houman Sadr , University of Massachusetts Amherst
Amir Houmansadr , University of Massachusetts Amherst
Andrew McCallum , University of Massachusetts Amherst
Andrew McGregor 0001 , University of Massachusetts Amherst
Arjun Guha , University of Massachusetts Amherst
Arun Venkataramani , University of Massachusetts Amherst
Arya Mazumdar , University of Massachusetts Amherst
Barna Saha , University of Massachusetts Amherst
Benjamin M. Marlin , University of Massachusetts Amherst
Benjamin Marlin , University of Massachusetts Amherst
Brendan O'Connor , University of Massachusetts Amherst
Brendan T. O'Connor , University of Massachusetts Amherst
Brian Neil Levine , University of Massachusetts Amherst
Charles C. Weems , University of Massachusetts Amherst
Daniel R. Sheldon , University of Massachusetts Amherst
Daniel Sheldon , University of Massachusetts Amherst
David A. Mix Barrington , University of Massachusetts Amherst
David D. Jensen , University of Massachusetts Amherst
David E. Irwin , University of Massachusetts Amherst
Deepak Ganesan , University of Massachusetts Amherst
Don Towsley , University of Massachusetts Amherst
Donald F. Towsley , University of Massachusetts Amherst
Eliot Moss , University of Massachusetts Amherst
Emery Berger , University of Massachusetts Amherst
Emery D. Berger , University of Massachusetts Amherst
Erik G. Learned-Miller , University of Massachusetts Amherst
Erik G. Miller , University of Massachusetts Amherst
Evangelos Kalogerakis , University of Massachusetts Amherst
George S. Avrunin , University of Massachusetts Amherst
Gerome Miklau , University of Massachusetts Amherst
Hava T. Siegelmann , University of Massachusetts Amherst
J. Eliot B. Moss , University of Massachusetts Amherst
Jack C. Wileden , University of Massachusetts Amherst
James Allan , University of Massachusetts Amherst
James F. Kurose , University of Massachusetts Amherst
Jenna L. Marquard , University of Massachusetts Amherst
Jim Kurose , University of Massachusetts Amherst
Joydeep Biswas , University of Massachusetts Amherst
Justin Domke , University of Massachusetts Amherst
Laura M. Haas , University of Massachusetts Amherst
Leon J. Osterweil , University of Massachusetts Amherst
Lori A. Clarke , University of Massachusetts Amherst
Marco Serafini , University of Massachusetts Amherst
Mark D. Corner , University of Massachusetts Amherst
Michael Zink , University of Massachusetts Amherst
Mohit Iyyer , University of Massachusetts Amherst
Neil Immerman , University of Massachusetts Amherst
Peter J. Haas , University of Massachusetts Amherst
Philip S. Thomas , University of Massachusetts Amherst
Phillipa Gill , University of Massachusetts Amherst
Prashant J. Shenoy , University of Massachusetts Amherst
Ramesh K. Sitaraman , University of Massachusetts Amherst
René Just , University of Massachusetts Amherst
Robert Moll , University of Massachusetts Amherst
Robert N. Moll , University of Massachusetts Amherst
Roderic A. Grupen , University of Massachusetts Amherst
Rui Wang 0003 , University of Massachusetts Amherst
Shlomo Zilberstein , University of Massachusetts Amherst
Subhransu Maji , University of Massachusetts Amherst
Sunghoon Ivan Lee , University of Massachusetts Amherst
Tauhidur Rahman , University of Massachusetts Amherst
W. Bruce Croft , University of Massachusetts Amherst
Weibo Gong , University of Massachusetts Amherst
Yuriy Brun , University of Massachusetts Amherst
Bill Campbell , University of Massachusetts Boston
Bo Sheng , University of Massachusetts Boston
Dan Simovici , University of Massachusetts Boston
Duc A. Tran , University of Massachusetts Boston
Elizabeth O'Neil , University of Massachusetts Boston
Gabriel Ghinita , University of Massachusetts Boston
Junichi Suzuki , University of Massachusetts Boston
Kenneth Fletcher , University of Massachusetts Boston
Lap-Fai Yu , University of Massachusetts Boston
Marc Pomplun , University of Massachusetts Boston
Ming Ouyang , University of Massachusetts Boston
Nurit Haspel , University of Massachusetts Boston
Peter Fejer , University of Massachusetts Boston
Wei Ding 0003 , University of Massachusetts Boston
Xiaohui Liang , University of Massachusetts Boston
Anna Rumshisky , University of Massachusetts Lowell
B. G. Kim , University of Massachusetts Lowell
Benyuan Liu , University of Massachusetts Lowell
Byung Guk Kim , University of Massachusetts Lowell
Byung-Guk Kim , University of Massachusetts Lowell
Cindy Chen , University of Massachusetts Lowell
Cindy X. Chen , University of Massachusetts Lowell
Cindy Xinmin Chen , University of Massachusetts Lowell
David B. Adams , University of Massachusetts Lowell
Fred G. Martin , University of Massachusetts Lowell
Fred Martin , University of Massachusetts Lowell
Georges G. Grinstein , University of Massachusetts Lowell
Giampiero Pecelli , University of Massachusetts Lowell
Guanling Chen , University of Massachusetts Lowell
Haim Levkowitz , University of Massachusetts Lowell
Holly A. Yanco , University of Massachusetts Lowell
James Canning , University of Massachusetts Lowell
James T. Canning , University of Massachusetts Lowell
Jay A. McCarthy , University of Massachusetts Lowell
Jay McCarthy , University of Massachusetts Lowell
Jesse M. Heines , University of Massachusetts Lowell
Jie Wang 0002 , University of Massachusetts Lowell
Jim Canning , University of Massachusetts Lowell
Karen Daniels , University of Massachusetts Lowell
Marian G. Williams , University of Massachusetts Lowell
Patrick D. Krolak , University of Massachusetts Lowell
Raymond D. Gumb , University of Massachusetts Lowell
Sirong Lin , University of Massachusetts Lowell
Stuart Smith , University of Massachusetts Lowell
Tingjian Ge , University of Massachusetts Lowell
Wenjin Zhou , University of Massachusetts Lowell
William Moloney , University of Massachusetts Lowell
Xinwen Fu , University of Massachusetts Lowell
Yu Cao , University of Massachusetts Lowell
Aaron Harwood , University of Melbourne
Adrian R. Pearce , University of Melbourne
Alex Lopez-Lorca , University of Melbourne
Alistair Moffat , University of Melbourne
Andrew Turpin , University of Melbourne
Anthony Ian Wirth , University of Melbourne
Anthony Wirth , University of Melbourne
Antonette Mendoza , University of Melbourne
Atif Ahmad , University of Melbourne
Ben Rubinstein , University of Melbourne
Christoph F. Breidbach , University of Melbourne
Christopher A. Leckie , University of Melbourne
Christopher Leckie , University of Melbourne
Eduardo Velloso , University of Melbourne
Egemen Tanin , University of Melbourne
Frank Vetere , University of Melbourne
Gil Tidhar , University of Melbourne
Graeme G. Shanks , University of Melbourne
Greg Wadley , University of Melbourne
Gregory Wadley , University of Melbourne
Harald Søndergaard , University of Melbourne
Heidi Tscherning , University of Melbourne
James Bailey , University of Melbourne
Jan Schröder , University of Melbourne
Jenny Waycott , University of Melbourne
Jianzhong Qi , University of Melbourne
Justin Zobel , University of Melbourne
Karin M. Verspoor , University of Melbourne
Karin Verspoor , University of Melbourne
Kathleen Gray , University of Melbourne
Kotagiri Ramamohanarao , University of Melbourne
Lars Kulik , University of Melbourne
Liz Sonenberg , University of Melbourne
Martin Gibbs , University of Melbourne
Martin R. Gibbs , University of Melbourne
Michael Kirley , University of Melbourne
Nir Lipovetzky , University of Melbourne
Parampalli Udaya , University of Melbourne
Peter J. Stuckey , University of Melbourne
Peter James Stuckey , University of Melbourne
Peter Schachte , University of Melbourne
Peter Stuckey , University of Melbourne
Philip W. Dart , University of Melbourne
Rachelle Bosua , University of Melbourne
Rajkumar Buyya , University of Melbourne
Rao Kotagiri , University of Melbourne
Reeva Lederman , University of Melbourne
Richard O. Sinnott , University of Melbourne
Rui Zhang 0003 , University of Melbourne
Sean B. Maynard , University of Melbourne
Shanika Karunasekera , University of Melbourne
Shanton Chang , University of Melbourne
Sherah Kurnia , University of Melbourne
Steven Bird , University of Melbourne
Tim Miller , University of Melbourne
Timothy Baldwin , University of Melbourne
Toby C. Murray , University of Melbourne
Tony Wirth , University of Melbourne
Trevor Anthony Cohn , University of Melbourne
Trevor Cohn , University of Melbourne
Udaya Parampalli , University of Melbourne
Vanessa Teague , University of Melbourne
Vassilis Kostakos , University of Melbourne
Wally Smith , University of Melbourne
Burton Rosenberg , University of Miami
Dilip Sarkar , University of Miami
Geoff Sutcliffe , University of Miami
Hüseyin Koçak , University of Miami
Mahsa Mirzargar , University of Miami
Mitsunori Ogihara , University of Miami
Mitsunori Ogiwara , University of Miami
Odelia Schwartz , University of Miami
Stefan Wuchty , University of Miami
Thomas LeBlanc , University of Miami
Ubbo Visser , University of Miami
Victor J. Milenkovic , University of Miami
Victor Milenkovic , University of Miami
Alfred O. Hero III , University of Michigan
Alfred Olivier Hero , University of Michigan
Atul Prakash , University of Michigan
Baris Kasikci , University of Michigan
Barzan Mozafari , University of Michigan
Benjamin Kuipers , University of Michigan
Brian D. Noble , University of Michigan
Brian Noble , University of Michigan
Chad Jenkins , University of Michigan
Chris Peikert , University of Michigan
Danai Koutra , University of Michigan
Daniel E. Atkins , University of Michigan
Daniel Omar Romero , University of Michigan
Daniel Romero , University of Michigan
David Blaauw , University of Michigan
David E. Kieras , University of Michigan
David T. Blaauw , University of Michigan
Demosthenis Teneketzis , University of Michigan
Edmund H. Durfee , University of Michigan
Edwin B. Olson , University of Michigan
Edwin Olson , University of Michigan
Elliot Soloway , University of Michigan
Emily Mower , University of Michigan
Emily Mower Provost , University of Michigan
Grant Schoenebeck , University of Michigan
Gregory H. Wakefield , University of Michigan
H. V. Jagadish , University of Michigan
Harsha V. Madhyastha , University of Michigan
Honglak Lee , University of Michigan
Hosagrahar Visvesvaraya Jagadish , University of Michigan
Igor L. Markov , University of Michigan
J. Alex Halderman , University of Michigan
Jacob D. Abernethy , University of Michigan
Jason Flinn , University of Michigan
Jason J. Corso , University of Michigan
Jason Mars , University of Michigan
Jenna Wiens , University of Michigan
Jia Deng , University of Michigan
Jieping Ye , University of Michigan
John A. Halderman , University of Michigan
John E. Laird , University of Michigan
John Edwin Laird , University of Michigan
John P. Hayes , University of Michigan
John Patrick Hayes , University of Michigan
Kang G. Shin , University of Michigan
Karem A. Sakallah , University of Michigan
Kevin Fu , University of Michigan
Kevin J. Compton , University of Michigan
Lingjia Tang , University of Michigan
Manos Kapritsos , University of Michigan
Marios C. Papaefthymiou , University of Michigan
Mark S. Ackerman , University of Michigan
Martha E. Pollack , University of Michigan
Martin J. Strauss , University of Michigan
Martin Strauss , University of Michigan
Michael J. Cafarella , University of Michigan
Michael P. Wellman , University of Michigan
Mike Cafarella , University of Michigan
Mingyan Liu , University of Michigan
Mosharaf Chowdhury , University of Michigan
N. M. Mosharaf Kabir Chowdhury , University of Michigan
Odest Chadwicke Jenkins , University of Michigan
Peter M. Chen , University of Michigan
Pinaki Mazumder , University of Michigan
Prabal Dutta , University of Michigan
Prabal K. Dutta , University of Michigan
Qiaozhu Mei , University of Michigan
Quentin F. Stout , University of Michigan
Rada Flavia Mihalcea , University of Michigan
Rada Mihalcea , University of Michigan
Reetuparna Das , University of Michigan
Ronald G. Dreslinski , University of Michigan
Satinder P. Singh , University of Michigan
Satinder Pal Singh , University of Michigan
Satinder Singh (Baveja) , University of Michigan
Satinder Singh Baveja , University of Michigan
Satish Narayanasamy , University of Michigan
Scott A. Mahlke , University of Michigan
Seth Pettie , University of Michigan
Stéphane Lafortune , University of Michigan
Sugih Jamin , University of Michigan
Thomas F. Wenisch , University of Michigan
Todd M. Austin , University of Michigan
Trevor N. Mudge , University of Michigan
Valeria Bertacco , University of Michigan
Walter S. Lasecki , University of Michigan
Walter Stephen Lasecki , University of Michigan
Yaoyun Shi , University of Michigan
Zeeshan Syed , University of Michigan
Zhuoqing Morley Mao , University of Michigan
Abhishek Chandra , University of Minnesota
Anand R. Tripathi , University of Minnesota
Anand Tripathi , University of Minnesota
Antonia Zhai , University of Minnesota
Arindam Banerjee , University of Minnesota
Claudia Neuhauser , University of Minnesota
Dan Knights , University of Minnesota
Daniel Boley , University of Minnesota
Daniel F. Keefe , University of Minnesota
David H. C. Du , University of Minnesota
David Hung-Chang Du , University of Minnesota
Eric Van Wyk , University of Minnesota
Gary W. Meyer , University of Minnesota
George Karypis , University of Minnesota
Gopalan Nadathur , University of Minnesota
Haiyi Zhu , University of Minnesota
Jaideep Srivastava , University of Minnesota
Joe Konstan , University of Minnesota
John V. Carlis , University of Minnesota
Jon B. Weissman , University of Minnesota
Joseph A. Konstan , University of Minnesota
Junaed Sattar , University of Minnesota
Loren G. Terveen , University of Minnesota
Loren Gilbert Terveen , University of Minnesota
Maria L. Gini , University of Minnesota
Mats Per Erik Heimdahl , University of Minnesota
Mohamed F. Mokbel , University of Minnesota
Nicholas Hopper , University of Minnesota
Nicholas J. Hopper , University of Minnesota
Nikolaos P. Papanikolopoulos , University of Minnesota
Nikolaos Papanikolopoulos , University of Minnesota
Nikos Papanikolopoulos , University of Minnesota
Paul R. Schrater , University of Minnesota
Pen-Chung Yew , University of Minnesota
Rahul Narain , University of Minnesota
Ravi Janardan , University of Minnesota
Rui Kuang , University of Minnesota
Shashi Shekhar , University of Minnesota
Stephen J. Guy , University of Minnesota
Stephen McCamant , University of Minnesota
Stergios I. Roumeliotis , University of Minnesota
Svetlana Yarosh , University of Minnesota
Tian He , University of Minnesota
Victoria Interrante , University of Minnesota
Vipin Kumar , University of Minnesota
Volkan Isler , University of Minnesota
Youcef Saad , University of Minnesota
Yousef Saad , University of Minnesota
Zhi-Li Zhang , University of Minnesota
Aaron C. Courville , University of Montreal
Abdelhakim Hafid , University of Montreal
Abdelhakim Senhaji Hafid , University of Montreal
Alain Tapp , University of Montreal
Bernard Gendron , University of Montreal
Claude Frasson , University of Montreal
Derek Nowrouzezahrai , University of Montreal
Emma Frejinger , University of Montreal
Esma Aïmeur , University of Montreal
Eugene Syriani , University of Montreal
Fabian Bastin , University of Montreal
François Major , University of Montreal
Gena Hahn , University of Montreal
Gilles Brassard , University of Montreal
Guy Lapalme , University of Montreal
Houari A. Sahraoui , University of Montreal
Jean Meunier , University of Montreal
Jean-Yves Potvin , University of Montreal
Jian-Yun Nie , University of Montreal
Louis Salvail , University of Montreal
Marc Feeley , University of Montreal
Max Mignotte , University of Montreal
Michel Boyer , University of Montreal
Miklós Csürös , University of Montreal
Nadia El-Mabrouk , University of Montreal
Neil F. Stewart , University of Montreal
Olga Baysal , University of Montreal
Pascal Vincent , University of Montreal
Patrice Marcotte , University of Montreal
Philippe Langlais , University of Montreal
Pierre L'Ecuyer , University of Montreal
Pierre McKenzie , University of Montreal
Pierre Poulin , University of Montreal
Pierre-Louis Bellec , University of Montreal
Roland Memisevic , University of Montreal
Simon Lacoste-Julien , University of Montreal
Stefan Monnier , University of Montreal
Sylvie Hamel , University of Montreal
Sébastien Roy , University of Montreal
Yoshua Bengio , University of Montreal
Ashok Samal , University of Nebraska
Berthe Y. Choueiry , University of Nebraska
Brittany A. Duncan , University of Nebraska
Byrav Ramamurthy , University of Nebraska
Carrick Detweiler , University of Nebraska
Gregg Rothermel , University of Nebraska
Hamid Bagheri , University of Nebraska
Hongfeng Yu , University of Nebraska
Jitender S. Deogun , University of Nebraska
Juan Cui , University of Nebraska
Justin Bradley , University of Nebraska
Leen-Kiat Soh , University of Nebraska
Leenkiat Soh , University of Nebraska
Lisong Xu , University of Nebraska
Massimiliano Pierobon , University of Nebraska
Matthew B. Dwyer , University of Nebraska
Mehmet C. Vuran , University of Nebraska
Mehmet Can Vuran , University of Nebraska
Myra B. Cohen , University of Nebraska
Peter Z. Revesz , University of Nebraska
Qiben Yan , University of Nebraska
Sebastian G. Elbaum , University of Nebraska
Sheng Wei 0001 , University of Nebraska
Stephen Cooper , University of Nebraska
Stephen E. Reichenbach , University of Nebraska
Stephen Scott , University of Nebraska
Steve Goddard , University of Nebraska
ThanhVu H. Nguyen , University of Nebraska
ThanhVu Nguyen , University of Nebraska
Vinodchandran Variyam , University of Nebraska
Witawas Srisa-an , University of Nebraska
Ying Lu , University of Nebraska
Aslan Munir , University of Nevada
David Feil-Seifer , University of Nevada
Dongfang Zhao , University of Nevada
Dwight D. Egbert , University of Nevada
Eelke Folmer , University of Nevada
Feng Yan 0001 , University of Nevada
Frederick C. Harris Jr. , University of Nevada
George Bebis , University of Nevada
Hung Manh La , University of Nevada
Kostas Alexis , University of Nevada
Lei Yang 0001 , University of Nevada
Mehmet Hadi Gunes , University of Nevada
Mehmet Hadi Günes , University of Nevada
Mircea Nicolescu , University of Nevada
Monica N. Nicolescu , University of Nevada
Sergiu Dascalu , University of Nevada
Sergiu M. Dascalu , University of Nevada
Shamik Sengupta , University of Nevada
Sushil J. Louis , University of Nevada
Abdullah Mueen , University of New Mexico
Darko Stefanovic , University of New Mexico
David H. Ackley , University of New Mexico
Deepak Kapur , University of New Mexico
Dorian Arnold , University of New Mexico
Dorian C. Arnold , University of New Mexico
Gruia-Catalin Roman , University of New Mexico
Jared Saia , University of New Mexico
Jedidiah R. Crandall , University of New Mexico
Lance R. Williams , University of New Mexico
Lance Williams , University of New Mexico
Lydia Tapia , University of New Mexico
Melanie E. Moses , University of New Mexico
Melanie Moses , University of New Mexico
Patrick G. Bridges , University of New Mexico
Patrick Gage Kelley , University of New Mexico
Shuang (Sean) Luan , University of New Mexico
Shuang Luan , University of New Mexico
Stephanie Forrest , University of New Mexico
Thomas P. Hayes , University of New Mexico
Tom Hayes , University of New Mexico
Trilce Estrada , University of New Mexico
Alexander C. Berg , University of North Carolina
Anselmo Lastra , University of North Carolina
Cynthia Sturton , University of North Carolina
David A. Plaisted , University of North Carolina
David Stotts , University of North Carolina
Dinesh Manocha , University of North Carolina
Donald E. Porter , University of North Carolina
Fabian Monrose , University of North Carolina
Frederick P. Brooks Jr. , University of North Carolina
Gary Bishop , University of North Carolina
Greg Welch , University of North Carolina
Gregory F. Welch , University of North Carolina
Henry Fuchs , University of North Carolina
Jack Snoeyink , University of North Carolina
James H. Anderson , University of North Carolina
Jan F. Prins , University of North Carolina
Jan Prins , University of North Carolina
Jan-Michael Frahm , University of North Carolina
Jasleen Kaur , University of North Carolina
Ketan Mayer-Patel , University of North Carolina
Ketan Patel , University of North Carolina
Kevin Jeffay , University of North Carolina
Leonard McMillan , University of North Carolina
Marc Niethammer , University of North Carolina
Michael J. Fern , University of North Carolina
Michael K. Reiter , University of North Carolina
Ming C. Lin , University of North Carolina
Mohit Bansal , University of North Carolina
Montek Singh , University of North Carolina
P. David Stotts , University of North Carolina
Prasun Dewan , University of North Carolina
Ron Alterovitz , University of North Carolina
S. M. Shahriar Nirjon , University of North Carolina
Sanjoy Baruah , University of North Carolina
Sanjoy K. Baruah , University of North Carolina
Stan Ahalt , University of North Carolina
Stanley C. Ahalt , University of North Carolina
Stephen M. Pizer , University of North Carolina
Tamara L. Berg , University of North Carolina
Vladimir Jojic , University of North Carolina
Aaron D. Striegel , University of Notre Dame
Aaron Striegel , University of Notre Dame
Chaoli Wang , University of Notre Dame
Christian Poellabauer , University of Notre Dame
Collin McMillan , University of Notre Dame
Danny Chen , University of Notre Dame
David Chiang , University of Notre Dame
Dong Wang , University of Notre Dame
Douglas Thain , University of Notre Dame
Frank H. Collins , University of Notre Dame
Jane Cleland-Huang , University of Notre Dame
Jarek Nabrzyski , University of Notre Dame
Jaroslaw Nabrzyski , University of Notre Dame
Jesús A. Izaguirre , University of Notre Dame
Joannes J. Westerink , University of Notre Dame
Kevin W. Bowyer , University of Notre Dame
Laurel Riek , University of Notre Dame
Michael T. Niemier , University of Notre Dame
Michael Thaddeus Niemier , University of Notre Dame
Ming-Wang Dong , University of Notre Dame
Nitesh V. Chawla , University of Notre Dame
Panos J. Antsaklis , University of Notre Dame
Patrick J. Flynn , University of Notre Dame
Peter M. Kogge , University of Notre Dame
Robert B. Stevenson , University of Notre Dame
Ronald A. Metoyer , University of Notre Dame
Sidney K. D'Mello , University of Notre Dame
Tijana Milenkovic , University of Notre Dame
Tim Weninger , University of Notre Dame
Walter J. Scheirer , University of Notre Dame
Xiaobo Hu , University of Notre Dame
Xiaobo Sharon Hu , University of Notre Dame
Yih-Fang Huang , University of Notre Dame
Yiyu Shi , University of Notre Dame
Zoltán Toroczkai , University of Notre Dame
Allen D. Malony , University of Oregon
Anthony J. Hornof , University of Oregon
Boyana Norris , University of Oregon
Chris Wilson , University of Oregon
Daniel Lowd , University of Oregon
Dejing Dou , University of Oregon
Hank Childs , University of Oregon
Henry R. Childs , University of Oregon
Joe Sventek , University of Oregon
Joseph S. Sventek , University of Oregon
Jun Li , University of Oregon
Michal Young , University of Oregon
Michel A. Kinsy , University of Oregon
Reza Rejaie , University of Oregon
Stephen Fickas , University of Oregon
Xiaodi Wu , University of Oregon
Zena M. Ariola , University of Oregon
Alistair Knott , University of Otago
Andrew Trotman , University of Otago
Anthony V. Robins , University of Otago
Brendan McCane , University of Otago
David M. Eyers , University of Otago
Geoff Wyvill , University of Otago
Haibo Zhang 0001 , University of Otago
Lech Szymanski , University of Otago
M. D. Atkinson , University of Otago
Michael Albert , University of Otago
Michael D. Atkinson , University of Otago
Michael H. Albert , University of Otago
Michael Henry Albert , University of Otago
Mike D. Atkinson , University of Otago
Richard A. O'Keefe , University of Otago
Sandy Garner , University of Otago
Steven Mills , University of Otago
Willem Adrian Labuschagne , University of Otago
Yawen Chen , University of Otago
Zhiyi Huang 0001 , University of Otago
Abdulmotaleb El-Saddik , University of Ottawa
Ahmed Karmouch , University of Ottawa
Ali Miri , University of Ottawa
Amiya Nayak , University of Ottawa
Amiya R. Nayak , University of Ottawa
Amy P. Felty , University of Ottawa
Azzedine Boukerche , University of Ottawa
Azzedine F. M. Boukerche , University of Ottawa
Carlisle Adams , University of Ottawa
Carlisle M. Adams , University of Ottawa
Dan Ionescu , University of Ottawa
Daniel Amyot , University of Ottawa
Diana Inkpen , University of Ottawa
Diana Zaiu Inkpen , University of Ottawa
Dimitrios Makrakis , University of Ottawa
Dimitris Makrakis , University of Ottawa
Emil M. Petriu , University of Ottawa
Eric Dubois 0002 , University of Ottawa
Gregor von Bochmann , University of Ottawa
Guy-Vincent Jourdan , University of Ottawa
H. T. Mouftah , University of Ottawa
Hasan Ural , University of Ottawa
Herna L. Viktor , University of Ottawa
Herna Lydia Viktor , University of Ottawa
Hilmi R. Dajani , University of Ottawa
Hussein T. Mouftah , University of Ottawa
Iluju Kiringa , University of Ottawa
Jean-Lou De Carufel , University of Ottawa
Jiying Zhao , University of Ottawa
Jochen Lang , University of Ottawa
Liam Peyton , University of Ottawa
Lucia Moura , University of Ottawa
Marcel Turcotte , University of Ottawa
Martin Bouchard , University of Ottawa
Miodrag Bolic , University of Ottawa
Nejib Zaguia , University of Ottawa
Oliver W. W. Yang , University of Ottawa
Oliver Yang , University of Ottawa
Paola Flocchini , University of Ottawa
Pascal Fallavollita , University of Ottawa
Pierre Payeur , University of Ottawa
Robert Laganière , University of Ottawa
Shervin Shirmohammadi , University of Ottawa
Stan Szpakowicz , University of Ottawa
Stanislaw Szpakowicz , University of Ottawa
Stéphane S. Somé , University of Ottawa
Stéphane Sotèg Somé , University of Ottawa
Sylvia C. Boyd , University of Ottawa
Tet Hin Yeap , University of Ottawa
Thomas Tran , University of Ottawa
Timothy C. Lethbridge , University of Ottawa
Timothy Lethbridge , University of Ottawa
Vida Dujmovic , University of Ottawa
Voicu Groza , University of Ottawa
Voicu Z. Groza , University of Ottawa
Wail Gueaieb , University of Ottawa
Wonsook Lee , University of Ottawa
Yongyi Mao , University of Ottawa
A. W. Roscoe , University of Oxford
A. William Roscoe , University of Oxford
Agathoniki Trigoni , University of Oxford
Alessandro Abate , University of Oxford
Alex Rogers , University of Oxford
Andrew C. Simpson , University of Oxford
Andrew D. Ker , University of Oxford
Andrew David Ker , University of Oxford
Andrew Markham , University of Oxford
Andrew Simpson , University of Oxford
Bernardo Cuenca Grau , University of Oxford
Bill Roscoe , University of Oxford
Blanca Rodríguez Bravo , University of Oxford
Bob Coecke , University of Oxford
Boris Motik , University of Oxford
C. A. R. Hoare , University of Oxford
C.-H. Luke Ong , University of Oxford
Cas Cremers , University of Oxford
Cas J. F. Cremers , University of Oxford
Dan Olteanu , University of Oxford
Daniel Kroening , University of Oxford
Daniel Kröning , University of Oxford
David Gavaghan , University of Oxford
David J. Gavaghan , University of Oxford
David Kay , University of Oxford
Edith Elkind , University of Oxford
Elias Koutsoupias , University of Oxford
Gavin Lowe , University of Oxford
Georg Gottlob , University of Oxford
Hongseok Yang , University of Oxford
Ian Horrocks , University of Oxford
Ivan Flechais , University of Oxford
Ivan Martinovic , University of Oxford
James Worrell , University of Oxford
Jeremy Gibbons , University of Oxford
Jim Davies , University of Oxford
Jim R. Davies , University of Oxford
Jonathan Barrett , University of Oxford
Jonathan P. Whiteley , University of Oxford
Kasper Bonne Rasmussen , University of Oxford
Leslie A. Henderson , University of Oxford
Leslie Ann Goldberg , University of Oxford
Luca Cardelli , University of Oxford
Luke Ong , University of Oxford
Marina Jirotka , University of Oxford
Marta Kwiatkowska , University of Oxford
Marta Z. Kwiatkowska , University of Oxford
Martin Andrews , University of Oxford
Michael Benedikt , University of Oxford
Michael J. Wooldridge , University of Oxford
Michael Wooldridge , University of Oxford
Mike Spivey , University of Oxford
Nando de Freitas , University of Oxford
Nigel R. Shadbolt , University of Oxford
Nigel Shadbolt , University of Oxford
Niki Trigoni , University of Oxford
Paul Goldberg , University of Oxford
Paul W. Goldberg , University of Oxford
Peter G. Jeavons , University of Oxford
Peter Jeavons , University of Oxford
Phil Blunsom , University of Oxford
Rahul Santhanam , University of Oxford
Richard S. Bird , University of Oxford
S. J. Creese , University of Oxford
Sadie Creese , University of Oxford
Sam Staton , University of Oxford
Samson Abramsky , University of Oxford
Shimon Whiteson , University of Oxford
Stanislav Zivny , University of Oxford
Stefan Kiefer , University of Oxford
Stephen Cameron , University of Oxford
Stephen G. Pulman , University of Oxford
Stephen P. Cameron , University of Oxford
Stephen Pulman , University of Oxford
Thomas F. Melham , University of Oxford
Thomas Lukasiewicz , University of Oxford
Tom Melham , University of Oxford
Tony Hoare , University of Oxford
Ursula Martin , University of Oxford
Vojtech Forejt , University of Oxford
Björn W. Schuller , University of Passau
Burkhard Freitag , University of Passau
Christian Lengauer , University of Passau
Fabian R. Wirth , University of Passau
Fabian Wirth , University of Passau
Hans P. Reiser , University of Passau
Hans Peter Reiser , University of Passau
Harald Kosch , University of Passau
Hermann de Meer , University of Passau
Ilia Polian , University of Passau
Janet Feigenspan , University of Passau
Janet Siegmund , University of Passau
Joachim Posegga , University of Passau
Martin Kreuzer , University of Passau
Matthias Kranz , University of Passau
Michael Granitzer , University of Passau
Oliver Amft , University of Passau
Siegfried Handschuh , University of Passau
Sven Apel , University of Passau
Tomas Sauer , University of Passau
Aaron Leon Roth , University of Pennsylvania
Aaron Roth , University of Pennsylvania
Dan Roth , University of Pennsylvania
Alexander Rakhlin , University of Pennsylvania
Andreas Haeberlen , University of Pennsylvania
Ani Nenkova , University of Pennsylvania
Benjamin C. Pierce , University of Pennsylvania
Boon Thau Loo , University of Pennsylvania
Camillo J. Taylor , University of Pennsylvania
Chris Callison-Burch , University of Pennsylvania
Daniel D. Lee , University of Pennsylvania
Daniel E. Koditschek , University of Pennsylvania
Insup Lee , University of Pennsylvania
Jean Gallier , University of Pennsylvania
Jean H. Gallier , University of Pennsylvania
Jianbo Shi , University of Pennsylvania
Joseph Devietti , University of Pennsylvania
Katherine J. Kuchenbecker , University of Pennsylvania
Konstantinos Daniilidis , University of Pennsylvania
Kostas Daniilidis , University of Pennsylvania
Linh T. X. Phan , University of Pennsylvania
Linh Thi Xuan Phan , University of Pennsylvania
Lyle H. Ungar , University of Pennsylvania
Matt Blaze , University of Pennsylvania
Max Mintz , University of Pennsylvania
Mayur Naik , University of Pennsylvania
Michael Kearns , University of Pennsylvania
Michael S. Kearns , University of Pennsylvania
Mitch Marcus , University of Pennsylvania
Mitchell Marcus , University of Pennsylvania
Mitchell P. Marcus , University of Pennsylvania
Nadia Heninger , University of Pennsylvania
Norman I. Badler , University of Pennsylvania
Rajeev Alur , University of Pennsylvania
Sampath Kannan , University of Pennsylvania
Sanjeev Khanna , University of Pennsylvania
Sasha Rakhlin , University of Pennsylvania
Shivani Agarwal 0001 , University of Pennsylvania
Stephanie Weirich , University of Pennsylvania
Steve Zdancewic , University of Pennsylvania
Sudipto Guha , University of Pennsylvania
Susan B. Davidson , University of Pennsylvania
Val Breazu-Tannen , University of Pennsylvania
Val Tannen , University of Pennsylvania
Valeriu Breazu , University of Pennsylvania
Vijay Kumar 0001 , University of Pennsylvania
Vincent Liu , University of Pennsylvania
Zachary G. Ives , University of Pennsylvania
Alessio Micheli , University of Pisa
Alina Sirbu , University of Pisa
Andrea Corradini , University of Pisa
Andrea Maggiolo Schettini , University of Pisa
Andrea Marino , University of Pisa
Anna Bernasconi , University of Pisa
Anna Monreale , University of Pisa
Antonio Brogi , University of Pisa
Antonio Cisternino , University of Pisa
Antonio Frangioni , University of Pisa
Augusto Ciuffoletti , University of Pisa
Carlo Montangero , University of Pisa
Chiara Bodei , University of Pisa
Claudio Gallicchio , University of Pisa
Daniele Mazzei , University of Pisa
Davide Bacciu , University of Pisa
Dino Pedreschi , University of Pisa
Egon Boerger , University of Pisa
Fabio Gadducci , University of Pisa
Fabrizio Baiardi , University of Pisa
Fabrizio Luccio , University of Pisa
Federico Giovanni Poloni , University of Pisa
Francesca Levi , University of Pisa
Francesco Romani , University of Pisa
Franco Turini , University of Pisa
Gabriele Mencagli , University of Pisa
Giancarlo Bigi , University of Pisa
Giandomenico Mastroeni , University of Pisa
Gianluigi Ferrari , University of Pisa
Gianna Del Corso , University of Pisa
Giorgio Ghelli , University of Pisa
Giovanna Rosone , University of Pisa
Giuseppe Attardi , University of Pisa
Giuseppe Prencipe , University of Pisa
Laura Galli , University of Pisa
Laura Ricci , University of Pisa
Laura Semini , University of Pisa
Linda Pagli , University of Pisa
Luca Gemignani , University of Pisa
Marco Bellia , University of Pisa
Marco Danelutto , University of Pisa
Maria Eugenia Occhiuto , University of Pisa
Maria Grazia Scutellà , University of Pisa
Maria Simi , University of Pisa
Massimo Pappalardo , University of Pisa
Massimo Torquati , University of Pisa
Maurizio Bonuccelli , University of Pisa
Mauro Passacantando , University of Pisa
Nadia Pisanti , University of Pisa
Paolo Ferragina , University of Pisa
Paolo Mancarella , University of Pisa
Paolo Milazzo , University of Pisa
Pierpaolo Degano , University of Pisa
Roberta Gori , University of Pisa
Roberto Barbuti , University of Pisa
Roberto Bruni , University of Pisa
Roberto Grossi , University of Pisa
Rossano Venturini , University of Pisa
Salvatore Ruggieri , University of Pisa
Stefano Chessa , University of Pisa
Susanna Pelagatti , University of Pisa
Ugo Montanari , University of Pisa
Vincenzo Ambriola , University of Pisa
Vincenzo Gervasi , University of Pisa
Adam J. Lee , University of Pittsburgh
Alexandros Labrinidis , University of Pittsburgh
Bruce R. Childers , University of Pittsburgh
Daniel Mossé , University of Pittsburgh
Diane J. Litman , University of Pittsburgh
Donald M. Chiarulli , University of Pittsburgh
Janyce Wiebe , University of Pittsburgh
Jingtao Wang , University of Pittsburgh
John R. Lange , University of Pittsburgh
Kirk Pruhs , University of Pittsburgh
Milos Hauskrecht , University of Pittsburgh
Panos K. Chrysanthis , University of Pittsburgh
Rami G. Melhem , University of Pittsburgh
Rebecca Hwa , University of Pittsburgh
Sangyeun Cho , University of Pittsburgh
Shi-Kuo Chang , University of Pittsburgh
Taieb F. Znati , University of Pittsburgh
Taieb Znati , University of Pittsburgh
Youtao Zhang , University of Pittsburgh
Aleksandar D. Rakic , University of Queensland
Alexander Pudmenzky , University of Queensland
Amin M. Abbosh , University of Queensland
Andrew Dekker , University of Queensland
Ben Matthews , University of Queensland
Brian C. Lovell , University of Queensland
Brian Lovell , University of Queensland
Daniel Angus , University of Queensland
David Andrew Ross , University of Queensland
Feng Liu , University of Queensland
Garry Marling , University of Queensland
Graeme Smith , University of Queensland
Gregory Hooper , University of Queensland
Hanna Kurniawati , University of Queensland
Heng Tao Shen , University of Queensland
Ian J. Hayes , University of Queensland
Jadwiga Indulska , University of Queensland
Jane Hunter , University of Queensland
Janet Wiles , University of Queensland
Joel Carpenter , University of Queensland
Larissa A. Meinicke , University of Queensland
Larissa Meinicke , University of Queensland
Lorna MacDonald , University of Queensland
Marcus Gallagher , University of Queensland
Marcus R. Gallagher , University of Queensland
Marius Portmann , University of Queensland
Michael Bruenig , University of Queensland
Michael Brünig , University of Queensland
Mohamed A. Sharaf , University of Queensland
Mohamed Sharaf , University of Queensland
Nadarajah Mithulananthan , University of Queensland
Neil Bergmann , University of Queensland
Neil W. Bergmann , University of Queensland
Olav Krause , University of Queensland
Paul E. I. Pounds , University of Queensland
Paul Pounds , University of Queensland
Penny Sanderson , University of Queensland
Peter O'Shea , University of Queensland
Peter R. Sutton , University of Queensland
Peter Sutton , University of Queensland
Philip Terrill , University of Queensland
Rahul Sharma 0003 , University of Queensland
Richard N. Thomas , University of Queensland
Saeid Mehrkanoon , University of Queensland
Shazia Sadiq , University of Queensland
Shazia W. Sadiq , University of Queensland
Shazia Wasim Sadiq , University of Queensland
Stephen James Wilson , University of Queensland
Stephen Viller , University of Queensland
Stuart Crozier , University of Queensland
Surya P. N. Singh , University of Queensland
Tapan K. Saha , University of Queensland
Tapan Kumar Saha , University of Queensland
Udantha R. Abeyratne , University of Queensland
Udantha Ranjith Abeyratne , University of Queensland
Xiaofang Zhou , University of Queensland
Xue Li , University of Queensland
Yufei Tao , University of Queensland
Zi Helen Huang , University of Queensland
Zi Huang , University of Queensland
Chen Ding , University of Rochester
Christopher M. Brown , University of Rochester
Daniel Gildea , University of Rochester
Daniel Stefankovic , University of Rochester
Engin Ipek , University of Rochester
Henry A. Kautz , University of Rochester
James F. Allen , University of Rochester
Ji Liu 0002 , University of Rochester
Jiebo Luo , University of Rochester
Joel I. Seiferas , University of Rochester
John Criswell , University of Rochester
Kai Shen , University of Rochester
Lane A. Hemachandra , University of Rochester
Lane A. Hemaspaandra , University of Rochester
Lenhart K. Schubert , University of Rochester
Michael L. Scott , University of Rochester
Michael Lee Scott , University of Rochester
Mohammed (Ehsan) Hoque , University of Rochester
Mohammed E. Hoque , University of Rochester
Muthuramakrishnan Venkitasubramaniam , University of Rochester
Randal C. Nelson , University of Rochester
Sandhya Dwarkadas , University of Rochester
Thomas M. Howard , University of Rochester
Adele A. Rescigno , University of Salerno
Adele Anna Rescigno , University of Salerno
Alberto Negro , University of Salerno
Alberto Postiglione , University of Salerno
Alfredo De Santis , University of Salerno
Amelia G. Nobile , University of Salerno
Andrea De Lucia , University of Salerno
Andrea F. Abate , University of Salerno
Andrea Francesco Abate , University of Salerno
Angelo Marcelli , University of Salerno
Annalisa De Bonis , University of Salerno
Antonio Della Cioppa , University of Salerno
Barbara Masucci , University of Salerno
Bruno Carpentieri , University of Salerno
Carlo Blundo , University of Salerno
Carmine Gravino , University of Salerno
Clelia De Felice , University of Salerno
Clelia de Felice , University of Salerno
Delfina Malandrino , University of Salerno
Domenico Parente , University of Salerno
Donatello Conte , University of Salerno
Enrico Fischetti , University of Salerno
Filomena De Santis , University of Salerno
Filomena Ferrucci , University of Salerno
Francesco A. N. Palmieri , University of Salerno
Francesco Colace , University of Salerno
Francesco Orciuoli , University of Salerno
Francesco Palmieri , University of Salerno
Gennaro Costagliola , University of Salerno
Gennaro Percannella , University of Salerno
Genny Tortora , University of Salerno
Genoveffa Tortora , University of Salerno
Giancarlo Nota , University of Salerno
Gianluca De Marco , University of Salerno
Giuliana Vitiello , University of Salerno
Giuseppe Cattaneo , University of Salerno
Giuseppe Persiano , University of Salerno
Giuseppe Polese , University of Salerno
Ivan Visconti , University of Salerno
Luisa Gargano , University of Salerno
Marcella Anselmo , University of Salerno
Margherita Napoli , University of Salerno
Mario Vento , University of Salerno
Massimo De Santo , University of Salerno
Matteo Gaeta , University of Salerno
Maurizio Tucci , University of Salerno
Michele Nappi , University of Salerno
Mimmo Parente , University of Salerno
Monica Sebillo , University of Salerno
Paolo D'Arco , University of Salerno
Pasquale Foggia , University of Salerno
Pierluigi Ritrovato , University of Salerno
Pino Persiano , University of Salerno
Riccardo Distasi , University of Salerno
Rita Francese , University of Salerno
Roberto De Prisco , University of Salerno
Roberto Tagliaferri , University of Salerno
Rosalba Zizza , University of Salerno
Sabrina Senatore , University of Salerno
Salvatore La Torre , University of Salerno
Ugo Vaccaro , University of Salerno
Vincenzo Auletta , University of Salerno
Vincenzo Deufemia , University of Salerno
Vincenzo Loia , University of Salerno
Vittorio Fuccella , University of Salerno
Vittorio Scarano , University of Salerno
Adriana Iamnitchi , University of South Florida
Alessio Gaspar , University of South Florida
Alfredo Weitzenfeld , University of South Florida
Alfredo Weitzenfeld Ridel , University of South Florida
Dmitry Goldgof , University of South Florida
Hao Zheng , University of South Florida
Jarred Ligatti , University of South Florida
Jay Ligatti , University of South Florida
Kenneth Christensen , University of South Florida
Lawrence Hall , University of South Florida
Les A. Piegl , University of South Florida
Miguel Labrador , University of South Florida
Paul Rosen , University of South Florida
Rafael Perez , University of South Florida
Rangachar Kasturi , University of South Florida
Srinivas Katkoori , University of South Florida
Sriram Chellappan , University of South Florida
Sudeep Sarkar , University of South Florida
William Armitage , University of South Florida
Xinming Ou , University of South Florida
Xinming Simon Ou , University of South Florida
Yao Liu , University of South Florida
Yi-Cheng Tu , University of South Florida
Yicheng Tu , University of South Florida
Yu Sun , University of South Florida
Aiichiro Nakano , University of Southern California
Aleksandra Korolova , University of Southern California
Aristides A. G. Requicha , University of Southern California
Barry W. Boehm , University of Southern California
Ben Reichardt , University of Southern California
Ben W. Reichardt , University of Southern California
Bhaskar Krishnamachari , University of Southern California
C. S. Raghavendra , University of Southern California
C.-C. Jay Kuo , University of Southern California
Cauligi S. Raghavendra , University of Southern California
Chao Wang 0001 , University of Southern California
Chung-Chieh Jay Kuo , University of Southern California
Cyrus Shahabi , University of Southern California
David Kempe 0001 , University of Southern California
Dennis McLeod , University of Southern California
Ellis Horowitz , University of Southern California
Ethan Katz-Bassett , University of Southern California
Fei Sha , University of Southern California
Francisco J. Valero Cuevas , University of Southern California
G. Stefano Sukhatme , University of Southern California
Gaurav S. Sukhatme , University of Southern California
George A. Bekey , University of Southern California
Gérard G. Medioni , University of Southern California
Haipeng Luo , University of Southern California
Hao Li , University of Southern California
Ilias Diakonikolas , University of Southern California
Jeffrey A. Miller , University of Southern California
Jernej Barbic , University of Southern California
Joseph J. Lim , University of Southern California
Kai Hwang 0001 , University of Southern California
Kevin Knight , University of Southern California
Laurent Itti , University of Southern California
Leana Golubchik , University of Southern California
Leonard M. Adleman , University of Southern California
Leonard Max Adleman , University of Southern California
Maja J. Mataric , University of Southern California
Melvin A. Breuer , University of Southern California
Michael A. Arbib , University of Southern California
Michael S. Waterman , University of Southern California
Milind Tambe , University of Southern California
Ming-Deh A. Huang , University of Southern California
Ming-Deh Huang , University of Southern California
Morteza Dehghani , University of Southern California
Muhammad Naveed 0001 , University of Southern California
Murali Annavaram , University of Southern California
Nenad Medvidovic , University of Southern California
Nora Ayanian , University of Southern California
Paul E. Debevec , University of Southern California
Paul S. Rosenbloom , University of Southern California
Rajiv K. Kalia , University of Southern California
Ram Nevatia , University of Southern California
Ramakant Nevatia , University of Southern California
Ramesh Govindan , University of Southern California
Remo Rohs , University of Southern California
Shaddin Dughmi , University of Southern California
Shahram Ghandeharizadeh , University of Southern California
Shang-Hua Teng , University of Southern California
Shrikanth Narayanan , University of Southern California
Shrikanth S. Narayanan , University of Southern California
Stefan Schaal , University of Southern California
Stephen C. Y. Lu , University of Southern California
Sven Koenig , University of Southern California
Ting Chen , University of Southern California
Todd A. Brun , University of Southern California
Ulrich Neumann , University of Southern California
V. K. Prasanna Kumar , University of Southern California
Viktor K. Prasanna , University of Southern California
William G. J. Halfond , University of Southern California
Wyatt Lloyd , University of Southern California
Xianghong Jasmine Zhou , University of Southern California
Xuehai Qian , University of Southern California
Yan Liu , University of Southern California
A. D. Fekete , University of Sydney
Alan David Fekete , University of Sydney
Alan Fekete , University of Sydney
Albert Y. Zomaya , University of Sydney
Anastasios Viglas , University of Sydney
Bernhard Scholz , University of Sydney
Bing Bing Zhou , University of Sydney
Dagan Feng , University of Sydney
David Dagan Feng , University of Sydney
David Feng , University of Sydney
David Lowe , University of Sydney
Fabio T. Ramos , University of Sydney
Fabio Tozeto Ramos , University of Sydney
Irena Koprinska , University of Sydney
James R. Curran , University of Sydney
James Richard Curran , University of Sydney
Jinman Kim , University of Sydney
Joachim Gudmundsson , University of Sydney
John Stavrakakis , University of Sydney
Joseph G. Davis , University of Sydney
Josiah Poon , University of Sydney
Judy Kay , University of Sydney
Julián Mestre , University of Sydney
Kalina Yacef , University of Sydney
Kevin K. Y. Kuan , University of Sydney
Masahiro Takatsuka , University of Sydney
Na Liu , University of Sydney
Ralph Holz , University of Sydney
Ralph-Günther Holz , University of Sydney
Sanjay Chawla , University of Sydney
Seok-Hee Hong , University of Sydney
Simon K. Poon , University of Sydney
Tom Weidong Cai , University of Sydney
Uwe Röhm , University of Sydney
Vera Chung , University of Sydney
Vincent Gramoli , University of Sydney
Wei Bao , University of Sydney
Weidong Cai , University of Sydney
Xiuying Wang , University of Sydney
Ying Zhou , University of Sydney
Zhiyong Wang , University of Sydney
Ahti Peder , University of Tartu
Aivar Annamaa , University of Tartu
Amnir Hadachi , University of Tartu
Anne Villems , University of Tartu
Dietmar Pfahl , University of Tartu
Dirk Oliver Theis , University of Tartu
Dominique Unruh , University of Tartu
Eero Vainikko , University of Tartu
Eno Tõnisson , University of Tartu
Erkki Luuk , University of Tartu
Fabrizio Maria Maggi , University of Tartu
Fredrik Milani , University of Tartu
Gholamreza Anbarjafari , University of Tartu
Heiki-Jaan Kaalep , University of Tartu
Helger Lipmaa , University of Tartu
Helle Hein , University of Tartu
Härmel Nestra , University of Tartu
Jaak Vilo , University of Tartu
Kadri Muischnek , University of Tartu
Kadri Vider , University of Tartu
Kaili Müürisep , University of Tartu
Kalmer Apinis , University of Tartu
Luciano García-Bañuelos , University of Tartu
Marina Lepp , University of Tartu
Mark Fishel , University of Tartu
Marlon Dumas , University of Tartu
Raimundas Matulevicius , University of Tartu
Reimo Palm , University of Tartu
Satish Narayana Srirama , University of Tartu
Siim Karus , University of Tartu
Sven Laur , University of Tartu
Tõnu Tamme , University of Tartu
Vambola Leping , University of Tartu
Varmo Vene , University of Tartu
Vesal Vojdani , University of Tartu
Vitaly Skachek , University of Tartu
Aly E. Fathy , University of Tennessee
Audris Mockus , University of Tennessee
Benjamin J. Blalock , University of Tennessee
Brad T. Vander Zanden , University of Tennessee
Bradley T. Vander Zanden , University of Tennessee
Bruce J. MacLennan , University of Tennessee
Chao Tian , University of Tennessee
Daniel Costinett , University of Tennessee
Donatello Materassi , University of Tennessee
Fangxing Li , University of Tennessee
Fei (Fred) Wang , University of Tennessee
Garrett S. Rose , University of Tennessee
Garrett Steven Rose , University of Tennessee
Gong Gu , University of Tennessee
Gregory Peterson , University of Tennessee
Hairong Qi , University of Tennessee
Husheng Li , University of Tennessee
Héctor Pulgar-Painemal , University of Tennessee
Itamar Arel , University of Tennessee
Jack Dongarra , University of Tennessee
Jack J. Dongarra , University of Tennessee
James S. Plank , University of Tennessee
Jayne Wu , University of Tennessee
Jens Gregor , University of Tennessee
Jeremy H. Holleman , University of Tennessee
Jeremy Holleman , University of Tennessee
Jian Huang , University of Tennessee
Jinyuan Stella Sun , University of Tennessee
Jinyuan Sun , University of Tennessee
Judy Day , University of Tennessee
Kai Sun , University of Tennessee
Kevin Tomsovic , University of Tennessee
Leon M. Tolbert , University of Tennessee
Lynne E. Parker , University of Tennessee
Lynne Parker , University of Tennessee
Mark E. Dean , University of Tennessee
Micah Beck , University of Tennessee
Michael A. Langston , University of Tennessee
Michael Berry , University of Tennessee
Michael D. Vose , University of Tennessee
Michael R. Jantz , University of Tennessee
Mongi A. Abidi , University of Tennessee
Nicole McFarlane , University of Tennessee
Qing Cao , University of Tennessee
Qing Charles Cao , University of Tennessee
Seddik M. Djouadi , University of Tennessee
Syed Islam , University of Tennessee
Wei Gao , University of Tennessee
Yilu Liu , University of Tennessee
Bill Carroll , University of Texas at Arlington
Bob Weems , University of Texas at Arlington
Chengkai Li , University of Texas at Arlington
Chris H. Q. Ding , University of Texas at Arlington
Christoph Csallner , University of Texas at Arlington
David Kung , University of Texas at Arlington
Farhad Ahani Kamangar , University of Texas at Arlington
Farhad Kamangar , University of Texas at Arlington
Fillia Makedon , University of Texas at Arlington
Gautam Das , University of Texas at Arlington
Gergely Zaruba , University of Texas at Arlington
Hao Che , University of Texas at Arlington
Heng Huang , University of Texas at Arlington
Hong Jiang , University of Texas at Arlington
Hong Q. Ding , University of Texas at Arlington
Ishfaq Ahmad , University of Texas at Arlington
Jean Gao , University of Texas at Arlington
Jean X. Gao , University of Texas at Arlington
Jia Rao , University of Texas at Arlington
Jiang Ming , University of Texas at Arlington
Junzhou Huang , University of Texas at Arlington
Leonidas Fegaras , University of Texas at Arlington
Lynn Peterson , University of Texas at Arlington
Manfred Huber , University of Texas at Arlington
Ramez Elmasri , University of Texas at Arlington
Roger Walker , University of Texas at Arlington
Sharma Chakravarthy , University of Texas at Arlington
Song Jiang , University of Texas at Arlington
Vassilis Athitsos , University of Texas at Arlington
Yonghe Liu , University of Texas at Arlington
Yu Lei , University of Texas at Arlington
Adam Klivans , University of Texas at Austin
Adam R. Klivans , University of Texas at Austin
Alan Cline , University of Texas at Austin
Alexandros G. Dimakis , University of Texas at Austin
Aloysius K. Mok , University of Texas at Austin
Anna Gál , University of Texas at Austin
Brent R. Waters , University of Texas at Austin
Brent Waters , University of Texas at Austin
Bruce W. Porter , University of Texas at Austin
C. Greg Plaxton , University of Texas at Austin
Calvin Lin , University of Texas at Austin
Chandrajit Bajaj , University of Texas at Austin
Chandrajit L. Bajaj , University of Texas at Austin
Christopher J. Rossbach , University of Texas at Austin
Dan Miranker , University of Texas at Austin
Dana H. Ballard , University of Texas at Austin
Dana Moshkovitz , University of Texas at Austin
Daniel P. Miranker , University of Texas at Austin
David Zuckerman , University of Texas at Austin
Don S. Batory , University of Texas at Austin
Donald S. Fussell , University of Texas at Austin
E. Allen Emerson , University of Texas at Austin
Emmett Witchel , University of Texas at Austin
Eric Price , University of Texas at Austin
Etienne Vouga , University of Texas at Austin
Gordon S. Novak , University of Texas at Austin
Gordon S. Novak Jr. , University of Texas at Austin
Greg Durrett , University of Texas at Austin
Inderjit S. Dhillon , University of Texas at Austin
Isil Dillig , University of Texas at Austin
J. Strother Moore , University of Texas at Austin
James C. Browne , University of Texas at Austin
Jayadev Misra , University of Texas at Austin
Keshav Pingali , University of Texas at Austin
Kristen Grauman , University of Texas at Austin
Lili Qiu , University of Texas at Austin
Mohamed G. Gouda , University of Texas at Austin
Peter Stone , University of Texas at Austin
Philipp Krähenbühl , University of Texas at Austin
Qi-Xing Huang , University of Texas at Austin
Qixing Huang , University of Texas at Austin
Raymond J. Mooney , University of Texas at Austin
Risto Miikkulainen , University of Texas at Austin
Robert A. van de Geijn , University of Texas at Austin
Robert S. Boyer , University of Texas at Austin
Scott Aaronson , University of Texas at Austin
Scott Niekum , University of Texas at Austin
Simon Peter , University of Texas at Austin
Simon S. Lam , University of Texas at Austin
Thomas Dillig , University of Texas at Austin
Vijay Chidambaram , University of Texas at Austin
Vijaya Ramachandran , University of Texas at Austin
Vladimir Lifschitz , University of Texas at Austin
Warren A. Hunt Jr. , University of Texas at Austin
William H. Press , University of Texas at Austin
William R. Cook , University of Texas at Austin
Yin Zhang , University of Texas at Austin
Alvaro A. Cárdenas , University of Texas at Dallas
Alvaro Cardenas , University of Texas at Dallas
Andras Farago , University of Texas at Dallas
Andrian Marcus , University of Texas at Dallas
András Faragó , University of Texas at Dallas
B. Prabhakaran , University of Texas at Dallas
Balaji Raghavachari , University of Texas at Dallas
Balakrishnan Prabhakaran , University of Texas at Dallas
Benjamin Adam Raichel , University of Texas at Dallas
Benjamin Raichel , University of Texas at Dallas
Bhavani M. Thuraisingham , University of Texas at Dallas
Cong Liu , University of Texas at Dallas
D. T. Huynh , University of Texas at Dallas
Dan I. Moldovan , University of Texas at Dallas
Ding-Zhu Du , University of Texas at Dallas
Farokh B. Bastani , University of Texas at Dallas
Gopal Gupta , University of Texas at Dallas
Haim Schweitzer , University of Texas at Dallas
Haim Shvaytser , University of Texas at Dallas
I-Ling Yen , University of Texas at Dallas
Ivan Hal Sudborough , University of Texas at Dallas
Ivor P. Page , University of Texas at Dallas
Jason Jue , University of Texas at Dallas
Jorge Arturo Cobb , University of Texas at Dallas
Kamil Saraç , University of Texas at Dallas
Kang Zhang , University of Texas at Dallas
Kendra Cooper , University of Texas at Dallas
Kendra M. L. Cooper , University of Texas at Dallas
Kevin W. Hamlen , University of Texas at Dallas
Latifur Khan , University of Texas at Dallas
Latifur R. Khan , University of Texas at Dallas
Lawrence Chung , University of Texas at Dallas
Lingming Zhang , University of Texas at Dallas
Milind Dawande , University of Texas at Dallas
Murat Kantarcioglu , University of Texas at Dallas
Neeraj Mittal , University of Texas at Dallas
Nicholas Ruozzi , University of Texas at Dallas
Ovidiu Daescu , University of Texas at Dallas
Paul A. Fishwick , University of Texas at Dallas
R. Chandrasekaran , University of Texas at Dallas
Ramaswamy Chandrasekaran , University of Texas at Dallas
Ravi Prakash , University of Texas at Dallas
Ryan McMahan , University of Texas at Dallas
Rym Wenkstern , University of Texas at Dallas
Rym Zalila-Wenkstern , University of Texas at Dallas
S. Q. Zheng , University of Texas at Dallas
S. Venkatesan , University of Texas at Dallas
Sanda M. Harabagiu , University of Texas at Dallas
Sergei Bespamyatnikh , University of Texas at Dallas
Sergey Bereg , University of Texas at Dallas
Si-Qing Zheng , University of Texas at Dallas
Simeon C. Ntafos , University of Texas at Dallas
Subbayyan Venkatesan , University of Texas at Dallas
Tien N. Nguyen , University of Texas at Dallas
Vibhav Gogate , University of Texas at Dallas
Vincent Ng , University of Texas at Dallas
W. Eric Wong , University of Texas at Dallas
Weili Wu , University of Texas at Dallas
Xiaohu Guo , University of Texas at Dallas
Yang Liu , University of Texas at Dallas
Yvo Desmedt , University of Texas at Dallas
Zhiqiang Lin , University of Texas at Dallas
Zygmunt J. Haas , University of Texas at Dallas
Alec Jacobson , University of Toronto
Aleksandar Nikolov , University of Toronto
Allan Borodin , University of Toronto
Allan D. Jepson , University of Toronto
Amir H. Chinaei , University of Toronto
Angela Demke Brown , University of Toronto
Angela K. Demke , University of Toronto
Anthony J. Bonner , University of Toronto
Azadeh Farzan , University of Toronto
Benjamin Rossman , University of Toronto
Bianca Schroeder , University of Toronto
Bianca Schröder , University of Toronto
Bogdan Simion , University of Toronto
Charles Rackoff , University of Toronto
Christina C. Christara , University of Toronto
Daniel J. Wigdor , University of Toronto
Daniel Wigdor , University of Toronto
David I. W. Levin , University of Toronto
David J. Fleet , University of Toronto
David K. Duvenaud , University of Toronto
David Liu , University of Toronto
Derek G. Corneil , University of Toronto
Derek Gordon Corneil , University of Toronto
Diane Horton , University of Toronto
Eric C. R. Hehner , University of Toronto
Eugene Fiume , University of Toronto
Eyal de Lara , University of Toronto
Fahiem Bacchus , University of Toronto
Faith E. Fich , University of Toronto
Faith Ellen , University of Toronto
Faith Fich , University of Toronto
François Pitt , University of Toronto
Gary Baumgartner , University of Toronto
Gerald Penn , University of Toronto
Graeme Hirst , University of Toronto
Hector J. Levesque , University of Toronto
Jaqueline Smith , University of Toronto
Jennifer Campbell , University of Toronto
John Mylopoulos , University of Toronto
Karan Singh , University of Toronto
Karen L. Reid , University of Toronto
Kenneth R. Jackson , University of Toronto
Khai N. Truong , University of Toronto
Kiriakos N. Kutulakos , University of Toronto
Kyros Kutulakos , University of Toronto
Marsha Chechik , University of Toronto
Michael Brudno , University of Toronto
Michael Molloy , University of Toronto
Michael S. O. Molloy , University of Toronto
Michelle Craig , University of Toronto
Michelle Wahl Craig , University of Toronto
Nick Koudas , University of Toronto
Paul Gries , University of Toronto
Peter Marbach , University of Toronto
Radford M. Neal , University of Toronto
Raquel Urtasun , University of Toronto
Ravin Balakrishnan , University of Toronto
Renée J. Miller , University of Toronto
Richard S. Zemel , University of Toronto
Roger B. Grosse , University of Toronto
Ronald Baecker , University of Toronto
Ronald M. Baecker , University of Toronto
Rudolf Mathon , University of Toronto
Sam Toueg , University of Toronto
Sanja Fidler , University of Toronto
Sheila A. McIlraith , University of Toronto
Stephen A. Cook , University of Toronto
Steve Easterbrook , University of Toronto
Steve Engels , University of Toronto
Steve M. Easterbrook , University of Toronto
Suzanne Stevenson , University of Toronto
Sven J. Dickinson , University of Toronto
Tarek S. Abdelrahman , University of Toronto
Thomas F. Fairgrieve , University of Toronto
Toniann Pitassi , University of Toronto
Vassos Hadzilacos , University of Toronto
Wayne Enright , University of Toronto
Wayne H. Enright , University of Toronto
Yashar Ganjali , University of Toronto
Aditya Bhaskara , University of Utah
Al Davis , University of Utah
Alan L. Davis , University of Utah
Alexander Lex , University of Utah
Bei Wang , University of Utah
Cem Yuksel , University of Utah
Charles D. Hansen , University of Utah
Chris R. Johnson 0001 , University of Utah
Christopher R. Johnson 0001 , University of Utah
Chuck Hansen , University of Utah
Craig Caldwell , University of Utah
Elaine Cohen , University of Utah
Ellen Riloff , University of Utah
Erik Brunvand , University of Utah
Erin Parker , University of Utah
Feifei Li 0001 , University of Utah
Ganesh Gopalakrishnan , University of Utah
Hari Sundar , University of Utah
Jacobus E. van der Merwe , University of Utah
Jeff M. Phillips , University of Utah
John M. Hollerbach , University of Utah
John Regehr , University of Utah
Joseph L. Zachary , University of Utah
Jur P. van den Berg , University of Utah
Jur van den Berg , University of Utah
Ken S. Stevens , University of Utah
Kenneth S. Stevens , University of Utah
Ladislav Kavan , University of Utah
Lee A. Hollaar , University of Utah
Marcel Prastawa , University of Utah
Mark Christensen van Langeveld , University of Utah
Martin Berzins , University of Utah
Mary W. Hall , University of Utah
Matthew Flatt , University of Utah
Mike Kirby , University of Utah
Miriah D. Meyer , University of Utah
P. Thomas Fletcher , University of Utah
R. Michael Young , University of Utah
Rajeev Balasubramonian , University of Utah
Richard Brown , University of Utah
Richard F. Riesenfeld , University of Utah
Robert M. Kirby , University of Utah
Robert Michael Kirby , University of Utah
Robert Michael Young , University of Utah
Robert R. Kessler , University of Utah
Ross T. Whitaker , University of Utah
Ryan Stutsman , University of Utah
Sneha Kumar Kasera , University of Utah
Suresh Venkatasubramanian , University of Utah
Tamara Denning , University of Utah
Thomas Schmid , University of Utah
Tolga Tasdizen , University of Utah
Tom Henderson , University of Utah
Tucker Hermans , University of Utah
Valerio Pascucci , University of Utah
Vivek Srikumar , University of Utah
William Thompson , University of Utah
Zvonimir Rakamaric , University of Utah
Alex Thomo , University of Victoria
Alona Fyshe , University of Victoria
Andrea Tagliasacchi , University of Victoria
Brian Wyvill , University of Victoria
Bruce M. Kapron , University of Victoria
D. Michael Miller , University of Victoria
Daniel Hoffman , University of Victoria
Daniel M. Germán , University of Victoria
Daniela E. Damian , University of Victoria
Daniela E. Herlea , University of Victoria
Frank Ruskey , University of Victoria
George Tzanetakis , University of Victoria
Hausi A. Müller , University of Victoria
Jens H. Jahnke , University of Victoria
Jens H. Weber , University of Victoria
Jianping Pan , University of Victoria
Kui Wu , University of Victoria
Mantis Cheng , University of Victoria
Margaret-Anne D. Storey , University of Victoria
Margaret-Anne Storey , University of Victoria
Sudhakar Ganti , University of Victoria
Ulrike Stege , University of Victoria
Valerie King , University of Victoria
Venkatesh Srinivasan , University of Victoria
Wendy Myrvold , University of Victoria
Yvonne Coady , University of Victoria
Alf Weaver , University of Virginia
Alfred C. Weaver , University of Virginia
Andrew Grimshaw , University of Virginia
Andrew S. Grimshaw , University of Virginia
Baishakhi Ray , University of Virginia
Connelly Barnes , University of Virginia
David Evans , University of Virginia
Gabriel Robins , University of Virginia
Haiying (Helen) Shen , University of Virginia
Haiying Shen , University of Virginia
Hongning Wang , University of Virginia
Jack A. Stankovic , University of Virginia
Jack W. Davidson , University of Virginia
James P. Cohoon , University of Virginia
John A. Stankovic , University of Virginia
John Knight , University of Virginia
Kai-Wei Chang , University of Virginia
Kamin Whitehouse , University of Virginia
Kevin Skadron , University of Virginia
Kevin Sullivan , University of Virginia
Lu Feng , University of Virginia
Madhur Behl , University of Virginia
Marty A. Humphrey , University of Virginia
Marty Humphrey , University of Virginia
Mary Lou Soffa , University of Virginia
Mohammad Mahmoody , University of Virginia
Quanquan Gu , University of Virginia
Samira Manabi Khan , University of Virginia
Vicente Ordonez , University of Virginia
Vicente Ordóñez Román , University of Virginia
Westley Weimer , University of Virginia
Worthy Martin , University of Virginia
Worthy N. Martin , University of Virginia
Yanjun Qi , University of Virginia
Annika Hinze , University of Waikato
Annika Marie Hinze , University of Waikato
Anupama Krishnan , University of Waikato
Bernhard Pfahringer , University of Waikato
Bill Rogers , University of Waikato
Claire Timpany , University of Waikato
David Bainbridge , University of Waikato
David M. Nichols , University of Waikato
Eibe Frank , University of Waikato
Emmanuel Turner , University of Waikato
Ian H. Witten , University of Waikato
Judy Bowen , University of Waikato
Keith Soo , University of Waikato
Mark D. Apperley , University of Waikato
Mark Utting , University of Waikato
Masood Masoodian , University of Waikato
Matthew J. Luckie , University of Waikato
Michael Mayo , University of Waikato
Nicholas Vanderschantz , University of Waikato
Richard Nelson , University of Waikato
Robi Malik , University of Waikato
Ryan K. L. Ko , University of Waikato
Ryan Kok Leong Ko , University of Waikato
Sally Jo Cunningham , University of Waikato
Shaoqun Wu , University of Waikato
Simon J. Laing , University of Waikato
Simon Laing , University of Waikato
Steve Reeves , University of Waikato
Te Taka Keegan , University of Waikato
Tomás García Ferrari , University of Waikato
Tony McGregor , University of Waikato
Tony Smith , University of Waikato
Vimal Kumar 0001 , University of Waikato
Aleksy Schubert , University of Warsaw
Andrzej Janusz , University of Warsaw
Andrzej Szalas , University of Warsaw
Andrzej Tarlecki , University of Warsaw
Anna Zych , University of Warsaw
Barbara Dunin-Keplicz , University of Warsaw
Bartek Klin , University of Warsaw
Damian Niwinski , University of Warsaw
Dominik Slezak , University of Warsaw
Eryk Kopczynski , University of Warsaw
Filip Murlak , University of Warsaw
Hung Son Nguyen , University of Warsaw
Jacek Sroka , University of Warsaw
Jakub Pawlewicz , University of Warsaw
Jakub Radoszewski , University of Warsaw
Jan Madey , University of Warsaw
Jerzy Tyszkiewicz , University of Warsaw
Konrad Iwanicki , University of Warsaw
Krzysztof Diks , University of Warsaw
Krzysztof R. Apt , University of Warsaw
Krzysztof Rzadca , University of Warsaw
Krzysztof Stencel , University of Warsaw
Linh Anh Nguyen , University of Warsaw
Lorenzo Clemente , University of Warsaw
Lukasz Kowalik , University of Warsaw
Marcin Dziubinski , University of Warsaw
Marcin Jakub Kaminski , University of Warsaw
Marcin Kaminski , University of Warsaw
Marcin Mucha , University of Warsaw
Marcin Peczarski , University of Warsaw
Marcin Pilipczuk , University of Warsaw
Marek Cygan , University of Warsaw
Michal Pilipczuk , University of Warsaw
Michal Skrzypczak , University of Warsaw
Mikolaj Bojanczyk , University of Warsaw
Miroslaw Kowaluk , University of Warsaw
Norbert Dojer , University of Warsaw
Oskar Skibski , University of Warsaw
Pawel Parys , University of Warsaw
Pawel Urzyczyn , University of Warsaw
Piotr Sankowski , University of Warsaw
Piotr Wasilewski , University of Warsaw
Robert Dabrowski , University of Warsaw
Slawomir Lasota , University of Warsaw
Stefan Dziembowski , University of Warsaw
Szymon Torunczyk , University of Warsaw
Tomasz Kazana , University of Warsaw
Tomasz P. Michalak , University of Warsaw
Tomasz Pawel Michalak , University of Warsaw
Tomasz Walen , University of Warsaw
Wojciech Czerwinski , University of Warsaw
Wojciech Jaworski , University of Warsaw
Wojciech Plandowski , University of Warsaw
Wojciech Rytter , University of Warsaw
Alan Borning , University of Washington
Ali Farhadi , University of Washington
Alvin Cheung , University of Washington
Anna R. Karlin , University of Washington
Anup Rao , University of Washington
Arvind Krishnamurthy , University of Washington
Brian Curless , University of Washington
Dan Grossman , University of Washington
Dan Suciu , University of Washington
Daniel S. Weld , University of Washington
Daniel Sabby Weld , University of Washington
Dieter Fox , University of Washington
Ed Lazowska , University of Washington
Edward D. Lazowska , University of Washington
Emanuel Todorov , University of Washington
Emina Torlak , University of Washington
Emo Todorov , University of Washington
Franziska Roesner , University of Washington
Georg Seelig , University of Washington
Hank Levy , University of Washington
Henry M. Levy , University of Washington
Ira Kemelmacher , University of Washington
Ira Kemelmacher-Shlizerman , University of Washington
James A. Fogarty , University of Washington
James Fogarty , University of Washington
James R. Lee , University of Washington
Jeffrey Heer , University of Washington
John Zahorjan , University of Washington
Joshua R. Smith , University of Washington
Katharina Reinecke , University of Washington
Linda G. Shapiro , University of Washington
Luis Ceze , University of Washington
Luke S. Zettlemoyer , University of Washington
Luke Zettlemoyer , University of Washington
Magdalena Balazinska , University of Washington
Mark Oskin , University of Washington
Martin Tompa , University of Washington
Maya Cakmak , University of Washington
Maya Çakmak , University of Washington
Michael Bedford Taylor , University of Washington
Michael D. Ernst , University of Washington
Noah A. Smith , University of Washington
Paul Beame , University of Washington
Pedro M. Domingos , University of Washington
Rajesh P. N. Rao , University of Washington
Ras Bodík , University of Washington
Rastislav Bodík , University of Washington
Richard E. Ladner , University of Washington
Richard J. Anderson , University of Washington
Sham Kakade , University of Washington
Sham M. Kakade , University of Washington
Shayan Oveis Gharan , University of Washington
Shwetak N. Patel , University of Washington
Shwetak Patel , University of Washington
Shyamnath Gollakota , University of Washington
Siddhartha S. Srinivasa , University of Washington
Siddhartha Srinivasa , University of Washington
Steve Tanimoto , University of Washington
Steven L. Tanimoto , University of Washington
Steven M. Seitz , University of Washington
Su-In Lee , University of Washington
Tadayoshi Kohno , University of Washington
Thomas E. Anderson , University of Washington
Thomas Rothvoss , University of Washington
Thomas Rothvoß , University of Washington
Walter L. Ruzzo , University of Washington
Xi Wang , University of Washington
Yejin Choi , University of Washington
Yin Tat Lee , University of Washington
Zachary Tatlock , University of Washington
Zoran Popovic , University of Washington
Anna Lubiw , University of Waterloo
Arie Gurfinkel , University of Waterloo
Arne Storjohann , University of Waterloo
Bernard Wong , University of Waterloo
Bin Ma , University of Waterloo
Charles L. A. Clarke , University of Waterloo
Christopher Batty , University of Waterloo
Chrysanne Di Marco , University of Waterloo
Chrysanne DiMarco , University of Waterloo
Craig S. Kaplan , University of Waterloo
Daniel G. Brown 0001 , University of Waterloo
Daniel Gregory Brown , University of Waterloo
Daniel M. Berry , University of Waterloo
Daniel Vogel 0001 , University of Waterloo
David Toman , University of Waterloo
Derek Rayside , University of Waterloo
Douglas R. Stinson , University of Waterloo
Edith L. M. Law , University of Waterloo
Edith Law , University of Waterloo
Edward Chan , University of Waterloo
Edward Lank , University of Waterloo
Eric Blais , University of Waterloo
Florian Kerschbaum , University of Waterloo
George Labahn , University of Waterloo
Gladimir Baranoski , University of Waterloo
Gladimir V. G. Baranoski , University of Waterloo
Gordon V. Cormack , University of Waterloo
Grant E. Weddell , University of Waterloo
Gregor Richards , University of Waterloo
Ian Goldberg , University of Waterloo
Ian McKillop , University of Waterloo
Ihab F. Ilyas , University of Waterloo
Ihab Francis Ilyas , University of Waterloo
J. Ian Munro , University of Waterloo
Jeff Orchard , University of Waterloo
Jeffrey O. Shallit , University of Waterloo
Jeffrey Shallit , University of Waterloo
Jesse Hoey , University of Waterloo
Jimmy J. Lin , University of Waterloo
Joanne M. Atlee , University of Waterloo
John Watrous , University of Waterloo
Jonathan F. Buss , University of Waterloo
Justin W. L. Wan , University of Waterloo
Kate Larson , University of Waterloo
Kenneth Salem , University of Waterloo
Khuzaima Daudjee , University of Waterloo
Krzysztof Czarnecki , University of Waterloo
Lap Chi Lau , University of Waterloo
Lila Kari , University of Waterloo
Lila Santean , University of Waterloo
Lin Tan , University of Waterloo
M. Tamer Özsu , University of Waterloo
Mark Giesbrecht , University of Waterloo
Martin Karsten , University of Waterloo
Meiyappan Nagappan , University of Waterloo
Michael W. Godfrey , University of Waterloo
Ming Li 0001 , University of Waterloo
Nancy A. Day , University of Waterloo
Naomi Nishimura , University of Waterloo
Ondrej Lhoták , University of Waterloo
Pascal Poupart , University of Waterloo
Patrick Lam , University of Waterloo
Peter A. Buhr , University of Waterloo
Peter A. Forsyth , University of Waterloo
Peter van Beek , University of Waterloo
Prabhakar Ragde , University of Waterloo
Raouf Boutaba , University of Waterloo
Richard Cleve , University of Waterloo
Richard J. Trefler , University of Waterloo
Richard Mann , University of Waterloo
Robin Cohen , University of Waterloo
Samer Al-Kiswany , University of Waterloo
Sebastian Fischmeister , University of Waterloo
Semih Salihoglu , University of Waterloo
Sergey Gorbunov , University of Waterloo
Shai Ben-David , University of Waterloo
Srinivasan Keshav , University of Waterloo
Stephen M. Watt , University of Waterloo
Stephen Mann , University of Waterloo
Therese C. Biedl , University of Waterloo
Tim Brecht , University of Waterloo
Urs Hengartner , University of Waterloo
Vijay Ganesh , University of Waterloo
Werner Dietl , University of Waterloo
Werner Michael Dietl , University of Waterloo
William Cowan , University of Waterloo
Yaoliang Yu , University of Waterloo
Yuying Li , University of Waterloo
Éric Schost , University of Waterloo
Amitava Datta , University of Western Australia
Bruce S. Gardiner , University of Western Australia
Cara K. MacNish , University of Western Australia
Cara MacNish , University of Western Australia
Chris McDonald , University of Western Australia
Chris S. McDonald , University of Western Australia
Christof Huebner , University of Western Australia
Christof Hübner , University of Western Australia
Du Q. Huynh , University of Western Australia
George J. Milne , University of Western Australia
George Milne , University of Western Australia
Hugh R. Barrett , University of Western Australia
Jianxin Li , University of Western Australia
Lyndon While , University of Western Australia
Mark Alexander Reynolds , University of Western Australia
Mark Reynolds , University of Western Australia
Mohammed Bennamoun , University of Western Australia
R. Lyndon While , University of Western Australia
Rachel Cardell-Oliver , University of Western Australia
Syed M. S. Islam , University of Western Australia
Syed Zulqarnain Gilani , University of Western Australia
Tim French , University of Western Australia
Timothy Stewart French , University of Western Australia
Wei Liu 0006 , University of Western Australia
Wei Vivian Liu , University of Western Australia
Aditya Akella , University of Wisconsin - Madison
Alberto Del Pia , University of Wisconsin - Madison
Amos Ron , University of Wisconsin - Madison
AnHai Doan , University of Wisconsin - Madison
Andrea C. Arpaci-Dusseau , University of Wisconsin - Madison
Andrea C. Dusseau , University of Wisconsin - Madison
Anthony Gitter , University of Wisconsin - Madison
Aws Albarghouthi , University of Wisconsin - Madison
Barton P. Miller , University of Wisconsin - Madison
Ben Liblit , University of Wisconsin - Madison
Bilge Mutlu , University of Wisconsin - Madison
C. David Page Jr. , University of Wisconsin - Madison
Charles R. Dyer , University of Wisconsin - Madison
David A. Wood , University of Wisconsin - Madison
David Page , University of Wisconsin - Madison
Deborah Joseph , University of Wisconsin - Madison
Dieter van Melkebeek , University of Wisconsin - Madison
Eftichis Sifakis , University of Wisconsin - Madison
Eftychios Sifakis , University of Wisconsin - Madison
Eric Bach , University of Wisconsin - Madison
Garvesh Raskutti , University of Wisconsin - Madison
Grace Wahba , University of Wisconsin - Madison
Gurindar S. Sohi , University of Wisconsin - Madison
Jeff Linderoth , University of Wisconsin - Madison
Jeff T. Linderoth , University of Wisconsin - Madison
Jignesh M. Patel , University of Wisconsin - Madison
Jin-Yi Cai , University of Wisconsin - Madison
Jin-yi Cai , University of Wisconsin - Madison
Jude W. Shavlik , University of Wisconsin - Madison
Karthikeyan Sankaralingam , University of Wisconsin - Madison
Karu Sankaralingam , University of Wisconsin - Madison
Loris D'Antoni , University of Wisconsin - Madison
Mark Craven , University of Wisconsin - Madison
Mark D. Hill , University of Wisconsin - Madison
Martina A. Rau , University of Wisconsin - Madison
Michael C. Ferris , University of Wisconsin - Madison
Michael Gleicher , University of Wisconsin - Madison
Michael M. Swift , University of Wisconsin - Madison
Miron Livny , University of Wisconsin - Madison
Mohit Gupta , University of Wisconsin - Madison
Paraschos Koutris , University of Wisconsin - Madison
Paul Barford , University of Wisconsin - Madison
Rebecca M. Willett , University of Wisconsin - Madison
Rebecca Willett , University of Wisconsin - Madison
Remzi H. Arpaci , University of Wisconsin - Madison
Remzi H. Arpaci-Dusseau , University of Wisconsin - Madison
Robert D. Nowak , University of Wisconsin - Madison
Shuchi Chawla , University of Wisconsin - Madison
Somesh Jha , University of Wisconsin - Madison
Stephen J. Wright , University of Wisconsin - Madison
Suman Banerjee , University of Wisconsin - Madison
Sushmita Roy , University of Wisconsin - Madison
Thomas W. Reps , University of Wisconsin - Madison
Vikas Singh , University of Wisconsin - Madison
Xiaojin (Jerry) Zhu , University of Wisconsin - Madison
Xiaojin Zhu 0001 , University of Wisconsin - Madison
Artur Jez , University of Wroclaw
Dariusz Biernacki , University of Wroclaw
Emanuel Kieronski , University of Wroclaw
Filip Sieczkowski , University of Wroclaw
Grzegorz Stachowiak , University of Wroclaw
Hans de Nivelle , University of Wroclaw
Jakub Kowalski , University of Wroclaw
Jakub Michaliszyn , University of Wroclaw
Jan Chorowski , University of Wroclaw
Jan Otop , University of Wroclaw
Jaroslaw Byrka , University of Wroclaw
Jerzy Marcinkowski , University of Wroclaw
Katarzyna Paluch , University of Wroclaw
Krzysztof Lorys , University of Wroclaw
Leszek Pacholski , University of Wroclaw
Lukasz Jez , University of Wroclaw
Maciej Piróg , University of Wroclaw
Malgorzata Biernacka , University of Wroclaw
Marcin Bienkowski , University of Wroclaw
Marek Materzok , University of Wroclaw
Marek Piotrów , University of Wroclaw
Marek Szykula , University of Wroclaw
Mieczysław Wodecki , University of Wroclaw
Pawel Gawrychowski , University of Wroclaw
Pawel Wozny , University of Wroclaw
Piotr Lipinski , University of Wroclaw
Piotr Wieczorek , University of Wroclaw
Piotr Witkowski 0001 , University of Wroclaw
Tomasz Gogacz , University of Wroclaw
Tomasz Jurdzinski , University of Wroclaw
Witold Charatonik , University of Wroclaw
Abraham Bernstein , University of Zurich
Burkhard Stiller , University of Zurich
Chat Wacharamanotham , University of Zurich
Daning Hu , University of Zurich
Davide Scaramuzza , University of Zurich
Elaine M. Huang , University of Zurich
Elaine May Huang , University of Zurich
Gerhard Schwabe , University of Zurich
Harald C. Gall , University of Zurich
Lorenz Hilty , University of Zurich
Martin Glinz , University of Zurich
Michael H. Böhlen , University of Zurich
Renato Pajarola , University of Zurich
Sven Seuken , University of Zurich
Thomas Fritz , University of Zurich
Antonio Carzaniga , Università della Svizzera italiana
Cesare Alippi , Università della Svizzera italiana
Cesare Pautasso , Università della Svizzera italiana
Evanthia Papadopoulou , Università della Svizzera italiana
Fabio Crestani , Università della Svizzera italiana
Fernando Pedone , Università della Svizzera italiana
Gabriele Bavota , Università della Svizzera italiana
Igor Pivkin , Università della Svizzera italiana
Igor V. Pivkin , Università della Svizzera italiana
Illia Horenko , Università della Svizzera italiana
Jürgen Schmidhuber , Università della Svizzera italiana
Kai Hormann , Università della Svizzera italiana
Laura Pozzi , Università della Svizzera italiana
Marc Langheinrich , Università della Svizzera italiana
Matthias Hauswirth , Università della Svizzera italiana
Mauro Pezzè , Università della Svizzera italiana
Mehdi Jazayeri , Università della Svizzera italiana
Michael Bronstein , Università della Svizzera italiana
Michele Lanza , Università della Svizzera italiana
Michele Parrinello , Università della Svizzera italiana
Natasha Sharygina , Università della Svizzera italiana
Nathaniel Nystrom , Università della Svizzera italiana
Olaf Schenk , Università della Svizzera italiana
Robert Soulé , Università della Svizzera italiana
Rolf Krause , Università della Svizzera italiana
Silvia Santini , Università della Svizzera italiana
Stefan Wolf , Università della Svizzera italiana
Vittorio Limongelli , Università della Svizzera italiana
Walter Binder , Università della Svizzera italiana
Alain Trémeau , Université Jean Monnet
Amaury Habrad , Université Jean Monnet
Anne-Claire Legrand , Université Jean Monnet
Baptiste Jeudy , Université Jean Monnet
Catherine Combes , Université Jean Monnet
Christine Largeron , Université Jean Monnet
Christine Largeron-Leténo , Université Jean Monnet
Christophe Ducottet , Université Jean Monnet
Christophe Gravier , Université Jean Monnet
Corinne Fournier , Université Jean Monnet
Damien Muselet , Université Jean Monnet
Emilie Morvant , Université Jean Monnet
Eric Dinet , Université Jean Monnet
Fabien Momey , Université Jean Monnet
Fabrice Muhlenbach , Université Jean Monnet
François Jacquenet , Université Jean Monnet
Frédérique Laforest , Université Jean Monnet
Hubert Konik , Université Jean Monnet
Jacques Fayolle , Université Jean Monnet
Julien Subercaze , Université Jean Monnet
Kamal Deep Singh , Université Jean Monnet
Loïc Denis , Université Jean Monnet
Léonor Beccera-Bonache , Université Jean Monnet
Marc Bernard , Université Jean Monnet
Marc Sebban , Université Jean Monnet
Mathias Géry , Université Jean Monnet
Mathieu Hébert , Université Jean Monnet
Olivier Alata , Université Jean Monnet
Philippe Ezequel , Université Jean Monnet
Pierre Chavel , Université Jean Monnet
Pierre Maret , Université Jean Monnet
Rémi Emonet , Université Jean Monnet
Thierry Fournel , Université Jean Monnet
Thierry Lépine , Université Jean Monnet
Virginie Fresse , Université Jean Monnet
Bernard Fortz , Université libre de Bruxelles
Emmanuel Filiot , Université libre de Bruxelles
Gianluca Bontempi , Université libre de Bruxelles
Gilles Geeraerts , Université libre de Bruxelles
Gwenaël Joret , Université libre de Bruxelles
Jean Cardinal , Université libre de Bruxelles
Jean-François Raskin , Université libre de Bruxelles
Joël Goossens , Université libre de Bruxelles
Maarten Jansen , Université libre de Bruxelles
Martine Labbé , Université libre de Bruxelles
Matthieu Defrance , Université libre de Bruxelles
Olivier Markowitch , Université libre de Bruxelles
Samuel Fiorini , Université libre de Bruxelles
Stefan Langerman , Université libre de Bruxelles
Thierry Massart , Université libre de Bruxelles
Tom Lenaerts , Université libre de Bruxelles
Yves Roggeman , Université libre de Bruxelles
A. E. Eiben , VU Amsterdam
A. Th. Schreiber , VU Amsterdam
Alban Ponse , VU Amsterdam
Andrew S. Tanenbaum , VU Amsterdam
Andy D. Pimentel , VU Amsterdam
Andy Tanenbaum , VU Amsterdam
Annette ten Teije , VU Amsterdam
Anton Eliëns , VU Amsterdam
Bob J. Wielinga , VU Amsterdam
Chris Verhoef , VU Amsterdam
Cristiano Giuffrida , VU Amsterdam
Elias Athanasopoulos , VU Amsterdam
Evert Haasdijk , VU Amsterdam
Femke van Raamsdonk , VU Amsterdam
Frank van Harmelen , VU Amsterdam
Gerrit C. van der Veer , VU Amsterdam
Guszti Eiben , VU Amsterdam
Guus Schreiber , VU Amsterdam
Hajo A. Reijers , VU Amsterdam
Hans Akkermans , VU Amsterdam
Hans Burg , VU Amsterdam
Hans van Vliet , VU Amsterdam
Henri E. Bal , VU Amsterdam
Henrik Leopold , VU Amsterdam
Herbert Bos , VU Amsterdam
Ivano Malavolta , VU Amsterdam
J. M. Akkermans , VU Amsterdam
Jaap Gordijn , VU Amsterdam
Jaap Heringa , VU Amsterdam
Jacco van Ossenbruggen , VU Amsterdam
Jacopo Urbani , VU Amsterdam
Jan Treur , VU Amsterdam
Johannes C. van Vliet , VU Amsterdam
Jörg Endrullis , VU Amsterdam
K. Anton Feenstra , VU Amsterdam
Lora Aroyo , VU Amsterdam
Maarten de Rijke , VU Amsterdam
Maarten van Steen , VU Amsterdam
Mark Hoogendoorn , VU Amsterdam
Michel C. A. Klein , VU Amsterdam
Nelly Condori-Fernández , VU Amsterdam
Patricia Lago , VU Amsterdam
Paul T. Groth , VU Amsterdam
Rob V. van Nieuwpoort , VU Amsterdam
Rob van Nieuwpoort , VU Amsterdam
Roel C. de Vrijer , VU Amsterdam
Sanne Abeln , VU Amsterdam
Spyros Voulgaris , VU Amsterdam
Stefan Schlobach , VU Amsterdam
Tibor Bosse , VU Amsterdam
Tobias Kuhn , VU Amsterdam
Victor de Boer , VU Amsterdam
Viktor de Boer , VU Amsterdam
Wan Fokkink , VU Amsterdam
Wan J. Fokkink , VU Amsterdam
Willem Robert van Hage , VU Amsterdam
Ágoston E. Eiben , VU Amsterdam
Aniruddha S. Gokhale , Vanderbilt University
Bennett A. Landman , Vanderbilt University
Benoit M. Dawant , Vanderbilt University
Bharat L. Bhuva , Vanderbilt University
Bobby Bodenheimer , Vanderbilt University
D. Mitch Wilkes , Vanderbilt University
D. Mitchell Wilkes , Vanderbilt University
Daniel M. Fleetwood , Vanderbilt University
Douglas C. Schmidt , Vanderbilt University
Douglas Fisher , Vanderbilt University
Gabor Karsai , Vanderbilt University
Gautam Biswas , Vanderbilt University
James Wittig , Vanderbilt University
Janos Sztipanovits , Vanderbilt University
Jeremy P. Spinrad , Vanderbilt University
Jerry Spinrad , Vanderbilt University
Jules White , Vanderbilt University
Julie A. Adams , Vanderbilt University
Kenneth F. Galloway , Vanderbilt University
Lloyd W. Massengill , Vanderbilt University
Maithilee Kunda , Vanderbilt University
Padma Raghavan , Vanderbilt University
Philippe M. Fauchet , Vanderbilt University
Richard Alan Peters , Vanderbilt University
Richard Alan Peters II , Vanderbilt University
Robert E. Bodenheimer , Vanderbilt University
Robert Reed , Vanderbilt University
Robert Weller , Vanderbilt University
Ronald D. Schrimpf , Vanderbilt University
Sharon Weiss , Vanderbilt University
Sokrates T. Pantelides , Vanderbilt University
Taylor Johnson , Vanderbilt University
Weng Poo Kang , Vanderbilt University
William Robinson , Vanderbilt University
Xenofon D. Koutsoukos , Vanderbilt University
Yaqiong Xu , Vanderbilt University
Yevgeniy Vorobeychik , Vanderbilt University
Ákos Lédeczi , Vanderbilt University
Ajay Kapur , Victoria University of Wellington
Alex Potanin , Victoria University of Wellington
Bastiaan Kleijn , Victoria University of Wellington
Bhujanga Chakrabarti , Victoria University of Wellington
Bing Xue , Victoria University of Wellington
Bryan Ng , Victoria University of Wellington
Christopher Hollitt , Victoria University of Wellington
Ciaran Moore , Victoria University of Wellington
Dale A. Carnegie , Victoria University of Wellington
Dale Anthony Carnegie , Victoria University of Wellington
David J. Pearce , Victoria University of Wellington
David Streader , Victoria University of Wellington
Dean Pemberton , Victoria University of Wellington
Dionysis Athanasopoulos , Victoria University of Wellington
Elf Eldridge , Victoria University of Wellington
Gang Chen 0002 , Victoria University of Wellington
Gideon Gouws , Victoria University of Wellington
Hui Ma , Victoria University of Wellington
Ian S. Welch , Victoria University of Wellington
Ian Welch , Victoria University of Wellington
James Noble , Victoria University of Wellington
James Quilty , Victoria University of Wellington
John H. Hine , Victoria University of Wellington
John P. Lewis , Victoria University of Wellington
Karsten Lundqvist , Victoria University of Wellington
Kris Bubendorfer , Victoria University of Wellington
Lindsay Groves , Victoria University of Wellington
Marco Servetto , Victoria University of Wellington
Marcus Frean , Victoria University of Wellington
Marcus R. Frean , Victoria University of Wellington
Mengjie Zhang , Victoria University of Wellington
Michael Homer , Victoria University of Wellington
Mo Zareei , Victoria University of Wellington
Neil A. Dodgson , Victoria University of Wellington
Neil Anthony Dodgson , Victoria University of Wellington
Paul D. Teal , Victoria University of Wellington
Paul Teal , Victoria University of Wellington
Pawel A. Dmochowski , Victoria University of Wellington
Peter Andreae , Victoria University of Wellington
Peter M. Andreae , Victoria University of Wellington
Qiang Fu , Victoria University of Wellington
Ramesh K. Rayudu , Victoria University of Wellington
Ramesh Kumar Rayudu , Victoria University of Wellington
Ramesh Rayudu , Victoria University of Wellington
Robin Dykstra , Victoria University of Wellington
Stuart Marshall , Victoria University of Wellington
Taehyun Rhee , Victoria University of Wellington
Thomas Kühne , Victoria University of Wellington
W. Bastiaan Kleijn , Victoria University of Wellington
Willem B. Kleijn , Victoria University of Wellington
Winston K. G. Seah , Victoria University of Wellington
Winston Khoon Guan Seah , Victoria University of Wellington
Winston Seah , Victoria University of Wellington
Xiaoying Gao , Victoria University of Wellington
Yi Mei , Victoria University of Wellington
Zohar Levi , Victoria University of Wellington
Alberto Cano 0001 , Virginia Commonwealth University
Alberto Cano Rojas , Virginia Commonwealth University
Bartosz Krawczyk , Virginia Commonwealth University
Bridget T. McInnes , Virginia Commonwealth University
Carol J. Fung , Virginia Commonwealth University
Eyuphan Bulut , Virginia Commonwealth University
Hong-Sheng Zhou , Virginia Commonwealth University
Kostadin Damevski , Virginia Commonwealth University
Krzysztof J. Cios , Virginia Commonwealth University
Lukasz Kurgan , Virginia Commonwealth University
Milos Manic , Virginia Commonwealth University
Preetam Ghosh , Virginia Commonwealth University
Sevag Gharibian , Virginia Commonwealth University
Thang N. Dinh , Virginia Commonwealth University
Tomasz Arodz , Virginia Commonwealth University
Vojislav Kecman , Virginia Commonwealth University
Wei Cheng , Virginia Commonwealth University
Adrian Sandu , Virginia Tech
Alexey Onufriev , Virginia Tech
Ali Raza Butt , Virginia Tech
Anil Kumar S. Vullikanti , Virginia Tech
Anil Vullikanti , Virginia Tech
B. Aditya Prakash , Virginia Tech
Barbara G. Ryder , Virginia Tech
Bert C. Huang , Virginia Tech
Bert Huang , Virginia Tech
Calvin J. Ribbens , Virginia Tech
Chang-Tien Lu , Virginia Tech
Changhee Jung , Virginia Tech
Chris North , Virginia Tech
Christopher L. Barrett , Virginia Tech
Christopher L. North , Virginia Tech
Clifford A. Shaffer , Virginia Tech
Csaba J. Egyhazy , Virginia Tech
D. Scott McCrickard , Virginia Tech
Danfeng (Daphne) Yao , Virginia Tech
Danfeng Yao , Virginia Tech
Deborah G. Tatar , Virginia Tech
Deborah Tatar , Virginia Tech
Denis Gracanin , Virginia Tech
Dennis G. Kafura , Virginia Tech
Dongyoon Lee , Virginia Tech
Doug A. Bowman , Virginia Tech
Edward A. Fox , Virginia Tech
Eli Tilevich , Virginia Tech
Godmar Back , Virginia Tech
Godmar V. Back , Virginia Tech
Ing-Ray Chen , Virginia Tech
Kirk W. Cameron , Virginia Tech
Kurt Luther , Virginia Tech
Layne T. Watson , Virginia Tech
Lenwood S. Heath , Virginia Tech
Liqing Zhang , Virginia Tech
Madhav Marathe , Virginia Tech
Madhav V. Marathe , Virginia Tech
Naren Ramakrishnan , Virginia Tech
Osman Balci , Virginia Tech
Stephen H. Edwards , Virginia Tech
Steve H. Harrison , Virginia Tech
Steve Harrison , Virginia Tech
T. M. Murali , Virginia Tech
Wenjing Lou , Virginia Tech
Wu-chun Feng , Virginia Tech
Yang Cao , Virginia Tech
Yong Cao , Virginia Tech
Adam Hahn , Washington State University
Ahmed Abu-Hajar , Washington State University
Ali Mehrizi-Sani , Washington State University
Ali Saberi , Washington State University
Anamika Dubey , Washington State University
Ananth Kalyanaraman , Washington State University
Anantharaman Kalyanaraman , Washington State University
Andrew O'Fallon , Washington State University
Anjan Bose , Washington State University
Anurag K. Srivastava , Washington State University
Assefaw Hadish Gebremedhin , Washington State University
Behrooz A. Shirazi , Washington State University
Behrooz Shirazi , Washington State University
Benjamin Belzer , Washington State University
Bolong Zeng , Washington State University
Brent Carper , Washington State University
Bryan Minor , Washington State University
Carl H. Hauser , Washington State University
Carl Hauser , Washington State University
Chen-Ching Liu , Washington State University
Chris Hundhausen , Washington State University
Dae Hyun Kim , Washington State University
Daehyun Kim , Washington State University
David E. Bakken , Washington State University
Deuk Heo , Washington State University
Diane J. Cook , Washington State University
Diane Joyce Cook , Washington State University
Gina Sprint , Washington State University
Haipeng Cai , Washington State University
Hassan Ghasemzadeh , Washington State University
Hassan Ghasemzadeh Mohammadi , Washington State University
Jacob Murray , Washington State University
Janardhan Rao Doppa , Washington State University
Javier Guerrero , Washington State University
John Schneider , Washington State University
José G. Delgado-Frias , Washington State University
K. C. Wang , Washington State University
Krishnamoorthy Sivakumar , Washington State University
Larry Holder , Washington State University
Matthew E. Taylor , Washington State University
Matthew Edmund Taylor , Washington State University
Murari Kejariwal , Washington State University
Noel Schulz , Washington State University
Partha Pratim Pande , Washington State University
Patrick D. Pedrow , Washington State University
Robert G. Olsen , Washington State University
Robert M. Rioux , Washington State University
Saeed Lotfifard , Washington State University
Sakire Arslan Ay , Washington State University
Sandip Roy , Washington State University
Shira L. Broschat , Washington State University
Shuiwang Ji , Washington State University
Subhanshu Gupta , Washington State University
Thomas Fischer , Washington State University
Vaithianathan Mani Venkatasubramanian , Washington State University
Venera Arnaoudova , Washington State University
Yinghui Wu , Washington State University
Zhe Dang , Washington State University
Benjamin Moseley , Washington University in St. Louis
Brendan Juba , Washington University in St. Louis
Caitlin Kelleher , Washington University in St. Louis
Caitlin L. Kelleher , Washington University in St. Louis
Chenyang Lu , Washington University in St. Louis
Christopher D. Gill , Washington University in St. Louis
I-Ting Angelina Lee , Washington University in St. Louis
Jeremy Buhler , Washington University in St. Louis
Jeremy D. Buhler , Washington University in St. Louis
Jonathan Turner , Washington University in St. Louis
Kunal Agrawal , Washington University in St. Louis
Michael R. Brent , Washington University in St. Louis
Patrick Crowley , Washington University in St. Louis
Raj Jain , Washington University in St. Louis
Roch Guérin , Washington University in St. Louis
Roger Chamberlain , Washington University in St. Louis
Roger D. Chamberlain , Washington University in St. Louis
Roger Dean Chamberlain , Washington University in St. Louis
Roman Garnett , Washington University in St. Louis
Ron Cytron , Washington University in St. Louis
Ron K. Cytron , Washington University in St. Louis
Sanmay Das , Washington University in St. Louis
Tao Ju , Washington University in St. Louis
Viktor Gruev , Washington University in St. Louis
Weixiong Zhang , Washington University in St. Louis
William D. Richard , Washington University in St. Louis
Yasutaka Furukawa , Washington University in St. Louis
Yixin Chen , Washington University in St. Louis
Anwar Haque , Western University
Charles X. Ling , Western University
Daniel J. Lizotte , Western University
Hanan Lutfi Lutfiyya , Western University
Hanan Lutfiyya , Western University
John L. Barron , Western University
Jörn Diedrichsen , Western University
Kaizhong Zhang , Western University
Kamran Sedig , Western University
Kostas Kontogiannis , Western University
Lucian Ilie , Western University
Mahmoud R. El-Sakka , Western University
Marc Moreno Maza , Western University
Mark Daley , Western University
Michael Anthony Bauer , Western University
Michael James Katchabaw , Western University
Michael Katchabaw , Western University
Nazim H. Madhavji , Western University
Olga Veksler , Western University
Robert E. Mercer , Western University
Robert E. Webber , Western University
Roberto Solis-Oba , Western University
Steven S. Beauchemin , Western University
Sylvia L. Osborn , Western University
Yuri Boykov , Western University
Cagdas Onal , Worcester Polytechnic Institute
Candace L. Sidner , Worcester Polytechnic Institute
Candy L. Sidner , Worcester Polytechnic Institute
Carlo Pinciroli , Worcester Polytechnic Institute
Carolina Ruiz , Worcester Polytechnic Institute
Charles Rich , Worcester Polytechnic Institute
Craig A. Shue , Worcester Polytechnic Institute
Craig E. Wills , Worcester Polytechnic Institute
Craig Putnam , Worcester Polytechnic Institute
Daniel J. Dougherty , Worcester Polytechnic Institute
David C. Brown , Worcester Polytechnic Institute
David Finkel , Worcester Polytechnic Institute
Dmitry Korkin , Worcester Polytechnic Institute
Eduardo Torres-Jara , Worcester Polytechnic Institute
Elke A. Rundensteiner , Worcester Polytechnic Institute
Emmanuel Agu , Worcester Polytechnic Institute
Emmanuel O. Agu , Worcester Polytechnic Institute
Gary F. Pollice , Worcester Polytechnic Institute
George T. Heineman , Worcester Polytechnic Institute
Gregory S. Fischer , Worcester Polytechnic Institute
Gábor N. Sárközy , Worcester Polytechnic Institute
Jacob Whitehill , Worcester Polytechnic Institute
Jie Fu , Worcester Polytechnic Institute
Joseph Beck , Worcester Polytechnic Institute
Joseph E. Beck , Worcester Polytechnic Institute
Joshua D. Guttman , Worcester Polytechnic Institute
Kathi Fisler , Worcester Polytechnic Institute
Kenneth Alan Stafford , Worcester Polytechnic Institute
Krishna K. Venkatasubramanian , Worcester Polytechnic Institute
Krishna Kumar Venkatasubramanian , Worcester Polytechnic Institute
Lane Harrison , Worcester Polytechnic Institute
Lane T. Harrison , Worcester Polytechnic Institute
Mark Claypool , Worcester Polytechnic Institute
Marko B. Popovic , Worcester Polytechnic Institute
Micha Hofri , Worcester Polytechnic Institute
Michael A. Gennert , Worcester Polytechnic Institute
Mohamed Y. Eltabakh , Worcester Polytechnic Institute
Neil T. Heffernan , Worcester Polytechnic Institute
Robert E. Kinicki , Worcester Polytechnic Institute
Robert Walls , Worcester Polytechnic Institute
Suzanne Mello-Stark , Worcester Polytechnic Institute
William R. Michalson , Worcester Polytechnic Institute
Xiangnan Kong , Worcester Polytechnic Institute
Yanhua Li , Worcester Polytechnic Institute
Abraham Silberschatz , Yale University
Amin Karbasi , Yale University
Avi Silberschatz , Yale University
Brian Scassellati , Yale University
Dana Angluin , Yale University
Daniel A. Spielman , Yale University
David Gelernter , Yale University
Dragomir R. Radev , Yale University
Drew McDermott , Yale University
Drew V. McDermott , Yale University
Holly E. Rushmeier , Yale University
Jakub Szefer , Yale University
James Aspnes , Yale University
Joan Feigenbaum , Yale University
Julie Dorsey , Yale University
Leandros Tassiulas , Yale University
Mahesh Balakrishnan , Yale University
Mariana Raykova , Yale University
Michael J. Fischer , Yale University
Minlan Yu , Yale University
Rajit Manohar , Yale University
Ruzica Piskac , Yale University
Sahand Negahban , Yale University
Smita Krishnaswamy , Yale University
Stanley C. Eisenstat , Yale University
Steven W. Zucker , Yale University
Vladimir Rokhlin , Yale University
Wenjun Hu , Yale University
Yang Richard Yang , Yale University
<<<<<<< HEAD
Zhong Shao , Yale University
Katie Atkinson, University of Liverpool
Irina V. Biktasheva, University of Liverpool
Danushka Bollegala, University of Liverpool
Frans Coenen, University of Liverpool
Clare Dixon, University of Liverpool
Paul E. Dunne, University of Liverpool
Michael Fisher, University of Liverpool
Leszek Gasieniec, University of Liverpool
Floriana Grasso, University of Liverpool
Ullrich Hustadt, University of Liverpool
Boris Konev, University of Liverpool
Dariusz R. Kowalski, University of Liverpool
Piotr Krysta, University of Liverpool
Vitaliy Kurlin, University of Liverpool
Alexei Lisitsa, University of Liverpool
Othon Michail, University of Liverpool
Frans A. Oliehoek, University of Liverpool
Igor Potapov, University of Liverpool
Sven Schewe, University of Liverpool
Paul G. Spirakis, University of Liverpool
Valentina A. M. Tamma, University of Liverpool
Karl Tuyls, University of Liverpool
Wiebe van der Hoek, University of Liverpool
Dominik Wojtczak, University of Liverpool
Frank Wolter, University of Liverpool
Prudence W. H. Wong, University of Liverpool
Michele Zito, University of Liverpool
=======
Zhong Shao , Yale University
>>>>>>> 5ba1c6c2
<|MERGE_RESOLUTION|>--- conflicted
+++ resolved
@@ -2482,10 +2482,7 @@
 Asif Ekbal , IIT Patna
 Jimson Mathew , IIT Patna
 Joydeep Chandra , IIT Patna
-<<<<<<< HEAD
 Pushpak Bhattacharyya , IIT Patna
-=======
->>>>>>> 5ba1c6c2
 Rajiv Misra , IIT Patna
 Raju Halder , IIT Patna
 Samrat Mondal , IIT Patna
@@ -9860,7 +9857,6 @@
 Vladimir Rokhlin , Yale University
 Wenjun Hu , Yale University
 Yang Richard Yang , Yale University
-<<<<<<< HEAD
 Zhong Shao , Yale University
 Katie Atkinson, University of Liverpool
 Irina V. Biktasheva, University of Liverpool
@@ -9888,7 +9884,4 @@
 Dominik Wojtczak, University of Liverpool
 Frank Wolter, University of Liverpool
 Prudence W. H. Wong, University of Liverpool
-Michele Zito, University of Liverpool
-=======
-Zhong Shao , Yale University
->>>>>>> 5ba1c6c2
+Michele Zito, University of Liverpool