name , affiliation
Anders Møller , Aarhus University
Aslan Askarov , Aarhus University
Christian N. S. Pedersen , Aarhus University
Christian Nørgaard Storm Pedersen , Aarhus University
Claudio Orlandi , Aarhus University
Eve Hoggan , Aarhus University
Gerth Stølting Brodal , Aarhus University
Gudmund Skovbjerg Frandsen , Aarhus University
Hans Jörg Müller , Aarhus University
Henrik Bærbak Christensen , Aarhus University
Ira Assent , Aarhus University
Ivan Bjerre Damgård , Aarhus University
Ivan Damgård , Aarhus University
Jesper Buus Nielsen , Aarhus University
Jörg Müller , Aarhus University
Kaj Grønbæk , Aarhus University
Kasper Dalgaard Larsen , Aarhus University
Kasper Green Larsen , Aarhus University
Kristoffer Arnsfelt Hansen , Aarhus University
Kurt Jensen , Aarhus University
Lars Arge , Aarhus University
Lars Birkedal , Aarhus University
Marianne Graves Petersen , Aarhus University
Michael I. Schwartzbach , Aarhus University
Morten Kyng , Aarhus University
Niels Olof Bouvin , Aarhus University
Olav W. Bertelsen , Aarhus University
Olav Wedege Bertelsen , Aarhus University
Ole Caprani , Aarhus University
Olivier Danvy , Aarhus University
Peyman Afshani , Aarhus University
Susanne Bødker , Aarhus University
Thomas Dueholm Hansen , Aarhus University
Adam Doupé , Arizona State University
Andréa W. Richa , Arizona State University
Arunabha Sen , Arizona State University
Aviral Shrivastava , Arizona State University
Baoxin Li , Arizona State University
Brian C. Nelson , Arizona State University
Carole-Jean Wu , Arizona State University
Charles J. Colbourn , Arizona State University
Charles Joseph Colbourn , Arizona State University
Chitta Baral , Arizona State University
Erin Walker , Arizona State University
Gail-Joon Ahn , Arizona State University
Georgios E. Fainekos , Arizona State University
Guoliang Xue , Arizona State University
Hanghang Tong , Arizona State University
Hasan Davulcu , Arizona State University
Heni Ben Amor , Arizona State University
Huan Liu , Arizona State University
James S. Collofello , Arizona State University
Jingrui He , Arizona State University
Joohyung Lee , Arizona State University
K. Selçuk Candan , Arizona State University
Kasim Selçuk Candan , Arizona State University
Kurt VanLehn , Arizona State University
Ming Zhao , Arizona State University
Mohamed Sarwat , Arizona State University
Paolo Papotti , Arizona State University
Partha Dasgupta , Arizona State University
Peter Wonka , Arizona State University
Rida A. Bazzi , Arizona State University
Sandeep K. S. Gupta , Arizona State University
Subbarao Kambhampati , Arizona State University
Violet R. Syrotiuk , Arizona State University
Wei-Tek Tsai , Arizona State University
Yalin Wang , Arizona State University
Yezhou Yang , Arizona State University
Alvin S. Lim , Auburn University
Anthony Skjellum , Auburn University
Cheryl D. Seals , Auburn University
Cheryl Denise Seals , Auburn University
Cheryl Seals , Auburn University
Daniela Marghitu , Auburn University
David A. Umphress , Auburn University
Dean Hendrix , Auburn University
James H. Cross , Auburn University
James H. Cross II , Auburn University
Jeffrey L. Overbey , Auburn University
Jeffrey Overbey , Auburn University
Kai H. Chang , Auburn University
Kai-Hsiung Chang , Auburn University
Levent Yilmaz , Auburn University
N. Hari Narayanan , Auburn University
Richard Chapman , Auburn University
Saad Biaz , Auburn University
Sanjeev Baskiyar , Auburn University
T. Dean Hendrix , Auburn University
Wei-Shinn Ku , Auburn University
Xiao Qin , Auburn University
Adrian Lowe , Australian National University
Alistair P. Rendell , Australian National University
Andreas Fell , Australian National University
Andres Cuevas , Australian National University
Andrew Blakers , Australian National University
Andrew F. Thomson , Australian National University
Anoop Cherian , Australian National University
Antonio Tricoli , Australian National University
Antony Hosking , Australian National University
Antony L. Hosking , Australian National University
Apurv Kumar , Australian National University
Armin Haller , Australian National University
Basura Fernando , Australian National University
Ben Swift , Australian National University
Benjamin Swift , Australian National University
Bob McKay , Australian National University
Bob Williamson , Australian National University
Brendan D. McKay , Australian National University
Brian D. O. Anderson , Australian National University
Brian David Outram Anderson , Australian National University
Changbin Brad Yu , Australian National University
Changbin Yu , Australian National University
Chog Barugkin , Australian National University
Chris Stokes-Griffin , Australian National University
Chuong V. Nguyen , Australian National University
Daniel Macdonald , Australian National University
Daniel Walter , Australian National University
David Nisbet , Australian National University
Dingfu Zhou , Australian National University
Dinusha Vatsalan , Australian National University
Dirk Pattinson , Australian National University
Dongwoo Kim , Australian National University
Ekaterina Lebedeva , Australian National University
Enrico Scala , Australian National University
Er-Chien Wang , Australian National University
Eric C. McCreath , Australian National University
Eric McCreath , Australian National University
Evan Franklin , Australian National University
Fatih Murat Porikli , Australian National University
Fatih Porikli , Australian National University
Fiacre Rougieux , Australian National University
Fiona J. Beck , Australian National University
Gerard Borg , Australian National University
Gerry Corrigan , Australian National University
Guodong Shi , Australian National University
Hassan Hijazi , Australian National University
Hassan L. Hijazi , Australian National University
Hemant Kumar Mulmudi , Australian National University
Henry Gardner , Australian National University
Henry J. Gardner , Australian National University
Heping Shen , Australian National University
Hongdong Li , Australian National University
Igor Skryabin , Australian National University
Ijaz Akhter , Australian National University
Jeremy Dawson , Australian National University
Jeremy E. Dawson , Australian National University
Jie Cui , Australian National University
Jochen Renz , Australian National University
Jochen Trumpf , Australian National University
John A. Richards , Australian National University
John K. Slaney , Australian National University
John Lloyd , Australian National University
John Pye , Australian National University
John Slaney , Australian National University
John W. Lloyd , Australian National University
Jonghyuk Kim , Australian National University
Joseph S. Coventry , Australian National University
Junming Wei , Australian National University
Kate Booker , Australian National University
Kean Chern Fong , Australian National University
Klaus Weber , Australian National University
Kun Cai , Australian National University
Kylie Catchpole , Australian National University
Laurent Kneip , Australian National University
Lexing Xie , Australian National University
Lynette Johns-Boast , Australian National University
Mahesh Venkataraman , Australian National University
Marco Ernst , Australian National University
Marcus Hutter , Australian National University
Marian-Andrei Rizoiu , Australian National University
Mark D. Reid , Australian National University
Mark Reid , Australian National University
Matt Stocks , Australian National University
Matthew Doolan , Australian National University
Matthew R. James , Australian National University
Michael Dennis , Australian National University
Nan Yang , Australian National University
Neda Aboutorab , Australian National University
Parastoo Sadeghi , Australian National University
Patrik Haslum , Australian National University
Paul Compston , Australian National University
Peter Christen , Australian National University
Peter E. Strazdins , Australian National University
Peter Kreider , Australian National University
Peter Strazdins , Australian National University
Pheng Phang , Australian National University
Prasanga N. Samarasinghe , Australian National University
Qing Wang , Australian National University
Qing-Hua Qin , Australian National University
Rajeev Goré , Australian National University
Ramesh S. Sankaranarayana , Australian National University
Ramesh Sankaranarayana , Australian National University
Richard Brent , Australian National University
Richard I. Hartley , Australian National University
Richard P. Brent , Australian National University
Robert C. Williamson , Australian National University
Robert E. Mahony , Australian National University
Robert I. McKay , Australian National University
Robert Ian McKay , Australian National University
Robert Williamson , Australian National University
Rodney A. Kennedy , Australian National University
Roman Bader , Australian National University
Salman Durrani , Australian National University
Shankar Kalyanasundaram , Australian National University
Shayne Flint , Australian National University
Shihao Yan , Australian National University
Stephen Blackburn , Australian National University
Stephen Gould , Australian National University
Stephen M. Blackburn , Australian National University
Steve Blackburn , Australian National University
Steven M. Blackburn , Australian National University
Sylvie Thiébaux , Australian National University
T. C. Chong , Australian National University
T. D. Gedeon , Australian National University
Takuya Tsuzuki , Australian National University
Tamás D. Gedeon , Australian National University
Thomas P. White , Australian National University
Thushara D. Abhayapala , Australian National University
Timothy Graham , Australian National University
Tom Gedeon , Australian National University
Tom Ratcliff , Australian National University
Tony Hosking , Australian National University
Uwe R. Zimmer , Australian National University
Uwe Zimmer , Australian National University
Vernie Everett , Australian National University
Vincent Wheeler , Australian National University
Viorela Ila , Australian National University
W. M. Lee , Australian National University
Weifa Liang , Australian National University
Wen Zhang 0002 , Australian National University
Wojciech Lipinski , Australian National University
Xiangyun Zhou , Australian National University
Xiaolei Hou , Australian National University
Xinbo Yang , Australian National University
Yimao Wan , Australian National University
Yuchao Dai , Australian National University
Yuerui Lu , Australian National University
Edward Sciore , Boston College
Hao Jiang , Boston College
Howard Straubing , Boston College
José Bento , Boston College
José Bento Ayres Pereira , Boston College
Robert Muller , Boston College
Robert Signorile , Boston College
Sergio Alvarez , Boston College
Sergio Alvarez Pardo , Boston College
A. J. Kfoury , Boston University
Assaf J. Kfoury , Boston University
Azer Bestavros , Boston University
Evimaria Terzi , Boston University
George Kollios , Boston University
Hongwei Xi , Boston University
Ibrahim Matta , Boston University
John W. Byers , Boston University
Jonathan Appavoo , Boston University
Kate Saenko , Boston University
Leonid A. Levin , Boston University
Leonid Reyzin , Boston University
Margrit Betke , Boston University
Mark Crovella , Boston University
Péter Gács , Boston University
Ran Canetti , Boston University
Richard West , Boston University
Sharon Goldberg , Boston University
Stan Sclaroff , Boston University
Steven Homer , Boston University
Wayne Snyder , Boston University
Antonella Di Lillo , Brandeis University
Harry G. Mairson , Brandeis University
James A. Storer , Brandeis University
James Pustejovsky , Brandeis University
Jordan Pollack , Brandeis University
Liuba Shrira , Brandeis University
Lotus Goldberg , Brandeis University
Mitch Cherniack , Brandeis University
Nianwen Xue , Brandeis University
Olga Papaemmanouil , Brandeis University
Pengyu Hong , Brandeis University
Richard Alterman , Brandeis University
Rick Alterman , Brandeis University
Sophia A. Malamud , Brandeis University
Timothy J. Hickey , Brandeis University
Bill Barrett , Brigham Young University
Brent Adams , Brigham Young University
Bryan S. Morse , Brigham Young University
Christophe G. Giraud-Carrier , Brigham Young University
Cory Barker , Brigham Young University
Dan Ventura , Brigham Young University
Daniel Zappala , Brigham Young University
David Wingate , Brigham Young University
Eric G. Mercer , Brigham Young University
Eric K. Ringger , Brigham Young University
Eric Mercer , Brigham Young University
J. Kelly Flanagan , Brigham Young University
Jacob W. Crandall , Brigham Young University
Jacob William Crandall , Brigham Young University
Kenneth J. Rodham , Brigham Young University
Kent E. Seamons , Brigham Young University
Kevin D. Seppi , Brigham Young University
Mark J. Clement , Brigham Young University
Michael A. Goodrich , Brigham Young University
Michael D. Jones , Brigham Young University
Parris K. Egbert , Brigham Young University
Paul R. Roper , Brigham Young University
Quinn O. Snell , Brigham Young University
Quinn Snell , Brigham Young University
Robert P. Burton , Brigham Young University
Ryan Farrell , Brigham Young University
Scott N. Woodfield , Brigham Young University
Sean C. Warnick , Brigham Young University
Sean Warnick , Brigham Young University
Seth Holladay , Brigham Young University
Thomas W. Sederberg , Brigham Young University
Tony R. Martinez , Brigham Young University
William A. Barrett , Brigham Young University
Yiu-Kai Dennis Ng , Brigham Young University
Yiu-Kai Ng , Brigham Young University
Amy Greenwald , Brown University
Andries van Dam , Brown University
Andy van Dam , Brown University
Anna Lysyanskaya , Brown University
Benjamin J. Raphael , Brown University
Chad Jenkins , Brown University
David H. Laidlaw , Brown University
Eli Upfal , Brown University
Erik B. Sudderth , Brown University
Eugene Charniak , Brown University
Franco P. Preparata , Brown University
Jeff Huang , Brown University
John E. Savage , Brown University
John F. Hughes , Brown University
Maurice Herlihy , Brown University
Michael L. Littman , Brown University
Odest Chadwicke Jenkins , Brown University
Paul Valiant , Brown University
Pedro F. Felzenszwalb , Brown University
Pedro Felipe Felzenszwalb , Brown University
Philip N. Klein , Brown University
Roberto Tamassia , Brown University
Rodrigo C. Fonseca , Brown University
Rodrigo Fonseca , Brown University
Seny Kamara , Brown University
Shriram Krishnamurthi , Brown University
Sorin Istrail , Brown University
Stan Zdonik , Brown University
Stanley B. Zdonik , Brown University
Stefanie Tellex , Brown University
Steven P. Reiss , Brown University
Thomas W. Doeppner Jr. , Brown University
Tim Kraska , Brown University
Ugur Çetintemel , Brown University
Vasileios P. Kemerlis , Brown University
Abbe Mowshowitz , CUNY
Abdullah Uz Tansel , CUNY
Akira Kawaguchi , CUNY
Amotz Bar-Noy , CUNY
Amotz Barnoy , CUNY
Bilal Khan , CUNY
Bon K. Sy , CUNY
Brian Murphy , CUNY
Candido Cabo , CUNY
Changhe Yuan , CUNY
Chen Chao , CUNY
Danny Kopec , CUNY
Danyang Zhang , CUNY
Delaram Kahrobaei , CUNY
Devorah Kletenik , CUNY
Dina Sokol , CUNY
Douglas Troeger , CUNY
Felisa J. Vázquez-Abad , CUNY
Feng Gu , CUNY
Gabor T. Herman , CUNY
George Wolberg , CUNY
Ioannis Stamos , CUNY
Irina Gladkova , CUNY
Izidor Gertner , CUNY
Jianting Zhang , CUNY
Jie Wei , CUNY
Jizhong Xiao , CUNY
Joel David Hamkins , CUNY
Kaliappa Nadar Ravindran , CUNY
Kaliappa Ravindran , CUNY
Katherine St. John , CUNY
Lei Xie , CUNY
Leonid Gurvits , CUNY
Lev Manovich , CUNY
Linda Weiser Friedman , CUNY
Louis D'Alotto , CUNY
Louis Petingi , CUNY
M. Ümit Uyar , CUNY
Matthew Johnson , CUNY
Michael E. Kress , CUNY
Michael Grossberg , CUNY
Michael Mandel , CUNY
Myung J. Lee , CUNY
Myung Jong Lee , CUNY
Nelly Fazio , CUNY
Neng-Fa Zhou , CUNY
Olympia Hadjiliadis , CUNY
Paula A. Whitlock , CUNY
Peter Brass , CUNY
Peter Braß , CUNY
Ping Ji , CUNY
Raquel Benbunan-Fich , CUNY
Rivka Levitan , CUNY
Robert M. Haralick , CUNY
Robert Martin Haralick , CUNY
Rohit Parikh , CUNY
Rosario Gennaro , CUNY
Russell Miller , CUNY
Saad Mneimneh , CUNY
Sarah Zelikovitz , CUNY
Saul Aaron Kripke , CUNY
Saul Kripke , CUNY
Scott Dexter , CUNY
Sergei N. Artëmov , CUNY
Shuqun Zhang , CUNY
Shweta Jain , CUNY
Soon Ae Chun , CUNY
Spiridon Bakiras , CUNY
Subash Shankar , CUNY
Susan D. Epstein , CUNY
Susan Imberman , CUNY
Sven Dietrich , CUNY
T. Yung Kong , CUNY
Tat Yung Kong , CUNY
Theodore Brown , CUNY
Theodore Raphan , CUNY
Victor Pan , CUNY
Victor Y. Pan , CUNY
William E. Skeith III , CUNY
William G. Sakas , CUNY
Xiangdong Li , CUNY
Xiaowen Zhang , CUNY
Yedidyah Langsam , CUNY
Ying-li Tian , CUNY
Yumei Huo , CUNY
Zhanyang Zhang , CUNY
Zhigang Xiang , CUNY
Zhigang Zhu , CUNY
Adam Wierman , California Institute of Technology
Alain J. Martin , California Institute of Technology
Alan H. Barr , California Institute of Technology
Chris Umans , California Institute of Technology
Christopher Umans , California Institute of Technology
Erik Winfree , California Institute of Technology
Leonard J. Schulman , California Institute of Technology
Mathieu Desbrun , California Institute of Technology
Peter Schröder , California Institute of Technology
Steven H. Low , California Institute of Technology
Thomas Vidick , California Institute of Technology
Tracey Ho , California Institute of Technology
Venkat Chandrasekaran , California Institute of Technology
Yaser S. Abu-Mostafa , California Institute of Technology
Yisong Yue , California Institute of Technology
Aarti Singh , Carnegie Mellon University
Abhinav Gupta , Carnegie Mellon University
Alan W. Black , Carnegie Mellon University
Alex Waibel , Carnegie Mellon University
Alexander H. Waibel , Carnegie Mellon University
Alonzo Kelly , Carnegie Mellon University
Amy Ogan , Carnegie Mellon University
Andreas R. Pfenning , Carnegie Mellon University
Andrew Pavlo , Carnegie Mellon University
Andrew W. Moore 0001 , Carnegie Mellon University
André Platzer , Carnegie Mellon University
Aniket Kittur , Carnegie Mellon University
Anind Dey , Carnegie Mellon University
Anind K. Dey , Carnegie Mellon University
Anupam Datta , Carnegie Mellon University
Anupam Gupta , Carnegie Mellon University
Ariel D. Procaccia , Carnegie Mellon University
Avrim Blum , Carnegie Mellon University
Barnabás Póczos , Carnegie Mellon University
Bernhard Haeupler , Carnegie Mellon University
Bhiksha Raj , Carnegie Mellon University
Bhiksha Ramakrishnan , Carnegie Mellon University
Bill Scherlis , Carnegie Mellon University
Brad A. Myers , Carnegie Mellon University
Brandon Lucia , Carnegie Mellon University
Carl Kingsford , Carnegie Mellon University
Carolyn Penstein Rosé , Carnegie Mellon University
Chinmay Eishan Kulkarni , Carnegie Mellon University
Chinmay Kulkarni , Carnegie Mellon University
Chris Dyer , Carnegie Mellon University
Chris Harrison , Carnegie Mellon University
Christian Kästner , Carnegie Mellon University
Christopher Dyer , Carnegie Mellon University
Christopher G. Atkeson , Carnegie Mellon University
Christopher James Langmead , Carnegie Mellon University
Christos Faloutsos , Carnegie Mellon University
Claire Le Goues , Carnegie Mellon University
Dabbala Rajagopal Reddy , Carnegie Mellon University
Dana S. Scott , Carnegie Mellon University
Daniel Dominic Kaplan Sleator , Carnegie Mellon University
Daniel Dominic Sleator , Carnegie Mellon University
Daniel P. Siewiorek , Carnegie Mellon University
Dave Andersen , Carnegie Mellon University
David G. Andersen , Carnegie Mellon University
David Garlan , Carnegie Mellon University
David J. Mostow , Carnegie Mellon University
David R. O'Hallaron , Carnegie Mellon University
Deva Ramanan , Carnegie Mellon University
Douglas C. Sicker , Carnegie Mellon University
Drew Bagnell , Carnegie Mellon University
Edmund M. Clarke , Carnegie Mellon University
Emma Brunskill , Carnegie Mellon University
Eric Nyberg , Carnegie Mellon University
Eric P. Xing , Carnegie Mellon University
Eric Po Xing , Carnegie Mellon University
Farnam Jahanian , Carnegie Mellon University
Frank Pfenning , Carnegie Mellon University
Garth A. Gibson , Carnegie Mellon University
Garth Gibson , Carnegie Mellon University
Gary K. Fedder , Carnegie Mellon University
Gary L. Miller , Carnegie Mellon University
Geoff F. Kaufman , Carnegie Mellon University
Geoffrey J. Gordon , Carnegie Mellon University
Graham Neubig , Carnegie Mellon University
Guy E. Blelloch , Carnegie Mellon University
Hartmut Geyer , Carnegie Mellon University
Howie Choset , Carnegie Mellon University
Illah R. Nourbakhsh , Carnegie Mellon University
Illah Reza Nourbakhsh , Carnegie Mellon University
J. Andrew Bagnell , Carnegie Mellon University
J. Zico Kolter , Carnegie Mellon University
Jack Mostow , Carnegie Mellon University
Jaime G. Carbonell , Carnegie Mellon University
James Andrew Bagnell , Carnegie Mellon University
James D. Herbsleb , Carnegie Mellon University
James H. Morris , Carnegie Mellon University
James K. Baker , Carnegie Mellon University
James P. Callan , Carnegie Mellon University
Jamie Callan , Carnegie Mellon University
Jan Hoffmann 0002 , Carnegie Mellon University
Jason I. Hong , Carnegie Mellon University
Jean Yang , Carnegie Mellon University
Jeffrey P. Bigham , Carnegie Mellon University
Jeffrey Philip Bigham , Carnegie Mellon University
Jennifer Mankoff , Carnegie Mellon University
Jeremy Z. Kolter , Carnegie Mellon University
Jessica Hammer , Carnegie Mellon University
Jessica K. Hodgins , Carnegie Mellon University
Jian Ma , Carnegie Mellon University
Jodi Forlizzi , Carnegie Mellon University
Jodi L. Forlizzi , Carnegie Mellon University
John C. Stamper , Carnegie Mellon University
John Zimmerman , Carnegie Mellon University
Jonathan Aldrich , Carnegie Mellon University
Justine Cassell , Carnegie Mellon University
Karl Crary , Carnegie Mellon University
Kathleen M. Carley , Carnegie Mellon University
Kayvon Fatahalian , Carnegie Mellon University
Keenan Crane , Carnegie Mellon University
Kemal Oflazer , Carnegie Mellon University
Kenneth R. Koedinger , Carnegie Mellon University
Kiron K. Skinner , Carnegie Mellon University
Laura A. Dabbish , Carnegie Mellon University
Laura Dabbish , Carnegie Mellon University
Lenore Blum , Carnegie Mellon University
Lorrie Faith Cranor , Carnegie Mellon University
Louis-Philippe Morency , Carnegie Mellon University
Lujo Bauer , Carnegie Mellon University
M. Satyanarayanan , Carnegie Mellon University
Mahadev Satyanarayanan , Carnegie Mellon University
Manuel Blum , Carnegie Mellon University
Manuela M. Veloso , Carnegie Mellon University
Maria-Florina Balcan , Carnegie Mellon University
Maria-Florina Popa , Carnegie Mellon University
Martial Hebert , Carnegie Mellon University
Mary Shaw , Carnegie Mellon University
Matt Fredrikson , Carnegie Mellon University
Matthew Fredrikson , Carnegie Mellon University
Matthew T. Mason , Carnegie Mellon University
Michael A. Erdmann , Carnegie Mellon University
Michael I. Shamos , Carnegie Mellon University
Michael Ian Shamos , Carnegie Mellon University
Mor Harchol-Balter , Carnegie Mellon University
Nancy S. Pollard , Carnegie Mellon University
Niki Kittur , Carnegie Mellon University
Norman M. Sadeh , Carnegie Mellon University
Peter Steenkiste , Carnegie Mellon University
Phillip B. Gibbons , Carnegie Mellon University
Raj Reddy , Carnegie Mellon University
Randal E. Bryant , Carnegie Mellon University
Red Whittaker , Carnegie Mellon University
Robert E. Kraut , Carnegie Mellon University
Robert Harper , Carnegie Mellon University
Robert Kraut , Carnegie Mellon University
Roger B. Dannenberg , Carnegie Mellon University
Ronald Rosenfeld , Carnegie Mellon University
Roni Rosenfeld , Carnegie Mellon University
Ruslan Salakhutdinov , Carnegie Mellon University
Ryan O'Donnell , Carnegie Mellon University
Sara B. Kiesler , Carnegie Mellon University
Scott E. Hudson , Carnegie Mellon University
Seth Copen Goldstein , Carnegie Mellon University
Seyoung Kim , Carnegie Mellon University
Siddhartha S. Srinivasa , Carnegie Mellon University
Siddhartha Srinivasa , Carnegie Mellon University
Srinivasa G. Narasimhan , Carnegie Mellon University
Srinivasan Seshan , Carnegie Mellon University
Stelian Coros , Carnegie Mellon University
Stephen Brookes , Carnegie Mellon University
Stephen D. Brookes , Carnegie Mellon University
Steven Rudich , Carnegie Mellon University
Subra Suresh , Carnegie Mellon University
Tai Sing Lee , Carnegie Mellon University
Takeo Kanade , Carnegie Mellon University
Taylor Berg-Kirkpatrick , Carnegie Mellon University
Todd C. Mowry , Carnegie Mellon University
Tom M. Mitchell , Carnegie Mellon University
Tom Michael Mitchell , Carnegie Mellon University
Travis D. Breaux , Carnegie Mellon University
Tuomas Sandholm , Carnegie Mellon University
Umut A. Acar , Carnegie Mellon University
Venkatesan Guruswami , Carnegie Mellon University
Vincent A. W. M. M. Aleven , Carnegie Mellon University
Vincent Aleven , Carnegie Mellon University
Vipul Goyal , Carnegie Mellon University
William L. Scherlis , Carnegie Mellon University
William W. Cohen , Carnegie Mellon University
William Whittaker , Carnegie Mellon University
Yaser Sheikh , Carnegie Mellon University
Yiming Yang , Carnegie Mellon University
Yong-Lae Park , Carnegie Mellon University
Yuvraj Agarwal , Carnegie Mellon University
Ziv Bar-Joseph , Carnegie Mellon University
Alexander Herzog , Clemson University
Amy W. Apon , Clemson University
Andrew Robb , Clemson University
Andrew T. Duchowski , Clemson University
Bart P. Knijnenburg , Clemson University
Bart Piet Knijnenburg , Clemson University
Brian A. Malloy , Clemson University
Brian C. Dean , Clemson University
David Donar , Clemson University
Donald H. House , Clemson University
Eileen Kraemer , Clemson University
Eric Patterson , Clemson University
Feng Luo , Clemson University
Hongxin Hu , Clemson University
Ilya Safro , Clemson University
Jacob Sorber , Clemson University
James J. Martin , Clemson University
James P. Clements , Clemson University
James Wang , Clemson University
James Westall , Clemson University
Jerry Tessendorf , Clemson University
Jim Martin , Clemson University
John Mark Smotherman , Clemson University
John McGregor , Clemson University
Kelly Caine , Clemson University
Larry F. Hodges , Clemson University
Mark Smotherman , Clemson University
Murali Sitaraman , Clemson University
Pradip K. Srimani , Clemson University
Robert Geist , Clemson University
Rong Ge , Clemson University
Roy P. Pargas , Clemson University
Sabarish V. Babu , Clemson University
Sandra L. Mitchell , Clemson University
Sandra Mitchell Hedetniemi , Clemson University
Sekou L. Remy , Clemson University
Sekou Remy , Clemson University
Sophie Jörg , Clemson University
Victor B. Zordan , Clemson University
Wayne Goddard , Clemson University
Adwait Jog , College of William and Mary
Andreas Stathopoulos , College of William and Mary
Bin Ren , College of William and Mary
Denys Poshyvanyk , College of William and Mary
Evgenia Smirni , College of William and Mary
Gang Zhou , College of William and Mary
Kun Sun , College of William and Mary
Peter Kemper , College of William and Mary
Phil Kearns , College of William and Mary
Pieter Peers , College of William and Mary
Qun Li , College of William and Mary
Robert Michael Lewis , College of William and Mary
Virginia Torczon , College of William and Mary
Weizhen Mao , College of William and Mary
Xu Liu , College of William and Mary
Zhenming Liu , College of William and Mary
A. P. Wim Böhm , Colorado State University
Adele E. Howe , Colorado State University
Asa Ben-Hur , Colorado State University
Bruce A. Draper , Colorado State University
Catherine Mills Olschanowsky , Colorado State University
Catherine Olschanowsky , Colorado State University
Charles W. Anderson , Colorado State University
Chris Wilcox , Colorado State University
Christina Boucher , Colorado State University
Christos Papadopoulos , Colorado State University
Daniel Massey , Colorado State University
Darrell Whitley , Colorado State University
Hamid Reza Chitsaz , Colorado State University
Indrajit Ray , Colorado State University
Indrakshi Ray , Colorado State University
J. Ross Beveridge , Colorado State University
Jaime Ruiz , Colorado State University
James M. Bieman , Colorado State University
L. Darrell Whitley , Colorado State University
Ross M. McConnell , Colorado State University
Sangmi Lee Pallickara , Colorado State University
Sanjay Rajopadhye , Colorado State University
Sanjay V. Rajopadhye , Colorado State University
Shrideep Pallickara , Colorado State University
Sudipto Ghosh , Colorado State University
Yashwant K. Malaiya , Colorado State University
Alexandr Andoni , Columbia University
Alfred V. Aho , Columbia University
Allison B. Lewko , Columbia University
Allison Bishop , Columbia University
Allison Bishop Lewko , Columbia University
Angelos D. Keromytis , Columbia University
Ansaf Salleb , Columbia University
Ansaf Salleb-Aouissi , Columbia University
Augustin Chaintreau , Columbia University
Changxi Zheng , Columbia University
Cliff Stein , Columbia University
Clifford Stein , Columbia University
Dan Rubenstein , Columbia University
Daniel J. Hsu , Columbia University
David M. Blei , Columbia University
Eitan Grinspun , Columbia University
Eugene Wu 0002 , Columbia University
Gail E. Kaiser , Columbia University
Henning Schulzrinne , Columbia University
Itsik Pe'er , Columbia University
Jason Nieh , Columbia University
John R. Kender , Columbia University
Julia Hirschberg , Columbia University
Junfeng Yang , Columbia University
Kathleen McKeown , Columbia University
Kathleen R. McKeown , Columbia University
Kenneth A. Ross , Columbia University
Luca P. Carloni , Columbia University
Luis Gravano , Columbia University
Martha A. Kim , Columbia University
Martha Mercaldi , Columbia University
Martha Mercaldi Kim , Columbia University
Michael Collins , Columbia University
Mihalis Yannakakis , Columbia University
Peter K. Allen , Columbia University
Peter N. Belhumeur , Columbia University
Rocco A. Servedio , Columbia University
Roxana Geambasu , Columbia University
Salvatore J. Stolfo , Columbia University
Shih-Fu Chang , Columbia University
Shree K. Nayar , Columbia University
Simha Sethumadhavan , Columbia University
Stephen A. Edwards , Columbia University
Steve Bellovin , Columbia University
Steven Feiner , Columbia University
Steven K. Feiner , Columbia University
Steven M. Bellovin , Columbia University
Steven M. Nowick , Columbia University
Suman Jana , Columbia University
Tal Malkin , Columbia University
Tony Jebara , Columbia University
Vishal Misra , Columbia University
Vladimir Vapnik , Columbia University
Xi Chen , Columbia University
Yaniv Erlich , Columbia University
Yechiam Yemini , Columbia University
Nancy Acemian , Concordia University
Sabine Bergler , Concordia University
Tien D. Bui , Concordia University
Gregory Butler , Concordia University
Constantinos Constantinides , Concordia University
Bipin C. Desai , Concordia University
Eusebius J. Doedel , Concordia University
Todd Eavis , Concordia University
Terry Fancott , Concordia University
Thomas G. Fevens , Concordia University
Dhrubajyoti Goswami , Concordia University
Gösta Grahne , Concordia University
Volker Haarslev , Concordia University
Aiman Hanna , Concordia University
Hovhannes Harutyunyan , Concordia University
Nora Houari , Concordia University
Brigitte Jaumard , Concordia University
Rajagopalan Jayakumar , Concordia University
Stan Klasa , Concordia University
Leila Kosseim , Concordia University
Adam Krzyzak , Concordia University
Sudhir Mudur , Concordia University
Lata Narayanan , Concordia University
Olga Ormandjieva , Concordia University
Joey Paquet , Concordia University
Tiberiu Popa , Concordia University
Charalambos Poullis , Concordia University
David K. Probst , Concordia University
Peter C. Rigby , Concordia University
Juergen Rilling , Concordia University
Javad Sadri , Concordia University
Weiyi Shang , Concordia University
Emad Shihab , Concordia University
Nematollaah Shiri , Concordia University
Ching Yee Suen , Concordia University
Mohamed Taleb , Concordia University
Nikolaos Tsantalis , Concordia University
René Witte , Concordia University
Yuhong Yan , Concordia University
Adrian Sampson , Cornell University
Amir Salman Avestimehr , Cornell University
Andrew C. Myers , Cornell University
Anil Damle , Cornell University
Ari Juels , Cornell University
Ashutosh Saxena , Cornell University
Bart Selman , Cornell University
Carla P. Gomes , Cornell University
Charles F. Van Loan , Cornell University
Charles Van Loan , Cornell University
Christina Delimitrou , Cornell University
Claire Cardie , Cornell University
Dan Huttenlocher , Cornell University
Daniel P. Huttenlocher , Cornell University
David Bindel , Cornell University
David M. Mimno , Cornell University
David Steurer , Cornell University
Deborah Estrin , Cornell University
Dexter Campbell Kozen , Cornell University
Dexter Kozen , Cornell University
Donald P. Greenberg , Cornell University
Elaine Runting Shi , Cornell University
Elaine Shi , Cornell University
Emin Gün Sirer , Cornell University
Erik Andersen , Cornell University
Fred B. Schneider , Cornell University
Greg Morrisett , Cornell University
Hakim Weatherspoon , Cornell University
Haym Hirsh , Cornell University
Immanuel Trummer , Cornell University
J. Gregory Morrisett , Cornell University
J. Nathan Foster , Cornell University
John E. Hopcroft , Cornell University
Jon M. Kleinberg , Cornell University
Joseph Y. Halpern , Cornell University
Karthik Sridharan , Cornell University
Kavita Bala , Cornell University
Ken Birman , Cornell University
Kenneth P. Birman , Cornell University
Lillian Lee , Cornell University
Lorenzo Alvisi , Cornell University
Mor Naaman , Cornell University
Nate Foster , Cornell University
Noah Snavely , Cornell University
Rachit Agarwal 0001 , Cornell University
Rafael Pass , Cornell University
Ramin Zabih , Cornell University
Robert D. Kleinberg , Cornell University
Robert Kleinberg , Cornell University
Robert L. Constable , Cornell University
Ron Brachman , Cornell University
Ronald J. Brachman , Cornell University
Ross A. Knepper , Cornell University
Ross Tate , Cornell University
Salman Avestimehr , Cornell University
Serge J. Belongie , Cornell University
Stephen R. Marschner , Cornell University
Steve Marschner , Cornell University
Thomas Ristenpart , Cornell University
Thorsten Joachims , Cornell University
Vitaly Shmatikov , Cornell University
Yoav Artzi , Cornell University
Éva Tardos , Cornell University
Aasa Feragen , DIKU
Andrzej Filinski , DIKU
Christian Igel , DIKU
Christian Wulff-Nilsen , DIKU
Christina Lioma , DIKU
Cosmin E. Oancea , DIKU
Cosmin Eugen Oancea , DIKU
Erik Frøkjær , DIKU
Finn Kensing , DIKU
François Lauze , DIKU
Fritz Henglein , DIKU
Jakob Grue Simonsen , DIKU
Jean-Yves Moyen , DIKU
Jon Sporring , DIKU
Jorgen P. Bansler , DIKU
Jyrki Katajainen , DIKU
Jørgen P. Bansler , DIKU
Kasper Hornbæk , DIKU
Katarzyna Wac , DIKU
Ken Friis Larsen , DIKU
Kenny Erleben , DIKU
Kim Steenstrup Pedersen , DIKU
Klaus Marius Hansen , DIKU
Knud Henriksen , DIKU
Lauge Sørensen , DIKU
Mads Nielsen , DIKU
Marleen de Bruijne , DIKU
Martin Elsman , DIKU
Martin Lillholm , DIKU
Matthew G. Liptrot , DIKU
Mikkel Abrahamsen , DIKU
Mikkel R. Jakobsen , DIKU
Mikkel Rønne Jakobsen , DIKU
Mikkel Thorup , DIKU
Naja L. Holten Møller , DIKU
Pawel Winter , DIKU
Pernille Bjørn , DIKU
Robert Glück , DIKU
Sami S. Brandt , DIKU
Sami Sebastian Brandt , DIKU
Sebastian Boring , DIKU
Stefan Horst Sommer , DIKU
Stephen Alstrup , DIKU
Sune Darkner , DIKU
Søren Ingvor Olsen , DIKU
Tariq Andersen , DIKU
Tariq O. Andersen , DIKU
Tijs Slaats , DIKU
Torben Æ. Mogensen , DIKU
Torben Ægidius Mogensen , DIKU
Yevgeny Seldin , DIKU
Yvonne J. F. M. Jansen , DIKU
Yvonne Jansen , DIKU
Amit Chakrabarti , Dartmouth College
Andrew T. Campbell , Dartmouth College
Chris Bailey-Kellogg , Dartmouth College
Christopher Bailey-Kellogg , Dartmouth College
Daniel N. Rockmore , Dartmouth College
David Kotz , Dartmouth College
Devin J. Balkcom , Dartmouth College
Emily Whiting , Dartmouth College
Gevorg Grigoryan , Dartmouth College
Hany Farid , Dartmouth College
Lisa Fleischer , Dartmouth College
Lorenzo Torresani , Dartmouth College
Lorie Loeb , Dartmouth College
Michael A. Casey , Dartmouth College
Peter M. Winkler , Dartmouth College
Peter Winkler , Dartmouth College
Prasad Jayanti , Dartmouth College
Qiang Liu , Dartmouth College
Robert L. (Scot) Drysdale III , Dartmouth College
Robert L. Drysdale III , Dartmouth College
Robert L. Scot Drysdale , Dartmouth College
Sean W. Smith , Dartmouth College
Sergey Bratus , Dartmouth College
Thomas H. Cormen , Dartmouth College
Wojciech Jarosz , Dartmouth College
Xia Zhou , Dartmouth College
Xing-Dong Yang , Dartmouth College
Ali Shokoufandeh , Drexel University
Bruce W. Char , Drexel University
Christopher W. Geib , Drexel University
Colin S. Gordon , Drexel University
Dario D. Salvucci , Drexel University
David E. Breen , Drexel University
Erin Solovey , Drexel University
Erin Treacy Solovey , Drexel University
Geoffrey Mainland , Drexel University
Jeffrey L. Popyack , Drexel University
Jeffrey Popyack , Drexel University
Jeremy Johnson , Drexel University
Julia Stoyanovich , Drexel University
Ko Nishino , Drexel University
M. Brian Blake , Drexel University
Rachel Greenstadt , Drexel University
Santi Ontañón , Drexel University
Santi Ontañón Villar , Drexel University
Santiago Ontañón , Drexel University
Spiros Mancoridis , Drexel University
William C. Regli , Drexel University
Yuanfang Cai , Drexel University
A. Robert Calderbank , Duke University
Alexander J. Hartemink , Duke University
Alvin R. Lebeck , Duke University
Ashwin Machanavajjhala , Duke University
Bruce M. Maggs , Duke University
Bruce MacDowell Maggs , Duke University
Bruce Randall Donald , Duke University
Carlo Tomasi , Duke University
Debmalya Panigrahi , Duke University
Jeffrey S. Chase , Duke University
John H. Reif , Duke University
Jun Yang , Duke University
Kamesh Munagala , Duke University
Landon P. Cox , Duke University
M. V. N. Ashwin Kumar , Duke University
Pankaj K. Agarwal , Duke University
Pankaj Kumar Agarwal , Duke University
Ronald Parr , Duke University
Shivnath Babu , Duke University
Sudeepa Roy , Duke University
Theophilus Benson , Duke University
Vincent Conitzer , Duke University
Xiaobai Sun , Duke University
Xiaowei Yang , Duke University
Ailamaki Natassa , EPFL
Alain Wegmann , EPFL
Amin Shokrollahi , EPFL
Anastasia Ailamaki , EPFL
Anastassia Ailamaki , EPFL
Arjen K. Lenstra , EPFL
Babak Falsafi , EPFL
Bernard M. E. Moret , EPFL
Bixio Rimoldi , EPFL
Boi Faltings , EPFL
Bryan Ford , EPFL
Christoforos E. Kozyrakis , EPFL
Christoph Koch 0001 , EPFL
Christos Kozyrakis , EPFL
Edouard Bugnion , EPFL
Eduardo del Castillo-Sánchez , EPFL
Emre Telatar , EPFL
George Candea , EPFL
Giovanni De Micheli , EPFL
I. Emre Telatar , EPFL
James R. Larus , EPFL
Jean-Pierre Hubaux , EPFL
Jean-Yves Le Boudec , EPFL
Jeffrey Huang , EPFL
Jeffrey T.-J. Huang , EPFL
Joseph Sifakis , EPFL
Karl Aberer , EPFL
Katerina J. Argyraki , EPFL
Marcel Salathé , EPFL
Mark Pauly , EPFL
Markus Pauly , EPFL
Martin Jaggi , EPFL
Martin Odersky , EPFL
Martin Vetterli , EPFL
Matthias Grossglauser , EPFL
Michael C. Gastpar , EPFL
Michael Gastpar , EPFL
Michael Kapralov , EPFL
Mikhail Kapralov , EPFL
Mohammad Amin Shokrollahi , EPFL
Nisheeth K. Vishnoi , EPFL
Ola Svensson , EPFL
Paolo Ienne , EPFL
Pascal Fua , EPFL
Patrick Thiran , EPFL
Pierre Dillenbourg , EPFL
Rachid Guerraoui , EPFL
Roger D. Hersch , EPFL
Roger David Hersch , EPFL
Rüdiger L. Urbanke , EPFL
Sabine Süsstrunk , EPFL
Serge Vaudenay , EPFL
Viktor Kuncak , EPFL
Wenzel Jakob , EPFL
Willy Zwaenepoel , EPFL
Wulfram Gerstner , EPFL
Adrian Perrig , ETH Zurich
Andreas Krause 0001 , ETH Zurich
Angelika Steger , ETH Zurich
Ankit Singla , ETH Zurich
Bernd Gärtner , ETH Zurich
Ce Zhang , ETH Zurich
David A. Basin , ETH Zurich
Donald Kossmann , ETH Zurich
Emo Welzl , ETH Zurich
Friedmann Mattern , ETH Zurich
Gunnar Rätsch , ETH Zurich
Gustavo Alonso , ETH Zurich
Joachim M. Buhmann , ETH Zurich
Juraj Hromkovic , ETH Zurich
Marc Pollefeys , ETH Zurich
Markus H. Gross , ETH Zurich
Markus Püschel , ETH Zurich
Martin T. Vechev , ETH Zurich
Mohsen Ghaffari , ETH Zurich
Moira C. Norrie , ETH Zurich
Olga Sorkine , ETH Zurich
Olga Sorkine-Hornung , ETH Zurich
Onur Mutlu , ETH Zurich
Otmar Hilliges , ETH Zurich
Peter Arbenz , ETH Zurich
Peter Müller 0001 , ETH Zurich
Peter Widmayer , ETH Zurich
Srdjan Capkun , ETH Zurich
Thomas Hofmann , ETH Zurich
Thomas Holenstein , ETH Zurich
Thomas R. Gross , ETH Zurich
Timothy Roscoe , ETH Zurich
Torsten Hoefler , ETH Zurich
Torsten Höfler , ETH Zurich
Ueli M. Maurer , ETH Zurich
Ueli Maurer , ETH Zurich
Albert Cohen , Ecole Normale Superieure
Alexandre d'Aspremont , Ecole Normale Superieure
Ana Busic , Ecole Normale Superieure
Anne Bouillard , Ecole Normale Superieure
Bartek Blaszczyszyn , Ecole Normale Superieure
Bartlomiej Blaszczyszyn , Ecole Normale Superieure
Cezara Dragoi , Ecole Normale Superieure
Claire Kenyon-Mathieu , Ecole Normale Superieure
Claire Mathieu , Ecole Normale Superieure
Céline Chevalier , Ecole Normale Superieure
Damien Vergnaud , Ecole Normale Superieure
David Naccache , Ecole Normale Superieure
David Pointcheval , Ecole Normale Superieure
Deh Cac Can , Ecole Normale Superieure
Duong Hieu Phan , Ecole Normale Superieure
Francesco Zappa Nardelli , Ecole Normale Superieure
Francis R. Bach , Ecole Normale Superieure
Francois Berenger , Ecole Normale Superieure
François Baccelli , Ecole Normale Superieure
Georg Fuchsbauer , Ecole Normale Superieure
Gilles Wainrib , Ecole Normale Superieure
Hoeteck Wee , Ecole Normale Superieure
Ivan Laptev , Ecole Normale Superieure
Jacques Stern , Ecole Normale Superieure
Jean Ponce , Ecole Normale Superieure
Jean Vuillemin , Ecole Normale Superieure
Josef Sivic , Ecole Normale Superieure
Jérôme Feret , Ecole Normale Superieure
Marc Lelarge , Ecole Normale Superieure
Marc Pouzet , Ecole Normale Superieure
Michel Abdalla , Ecole Normale Superieure
Phong Nguyen , Ecole Normale Superieure
Stéphane Mallat , Ecole Normale Superieure
Timothy Bourke , Ecole Normale Superieure
Vincent Danos , Ecole Normale Superieure
Xavier Rival , Ecole Normale Superieure
Zhen Zhang , Ecole Normale Superieure
Zhentao Li , Ecole Normale Superieure
Éric Colin de Verdière , Ecole Normale Superieure
Alain Finkel , Ecole Normale Superieure de Cachan
Benedikt Bollig , Ecole Normale Superieure de Cachan
Claudine Picaronny , Ecole Normale Superieure de Cachan
David Baelde , Ecole Normale Superieure de Cachan
Dietmar Berwanger , Ecole Normale Superieure de Cachan
Frédéric Blanqui , Ecole Normale Superieure de Cachan
Gilles Dowek , Ecole Normale Superieure de Cachan
Hubert Comon , Ecole Normale Superieure de Cachan
Hubert Comon-Lundh , Ecole Normale Superieure de Cachan
Jean Goubault , Ecole Normale Superieure de Cachan
Jean Goubault-Larrecq , Ecole Normale Superieure de Cachan
Laurent Doyen 0001 , Ecole Normale Superieure de Cachan
Laurent Fribourg , Ecole Normale Superieure de Cachan
Luc Segoufin , Ecole Normale Superieure de Cachan
Michel Bidoit , Ecole Normale Superieure de Cachan
Nicolas Markey , Ecole Normale Superieure de Cachan
Patricia Bouyer , Ecole Normale Superieure de Cachan
Patricia Bouyer-Decitre , Ecole Normale Superieure de Cachan
Paul Gastin , Ecole Normale Superieure de Cachan
Philippe Schnoebelen , Ecole Normale Superieure de Cachan
Serge Abiteboul , Ecole Normale Superieure de Cachan
Serge Haddad , Ecole Normale Superieure de Cachan
Stefan Göller , Ecole Normale Superieure de Cachan
Stefan Haar , Ecole Normale Superieure de Cachan
Stefan Schwoon , Ecole Normale Superieure de Cachan
Stéphane Demri , Ecole Normale Superieure de Cachan
Stéphanie Delaune , Ecole Normale Superieure de Cachan
Sylvain Schmitz , Ecole Normale Superieure de Cachan
Thomas Chatain , Ecole Normale Superieure de Cachan
Étienne Lozes , Ecole Normale Superieure de Cachan
Adrien Basso-Blandin , Ecole Normale Superieure de Lyon
Alain Darte , Ecole Normale Superieure de Lyon
Anne Benoit , Ecole Normale Superieure de Lyon
Anthony Busson , Ecole Normale Superieure de Lyon
Anupam Das , Ecole Normale Superieure de Lyon
Arnaud Lefray , Ecole Normale Superieure de Lyon
Benoît Libert , Ecole Normale Superieure de Lyon
Bora Uçar , Ecole Normale Superieure de Lyon
Bruno Salvy , Ecole Normale Superieure de Lyon
Christian Pérez , Ecole Normale Superieure de Lyon
Christophe Alias , Ecole Normale Superieure de Lyon
Christophe Crespelle , Ecole Normale Superieure de Lyon
Claude-Pierre Jeannerod , Ecole Normale Superieure de Lyon
Clément Pernet , Ecole Normale Superieure de Lyon
Colin Riba , Ecole Normale Superieure de Lyon
Damien Stehlé , Ecole Normale Superieure de Lyon
Daniel Hirschkoff , Ecole Normale Superieure de Lyon
Denis Kuperberg , Ecole Normale Superieure de Lyon
Eddy Caron , Ecole Normale Superieure de Lyon
Emmanuel Beffara , Ecole Normale Superieure de Lyon
Eric Fleury , Ecole Normale Superieure de Lyon
Eric Thierry , Ecole Normale Superieure de Lyon
Fabien Laguillaumie , Ecole Normale Superieure de Lyon
Filippo Bonchi , Ecole Normale Superieure de Lyon
Frederic Desprez , Ecole Normale Superieure de Lyon
Frédéric Desprez , Ecole Normale Superieure de Lyon
Frédéric Prost , Ecole Normale Superieure de Lyon
Frédéric Suter , Ecole Normale Superieure de Lyon
Gilles Fedak , Ecole Normale Superieure de Lyon
Gilles Villard , Ecole Normale Superieure de Lyon
Guillaume Hanrot , Ecole Normale Superieure de Lyon
Hadrien Hours , Ecole Normale Superieure de Lyon
Hélène Coullon , Ecole Normale Superieure de Lyon
Jean-Bernard Stefani , Ecole Normale Superieure de Lyon
Jean-Christophe Mignot , Ecole Normale Superieure de Lyon
Jean-Michel Muller , Ecole Normale Superieure de Lyon
Jean-Patrick Gelas , Ecole Normale Superieure de Lyon
Jean-Yves L'Excellent , Ecole Normale Superieure de Lyon
Jinming Wen , Ecole Normale Superieure de Lyon
Jurriaan Rot , Ecole Normale Superieure de Lyon
Laure Daviaud , Ecole Normale Superieure de Lyon
Laure Gonnord , Ecole Normale Superieure de Lyon
Laurent Lefèvre , Ecole Normale Superieure de Lyon
Laurent Thévenoux , Ecole Normale Superieure de Lyon
Lionel Morel , Ecole Normale Superieure de Lyon
Lionel Robert Morel , Ecole Normale Superieure de Lyon
Loris Marchal , Ecole Normale Superieure de Lyon
Marie Durand , Ecole Normale Superieure de Lyon
Matias David Lee , Ecole Normale Superieure de Lyon
Matteo Mio , Ecole Normale Superieure de Lyon
Matthieu Imbert , Ecole Normale Superieure de Lyon
Michaël Rao , Ecole Normale Superieure de Lyon
Márton Karsai , Ecole Normale Superieure de Lyon
Natacha Portier , Ecole Normale Superieure de Lyon
Nathalie Revol , Ecole Normale Superieure de Lyon
Nicolas Brisebarre , Ecole Normale Superieure de Lyon
Nicolas Louvet , Ecole Normale Superieure de Lyon
Nicolas Trotignon , Ecole Normale Superieure de Lyon
Olga Kupriianova , Ecole Normale Superieure de Lyon
Olivier Glück , Ecole Normale Superieure de Lyon
Olivier Laurent , Ecole Normale Superieure de Lyon
Omar Fawzi , Ecole Normale Superieure de Lyon
Paola Boito , Ecole Normale Superieure de Lyon
Pascal Koiran , Ecole Normale Superieure de Lyon
Patrick Baillot , Ecole Normale Superieure de Lyon
Patrick Gros , Ecole Normale Superieure de Lyon
Paul Feautrier , Ecole Normale Superieure de Lyon
Paulo Goncalves , Ecole Normale Superieure de Lyon
Philippe Nain , Ecole Normale Superieure de Lyon
Pierre Clairambault , Ecole Normale Superieure de Lyon
Pierre Lescanne , Ecole Normale Superieure de Lyon
Russ Harmer , Ecole Normale Superieure de Lyon
Russell Harmer , Ecole Normale Superieure de Lyon
S. A. Puzynina , Ecole Normale Superieure de Lyon
Sanjay Bhattacherjee , Ecole Normale Superieure de Lyon
Serge Torres , Ecole Normale Superieure de Lyon
Shi Bai , Ecole Normale Superieure de Lyon
Simon Delamare , Ecole Normale Superieure de Lyon
Stéphan Thomassé , Ecole Normale Superieure de Lyon
Svetlana Puzynina , Ecole Normale Superieure de Lyon
Tereza Klimosova , Ecole Normale Superieure de Lyon
Theo Mary , Ecole Normale Superieure de Lyon
Thierry Gautier , Ecole Normale Superieure de Lyon
Thomas Begin , Ecole Normale Superieure de Lyon
Tomofumi Yuki , Ecole Normale Superieure de Lyon
Vincent Lefèvre , Ecole Normale Superieure de Lyon
Waruna Ranasinghe , Ecole Normale Superieure de Lyon
Weiqiang Wen , Ecole Normale Superieure de Lyon
Yongjun Liao , Ecole Normale Superieure de Lyon
Yves Caniou , Ecole Normale Superieure de Lyon
Yves Robert , Ecole Normale Superieure de Lyon
Yves-Stan Le Cornec , Ecole Normale Superieure de Lyon
Adrian Nistor , Florida State University
An-I Andy Wang , Florida State University
An-I Wang , Florida State University
Ashok Srinivasan , Florida State University
Daniel Schwartz , Florida State University
David B. Whalley , Florida State University
Gary Tyson , Florida State University
Jie Yang 0003 , Florida State University
Lois Wright Hawkes , Florida State University
Michael Mascagni , Florida State University
Mike Burmester , Florida State University
Peixiang Zhao , Florida State University
Piyush Kumar , Florida State University
Robert A. van Engelen , Florida State University
Robert van Engelen , Florida State University
Sonia Haiduc , Florida State University
Sudhir Aggarwal , Florida State University
Weikuan Yu , Florida State University
Xin Yuan , Florida State University
Xiuwen Liu , Florida State University
Zhenghao Zhang , Florida State University
Zhenhai Duan , Florida State University
Zhi Wang , Florida State University
A. Jefferson Offutt , George Mason University
Alexander Brodsky , George Mason University
Amarda Shehu , George Mason University
Amihai Motro , George Mason University
Angelos Stavrou , George Mason University
Arun K. Sood , George Mason University
Arun Sood , George Mason University
Carlotta Domeniconi , George Mason University
Dana Richards , George Mason University
Dana S. Richards , George Mason University
Daniel A. Menascé , George Mason University
Daniel Barbará , George Mason University
Duminda Wijesekera , George Mason University
Elizabeth L. White , George Mason University
Fei Li , George Mason University
Foteini Baldimtsi , George Mason University
Gheorghe Tecuci , George Mason University
Hakan Aydin , George Mason University
Harry Wechsler , George Mason University
Hassan Gomaa , George Mason University
Huzefa Rangwala , George Mason University
J. Mark Pullen , George Mason University
Jan M. Allbeck , George Mason University
Jana Kosecka , George Mason University
Jana Kosecká , George Mason University
Jeff Offutt , George Mason University
Jessica Lin 0001 , George Mason University
Jim X. Chen , George Mason University
John Mark Pullen , George Mason University
Jonathan Bell , George Mason University
Jyh-Ming Lien , George Mason University
Kenneth A. De Jong , George Mason University
Larry Kerschberg , George Mason University
Parth H. Pathak , George Mason University
Paul Ammann , George Mason University
Pearl Y. Wang , George Mason University
Richard H. Carver , George Mason University
Robert Simon , George Mason University
S. Dov Gordon , George Mason University
Sanjeev Setia , George Mason University
Sean Luke , George Mason University
Song Min Kim , George Mason University
Songqing Chen , George Mason University
Thomas D. LaToza , George Mason University
Xinyuan Wang , George Mason University
Yotam I. Gingold , George Mason University
Zoran Duric , George Mason University
Abdou S. Youssef , George Washington University
Abdou Youssef , George Washington University
Bhagirath Narahari , George Washington University
Claire Monteleoni , George Washington University
Evan Drumwright , George Washington University
Evan M. Drumwright , George Washington University
Gabriel Parmer , George Washington University
Hyeong-Ah Choi , George Washington University
James K. Hahn , George Washington University
James Kwangjune Hahn , George Washington University
Mona T. Diab , George Washington University
Nan Zhang , George Washington University
Poorvi L. Vora , George Washington University
Rachelle S. Heller , George Washington University
Rahul Simha , George Washington University
Shmuel Rotenstreich , George Washington University
Timothy Wood , George Washington University
Xiuzhen (Susan) Cheng , George Washington University
Adam O'Neill , Georgetown University
Bala Kalyanasundaram , Georgetown University
Calvin C. Newport , Georgetown University
Calvin Newport , Georgetown University
Clay Shields , Georgetown University
Der-Chen Chang , Georgetown University
Evan Barba , Georgetown University
Grace Hui Yang , Georgetown University
Hui Yang 0001 , Georgetown University
J. Montgomery , Georgetown University
Jeremy T. Fineman , Georgetown University
Lisa Singh , Georgetown University
Mahe Velauthapillai , Georgetown University
Mahendran Velauthapillai , Georgetown University
Marcus A. Maloof , Georgetown University
Micah Sherr , Georgetown University
Nazli Goharian , Georgetown University
Ophir Frieder , Georgetown University
Richard Squier , Georgetown University
Wenchao Zhou , Georgetown University
Aaron Bobick , Georgia Institute of Technology
Aaron F. Bobick , Georgia Institute of Technology
Ada Gavrilovska , Georgia Institute of Technology
Alberto Apostolico , Georgia Institute of Technology
Alessandro Orso , Georgia Institute of Technology
Alex Endert , Georgia Institute of Technology
Alexander Endert , Georgia Institute of Technology
Alexander G. Gray , Georgia Institute of Technology
Alexandra Boldyreva , Georgia Institute of Technology
Amy Bruckman , Georgia Institute of Technology
Amy S. Bruckman , Georgia Institute of Technology
Andrea Lockerd , Georgia Institute of Technology
Andrea Lockerd Thomaz , Georgia Institute of Technology
Andrea Thomaz , Georgia Institute of Technology
Annie I. Antón , Georgia Institute of Technology
Ashok K. Goel , Georgia Institute of Technology
Beki Grinter , Georgia Institute of Technology
Betsy James DiSalvo , Georgia Institute of Technology
Bistra Dilkina , Georgia Institute of Technology
Bistra N. Dilkina , Georgia Institute of Technology
Blair MacIntyre , Georgia Institute of Technology
Bruce N. Walker , Georgia Institute of Technology
Byron Boots , Georgia Institute of Technology
C. Karen Liu , Georgia Institute of Technology
Calton Pu , Georgia Institute of Technology
Charles L. Isbell , Georgia Institute of Technology
Charles Lee Isbell Jr. , Georgia Institute of Technology
Charles M. Eastman , Georgia Institute of Technology
Colin Potts , Georgia Institute of Technology
Concettina Guerra , Georgia Institute of Technology
Constantine Dovrolis , Georgia Institute of Technology
Constantinos Dovrolis , Georgia Institute of Technology
Dana Randall , Georgia Institute of Technology
David A. Bader , Georgia Institute of Technology
Duen Horng (Polo) Chau , Georgia Institute of Technology
Duen Horng Chau , Georgia Institute of Technology
Edmond Chow , Georgia Institute of Technology
Edward Omiecinski , Georgia Institute of Technology
Elizabeth D. Mynatt , Georgia Institute of Technology
Ellen W. Zegura , Georgia Institute of Technology
Ellen Yi-Luen Do , Georgia Institute of Technology
Eric Gilbert , Georgia Institute of Technology
Eric Vigoda , Georgia Institute of Technology
Frank Dellaert , Georgia Institute of Technology
Greg Turk , Georgia Institute of Technology
Gregory D. Abowd , Georgia Institute of Technology
H. Venkateswaran , Georgia Institute of Technology
Hadi Esmaeilzadeh , Georgia Institute of Technology
Haesun Park , Georgia Institute of Technology
Henrik Christensen , Georgia Institute of Technology
Hongyuan Zha , Georgia Institute of Technology
Hyesoon Kim , Georgia Institute of Technology
Irfan A. Essa , Georgia Institute of Technology
Jack Poulson , Georgia Institute of Technology
Jacob Eisenstein , Georgia Institute of Technology
James D. Foley , Georgia Institute of Technology
James Hays , Georgia Institute of Technology
James M. Rehg , Georgia Institute of Technology
James Matthew Rehg , Georgia Institute of Technology
Janet L. Kolodner , Georgia Institute of Technology
Jarek Rossignac , Georgia Institute of Technology
Jaroslaw R. Rossignac , Georgia Institute of Technology
Jimeng Sun , Georgia Institute of Technology
John T. Stasko , Georgia Institute of Technology
Jun Xu , Georgia Institute of Technology
Keith Edwards , Georgia Institute of Technology
Lance Fortnow , Georgia Institute of Technology
Lauren Wilcox , Georgia Institute of Technology
Le Song , Georgia Institute of Technology
Leo Mark , Georgia Institute of Technology
Ling Liu , Georgia Institute of Technology
Mark Guzdial , Georgia Institute of Technology
Mark J. Guzdial , Georgia Institute of Technology
Mark O. Riedl , Georgia Institute of Technology
Mark Owen Riedl , Georgia Institute of Technology
Mark Riedl , Georgia Institute of Technology
Melody M. Moore , Georgia Institute of Technology
Melody Moore Jackson , Georgia Institute of Technology
Merrick L. Furst , Georgia Institute of Technology
Michael L. Best , Georgia Institute of Technology
Milena Mihail , Georgia Institute of Technology
Milos Prvulovic , Georgia Institute of Technology
Mostafa H. Ammar , Georgia Institute of Technology
Munmun De Choudhury , Georgia Institute of Technology
Mustaque Ahamad , Georgia Institute of Technology
Nancy J. Nersessian , Georgia Institute of Technology
Prasad Tetali , Georgia Institute of Technology
Rahul C. Basole , Georgia Institute of Technology
Rebecca E. Grinter , Georgia Institute of Technology
Rich Vuduc , Georgia Institute of Technology
Richard A. DeMillo , Georgia Institute of Technology
Richard Fujimoto , Georgia Institute of Technology
Richard J. Lipton , Georgia Institute of Technology
Richard Jay Lipton , Georgia Institute of Technology
Richard M. Fujimoto , Georgia Institute of Technology
Richard Peng , Georgia Institute of Technology
Richard W. Vuduc , Georgia Institute of Technology
Ronald C. Arkin , Georgia Institute of Technology
Santosh Pande , Georgia Institute of Technology
Santosh Srinivas Vempala , Georgia Institute of Technology
Santosh Vempala , Georgia Institute of Technology
Sasha Boldyreva , Georgia Institute of Technology
Seymour E. Goodman , Georgia Institute of Technology
Shamkant B. Navathe , Georgia Institute of Technology
Sonia Chernova , Georgia Institute of Technology
Srinivas Aluru , Georgia Institute of Technology
T. E. Starner , Georgia Institute of Technology
Taesoo Kim , Georgia Institute of Technology
Thad E. Starner , Georgia Institute of Technology
Thad Starner , Georgia Institute of Technology
Thomas M. Conte , Georgia Institute of Technology
Tucker Balch , Georgia Institute of Technology
Tucker R. Balch , Georgia Institute of Technology
Umakishore Ramachandran , Georgia Institute of Technology
Vijay V. Vazirani , Georgia Institute of Technology
Wenke Lee , Georgia Institute of Technology
William R. Harris , Georgia Institute of Technology
Alexander M. Rush , Harvard University
Barbara J. Grosz , Harvard University
Boaz Barak , Harvard University
David C. Parkes , Harvard University
David Cox , Harvard University
David M. Brooks , Harvard University
Eddie Kohler , Harvard University
Finale Doshi , Harvard University
Finale Doshi-Velez , Harvard University
H. T. Kung , Harvard University
Hanspeter Pfister , Harvard University
Harry R. Lewis , Harvard University
James W. Mickens , Harvard University
Jelani Nelson , Harvard University
Jim Waldo , Harvard University
Jonathan Zittrain , Harvard University
Krzysztof Gajos , Harvard University
Krzysztof Z. Gajos , Harvard University
Leslie G. Valiant , Harvard University
Madhu Sudan , Harvard University
Margo I. Seltzer , Harvard University
Margo Seltzer , Harvard University
Michael D. Smith , Harvard University
Michael M. Mitzenmacher , Harvard University
Michael Mitzenmacher , Harvard University
Michael O. Rabin , Harvard University
Michael Oser Rabin , Harvard University
Radhika Nagpal , Harvard University
Ryan P. Adams , Harvard University
Ryan Prescott Adams , Harvard University
Salil P. Vadhan , Harvard University
Scott Kuindersma , Harvard University
Stephen Chong , Harvard University
Steven J. Gortler , Harvard University
Stratos Idreos , Harvard University
Stuart M. Shieber , Harvard University
Yaron Singer , Harvard University
Yiling Chen , Harvard University
Alex Samorodnitsky , Hebrew University of Jerusalem
Ami Wiesel , Hebrew University of Jerusalem
Amit Zoran , Hebrew University of Jerusalem
Amnon Shashua , Hebrew University of Jerusalem
Ari Rappoport , Hebrew University of Jerusalem
Aviv Zohar , Hebrew University of Jerusalem
Dafna Shahaf , Hebrew University of Jerusalem
Dani Lischinski , Hebrew University of Jerusalem
Danny Dolev , Hebrew University of Jerusalem
Daphna Weinshall , Hebrew University of Jerusalem
David Hay , Hebrew University of Jerusalem
Dina Duhovny , Hebrew University of Jerusalem
Dina Schneidman-Duhovny , Hebrew University of Jerusalem
Dorit Aharonov , Hebrew University of Jerusalem
Dror G. Feitelson , Hebrew University of Jerusalem
Gil Segev , Hebrew University of Jerusalem
Guy Kindler , Hebrew University of Jerusalem
Jeffrey S. Rosenschein , Hebrew University of Jerusalem
Katrina Ligett , Hebrew University of Jerusalem
Leo Joskowicz , Hebrew University of Jerusalem
Matan Gavish , Hebrew University of Jerusalem
Michael Ben-Or , Hebrew University of Jerusalem
Michael Schapira , Hebrew University of Jerusalem
Michael Werman , Hebrew University of Jerusalem
Naftali Tishby , Hebrew University of Jerusalem
Nathan Linial , Hebrew University of Jerusalem
Nati Linial , Hebrew University of Jerusalem
Nir Friedman , Hebrew University of Jerusalem
Noam Nisan , Hebrew University of Jerusalem
Oded Schwartz , Hebrew University of Jerusalem
Omri Abend , Hebrew University of Jerusalem
Orna Kupferman , Hebrew University of Jerusalem
Raanan Fattal , Hebrew University of Jerusalem
Sara Cohen , Hebrew University of Jerusalem
Sara Shurin , Hebrew University of Jerusalem
Shai Shalev-Shwartz , Hebrew University of Jerusalem
Shmuel Peleg , Hebrew University of Jerusalem
Tommy Kaplan , Hebrew University of Jerusalem
Yair Bartal , Hebrew University of Jerusalem
Yair Weiss , Hebrew University of Jerusalem
Yehoshua Sagiv , Hebrew University of Jerusalem
Yuval Kochman , Hebrew University of Jerusalem
Yuval Rabani , Hebrew University of Jerusalem
A. Aldo Faisal , Imperial College London
A. J. Field , Imperial College London
Abbas Edalat , Imperial College London
Abhijeet Ghosh , Imperial College London
Alastair F. Donaldson , Imperial College London
Aldo A. Faisal , Imperial College London
Aldo Faisal , Imperial College London
Alessandra Russo , Imperial College London
Alessio Lomuscio , Imperial College London
Alessio R. Lomuscio , Imperial College London
Alexander L. Wolf , Imperial College London
Andrew Davison , Imperial College London
Anthony J. Field , Imperial College London
Antonio Filieri , Imperial College London
Ben Glocker , Imperial College London
Benjamin M. Glocker , Imperial College London
Bernhard Kainz , Imperial College London
Berç Rustem , Imperial College London
Björn W. Schuller , Imperial College London
Chris Hankin , Imperial College London
Cristian Cadar , Imperial College London
Cristiano Calcagno , Imperial College London
Daniel Rueckert , Imperial College London
Duncan Fyfe Gillies , Imperial College London
Duncan Gillies , Imperial College London
Emil C. Lupu , Imperial College London
Emil Constantine Lupu , Imperial College London
Emil Lupu , Imperial College London
Eno Thereska , Imperial College London
Fariba Sadri , Imperial College London
Francesca Toni , Imperial College London
Giuliano Casale , Imperial College London
Guang-Zhong Yang , Imperial College London
Herbert Wiklicky , Imperial College London
Iain C. C. Phillips , Imperial College London
Iain Phillips , Imperial College London
Ian M. Hodkinson , Imperial College London
Jeff Kramer , Imperial College London
Jeffrey Kramer , Imperial College London
Jim Cunningham , Imperial College London
John Darlington , Imperial College London
Julie A. McCann , Imperial College London
Julie Ann McCann , Imperial College London
Keith Clark , Imperial College London
Kin K. Leung , Imperial College London
Krysia Broda , Imperial College London
Mahdi Cheraghchi Bashi Astaneh , Imperial College London
Maja Pantic , Imperial College London
Marc Peter Deisenroth , Imperial College London
Marek J. Sergot , Imperial College London
Margaret Cunningham , Imperial College London
Michael Huth , Imperial College London
Morris Sloman , Imperial College London
Murray Shanahan , Imperial College London
Naranker Dulay , Imperial College London
Nicholas R. Jennings , Imperial College London
Nicholas Robert Jennings , Imperial College London
Nick R. Jennings , Imperial College London
Nobuko Yoshida , Imperial College London
Oskar Mencer , Imperial College London
Panos Parpas , Imperial College London
Paul Kelly , Imperial College London
Peter G. Harrison , Imperial College London
Peter McBrien , Imperial College London
Peter Pietzuch , Imperial College London
Peter R. Pietzuch , Imperial College London
Philippa Gardner , Imperial College London
R. James Cunningham , Imperial College London
Robert Kowalski , Imperial College London
Ruth Misener , Imperial College London
Sergio Maffeis , Imperial College London
Sophia Drossopoulou , Imperial College London
Stefan Leutenegger , Imperial College London
Stefanos P. Zafeiriou , Imperial College London
Stefanos Zafeiriou , Imperial College London
Steffen van Bakel , Imperial College London
Stephen H. Muggleton , Imperial College London
Stephen Muggleton , Imperial College London
Su-Lin Lee , Imperial College London
Susan Eisenbach , Imperial College London
Thomas Heinis , Imperial College London
Tony Field , Imperial College London
Wayne Luk , Imperial College London
William J. Knottenbelt , Imperial College London
Yike Guo , Imperial College London
Amr Sabry , Indiana University
Andrew Lumsdaine , Indiana University
Apu Kapadia , Indiana University
Beth A. Plale , Indiana University
Beth Plale , Indiana University
Bobby Schnabel , Indiana University
Cenk S. Sahinalp , Indiana University
Christopher Raphael , Indiana University
Chung-chieh Shan , Indiana University
D. Martin Swany , Indiana University
Daniel Leivant , Indiana University
Daniel P. Friedman , Indiana University
David B. Leake , Indiana University
David J. Crandall , Indiana University
David Leake , Indiana University
Dirk Van Gucht , Indiana University
Douglas Hofstadter , Indiana University
Esfandiar Haghverdi , Indiana University
Feng Qian , Indiana University
Funda Ergün , Indiana University
Geoffrey Brown , Indiana University
Geoffrey C. Fox , Indiana University
Geoffrey Charles Fox , Indiana University
Gregory J. E. Rawlins , Indiana University
Grigory Yaroslavtsev , Indiana University
Haixu Tang , Indiana University
Jeremy G. Siek , Indiana University
Jonathan W. Mills , Indiana University
Jonathan Wayne Mills , Indiana University
Judy Qiu , Indiana University
Kay Connelly , Indiana University
Kay H. Connelly , Indiana University
L. Jean Camp , Indiana University
Linda Jean Camp , Indiana University
Martha White , Indiana University
Martin Swany , Indiana University
Matthew W. Hahn , Indiana University
Mehmet M. Dalkilic , Indiana University
Mehmet M. Dalkiliç , Indiana University
Michael A. McRobbie , Indiana University
Minaxi Gupta , Indiana University
Paul W. Purdom , Indiana University
Predrag Radivojac , Indiana University
Qin Zhang , Indiana University
Randall Bramley , Indiana University
Randall D. Beer , Indiana University
Raquel Hill , Indiana University
Robert B. Schnabel , Indiana University
Ryan Henry , Indiana University
Ryan Newton , Indiana University
Ryan R. Newton , Indiana University
Sam Tobin-Hochstadt , Indiana University
Sriraam Natarajan , Indiana University
Steven A. Myers , Indiana University
Steven Myers , Indiana University
Süleyman Cenk Sahinalp , Indiana University
Thomas L. Sterling , Indiana University
Thomas Lawrence Sterling , Indiana University
XiaoFeng Wang , Indiana University
Yan Huang , Indiana University
Yuan Zhou , Indiana University
Yuqing Melanie Wu , Indiana University
Yuqing Wu , Indiana University
Yuzhen Ye , Indiana University
Alexis Battle , Johns Hopkins University
Aviel D. Rubin , Johns Hopkins University
Ben Langmead , Johns Hopkins University
Benjamin David Van Durme , Johns Hopkins University
Benjamin Van Durme , Johns Hopkins University
David Yarowsky , Johns Hopkins University
Giuseppe Ateniese , Johns Hopkins University
Gregory D. Hager , Johns Hopkins University
Jason Eisner , Johns Hopkins University
Joanne F. Selinski , Johns Hopkins University
Mark Dredze , Johns Hopkins University
Matthew D. Green , Johns Hopkins University
Matthew Green 0001 , Johns Hopkins University
Michael Dinitz , Johns Hopkins University
Michael Kazhdan , Johns Hopkins University
Michael M. Kazhdan , Johns Hopkins University
Michael Schatz , Johns Hopkins University
Misha Kazhdan , Johns Hopkins University
Peter Kazanzides , Johns Hopkins University
Philipp Koehn , Johns Hopkins University
Raman Arora , Johns Hopkins University
Randal Burns , Johns Hopkins University
Randal C. Burns , Johns Hopkins University
Russell H. Taylor , Johns Hopkins University
Russell Highsmith Taylor , Johns Hopkins University
S. Rao Kosaraju , Johns Hopkins University
Scott F. Smith , Johns Hopkins University
Suchi Saria , Johns Hopkins University
Susan Hohenberger , Johns Hopkins University
Vladimir Braverman , Johns Hopkins University
Xin Li 0006 , Johns Hopkins University
Yair Amir , Johns Hopkins University
Yanif Ahmad , Johns Hopkins University
Daniel Andresen , Kansas State University
Doina Caragea , Kansas State University
Eugene Vasserman , Kansas State University
John Hatcliff , Kansas State University
Masaaki Mizuno , Kansas State University
Mitchell L. Neilsen , Kansas State University
Pavithra Prabhakar , Kansas State University
R. Rodrey Howell , Kansas State University
Robby , Kansas State University
Scott A. DeLoach , Kansas State University
Torben Amtoft , Kansas State University
Torben Amtoft Hansen , Kansas State University
Venkatesh Prasad Ranganath , Kansas State University
Venkatesh-Prasad Ranganath , Kansas State University
William H. Hsu , Kansas State University
Adam Chlipala , Massachusetts Institute of Technology
Alan S. Willsky , Massachusetts Institute of Technology
Albert R. Meyer , Massachusetts Institute of Technology
Aleksander Madry , Massachusetts Institute of Technology
Alexandre Megretski , Massachusetts Institute of Technology
Anant Agarwal , Massachusetts Institute of Technology
Andrew Lo , Massachusetts Institute of Technology
Andrew W. Lo , Massachusetts Institute of Technology
Ankur Moitra , Massachusetts Institute of Technology
Armando Solar-Lezama , Massachusetts Institute of Technology
Arvind , Massachusetts Institute of Technology
Asuman E. Ozdaglar , Massachusetts Institute of Technology
Barbara Liskov , Massachusetts Institute of Technology
Berthold K. P. Horn , Massachusetts Institute of Technology
Berthold Klaus Paul Horn , Massachusetts Institute of Technology
Bonnie Berger , Massachusetts Institute of Technology
Bruce Tidor , Massachusetts Institute of Technology
Charles E. Leiserson , Massachusetts Institute of Technology
Collin M. Stultz , Massachusetts Institute of Technology
Collin Stultz , Massachusetts Institute of Technology
Constantinos Daskalakis , Massachusetts Institute of Technology
Dana Moshkovitz , Massachusetts Institute of Technology
Daniel Jackson , Massachusetts Institute of Technology
Daniel Sanchez , Massachusetts Institute of Technology
Daniela Rus , Massachusetts Institute of Technology
David J. Perreault , Massachusetts Institute of Technology
David K. Gifford , Massachusetts Institute of Technology
David R. Karger , Massachusetts Institute of Technology
Devavrat Shah , Massachusetts Institute of Technology
Dina Katabi , Massachusetts Institute of Technology
Dirk Englund , Massachusetts Institute of Technology
Duane S. Boning , Massachusetts Institute of Technology
Elfar Adalsteinsson , Massachusetts Institute of Technology
Erich P. Ippen , Massachusetts Institute of Technology
Erik D. Demaine , Massachusetts Institute of Technology
Frédo Durand , Massachusetts Institute of Technology
George C. Verghese , Massachusetts Institute of Technology
Gerald J. Sussman , Massachusetts Institute of Technology
Gerald Jay Sussman , Massachusetts Institute of Technology
Gregory W. Wornell , Massachusetts Institute of Technology
Hae-Seung Lee , Massachusetts Institute of Technology
Hal Abelson , Massachusetts Institute of Technology
Hari Balakrishnan , Massachusetts Institute of Technology
Harold Abelson , Massachusetts Institute of Technology
Jacob K. White , Massachusetts Institute of Technology
Jacob White , Massachusetts Institute of Technology
Jae S. Lim , Massachusetts Institute of Technology
Jeffrey H. Lang , Massachusetts Institute of Technology
Jeffrey Lang , Massachusetts Institute of Technology
Jing Kong , Massachusetts Institute of Technology
Joel Moses , Massachusetts Institute of Technology
Joel Voldman , Massachusetts Institute of Technology
John L. Wyatt , Massachusetts Institute of Technology
John N. Tsitsiklis , Massachusetts Institute of Technology
John V. Guttag , Massachusetts Institute of Technology
Julie A. Shah , Massachusetts Institute of Technology
Justin Solomon , Massachusetts Institute of Technology
Konstantinos Daskalakis , Massachusetts Institute of Technology
Leslie Pack Kaelbling , Massachusetts Institute of Technology
Li-Shiuan Peh , Massachusetts Institute of Technology
Luca Daniel , Massachusetts Institute of Technology
M. Frans Kaashoek , Massachusetts Institute of Technology
Manolis Kellis , Massachusetts Institute of Technology
Martin C. Rinard , Massachusetts Institute of Technology
Martin Rinard , Massachusetts Institute of Technology
Marvin Minsky , Massachusetts Institute of Technology
Matei A. Zaharia , Massachusetts Institute of Technology
Matei Zaharia , Massachusetts Institute of Technology
Michael Carbin , Massachusetts Institute of Technology
Michael J. Watts , Massachusetts Institute of Technology
Mohammad Alizadeh , Massachusetts Institute of Technology
Muriel Médard , Massachusetts Institute of Technology
Nickolai Zeldovich , Massachusetts Institute of Technology
Nir Shavit , Massachusetts Institute of Technology
Pablo A. Parrilo , Massachusetts Institute of Technology
Patrick H. Winston , Massachusetts Institute of Technology
Patrick Henry Winston , Massachusetts Institute of Technology
Patrick Jaillet , Massachusetts Institute of Technology
Peter Szolovits , Massachusetts Institute of Technology
Piotr Indyk , Massachusetts Institute of Technology
Qing Hu , Massachusetts Institute of Technology
Rahul Sarpeshkar , Massachusetts Institute of Technology
Rajeev J. Ram , Massachusetts Institute of Technology
Randall Davis , Massachusetts Institute of Technology
Regina Barzilay , Massachusetts Institute of Technology
Rob Miller , Massachusetts Institute of Technology
Robert C. Berwick , Massachusetts Institute of Technology
Robert C. Miller , Massachusetts Institute of Technology
Robert Morris , Massachusetts Institute of Technology
Ron Weiss , Massachusetts Institute of Technology
Ronald L. Rivest , Massachusetts Institute of Technology
Ronitt Rubinfeld , Massachusetts Institute of Technology
Russ Tedrake , Massachusetts Institute of Technology
Sam Madden , Massachusetts Institute of Technology
Saman P. Amarasinghe , Massachusetts Institute of Technology
Samuel Madden , Massachusetts Institute of Technology
Seth J. Teller , Massachusetts Institute of Technology
Shafi Goldwasser , Massachusetts Institute of Technology
Silvio Micali , Massachusetts Institute of Technology
Srinivas Devadas , Massachusetts Institute of Technology
Stefanie Jegelka , Massachusetts Institute of Technology
Stefanie Sabrina Jegelka , Massachusetts Institute of Technology
Stephen A. Ward , Massachusetts Institute of Technology
Steven B. Leeb , Massachusetts Institute of Technology
Tamara Broderick , Massachusetts Institute of Technology
Tommi S. Jaakkola , Massachusetts Institute of Technology
Tomás Lozano-Pérez , Massachusetts Institute of Technology
V. Vinod , Massachusetts Institute of Technology
Victor W. Zue , Massachusetts Institute of Technology
Victor Zue , Massachusetts Institute of Technology
Vinod Vaikuntanathan , Massachusetts Institute of Technology
William T. Freeman , Massachusetts Institute of Technology
William T. Peake , Massachusetts Institute of Technology
Wojciech Matusik , Massachusetts Institute of Technology
Yury Polyanskiy , Massachusetts Institute of Technology
Alan C. Wright , Massey University
Amjed Tahir , Massey University
Aruna Shekar , Massey University
Bill Wang , Massey University
Catherine McCartin , Massey University
Chris Chitty , Massey University
Don Cleland , Massey University
Donald Bailey , Massey University
Donald G. Bailey , Massey University
Ebubekir Avci , Massey University
Eva Heinrich , Massey University
Fakhrul Alam , Massey University
Faraz Hasan , Massey University
Frazer K. Noble , Massey University
Giovanni Moretti , Massey University
Giovanni S. Moretti , Massey University
Gourab Sen Gupta , Massey University
Hans W. Guesgen , Massey University
Hans Werner Guesgen , Massey University
Hans-Werner Güsgen , Massey University
Henning Köhler , Massey University
Huub H. C. Bakker , Massey University
Ibrahim Al-Bahadly , Massey University
Ibrahim H. Al-Bahadly , Massey University
Jane Goodyer , Massey University
Jens Dietrich , Massey University
Johan Potgieter , Massey University
Ken Mercer , Massey University
Kudakwashe Dube , Massey University
Liqiong Tang , Massey University
Miao Qiao , Massey University
Moi-Tin Chew , Massey University
Nigel Grigg , Massey University
Nigel P. Grigg , Massey University
Nihal P. Jayamaha , Massey University
Paul J. Lyons , Massey University
Paul John Lyons , Massey University
Rachel Blagojevic , Massey University
Rashid Rashid , Massey University
Rezaul Hasan , Massey University
Richard Haverkamp , Massey University
Rory C. Flemmer , Massey University
S. C. Mukhopadhyay , Massey University
S. M. Rezaul Hasan , Massey University
Sanjay Mathrani , Massey University
Serge Demidenko , Massey University
Stephen Marsland , Massey University
Stephen R. Marsland , Massey University
Steven Dirven , Massey University
Subhas C. Mukhopadhyay , Massey University
Subhas Chandra Mukhopadhyay , Massey University
Subhas Mukhopadhyay , Massey University
Sunil Lal , Massey University
Xiang Gui , Massey University
Xiaowen Yuan , Massey University
Bernhard Schölkopf , Max Planck Institute
Bernt Schiele , Max Planck Institute
Björn B. Brandenburg , Max Planck Institute
Björn Bernhard Brandenburg , Max Planck Institute
Christian Theobalt , Max Planck Institute
Christoph Weidenbach , Max Planck Institute
Deepak Garg 0001 , Max Planck Institute
Derek Dreyer , Max Planck Institute
Eugene W. Myers , Max Planck Institute
Eva Darulova , Max Planck Institute
Gene Myers , Max Planck Institute
Gerhard Weikum , Max Planck Institute
Hans-Peter Seidel , Max Planck Institute
Joël Ouaknine , Max Planck Institute
Krishna P. Gummadi , Max Planck Institute
Kurt Mehlhorn , Max Planck Institute
Manuel Gomez-Rodriguez , Max Planck Institute
Martin Vingron , Max Planck Institute
Michael J. Black , Max Planck Institute
Michael Julian Black , Max Planck Institute
P. Krishna Gummadi , Max Planck Institute
Paul Francis , Max Planck Institute
Peter Druschel , Max Planck Institute
Rupak Majumdar , Max Planck Institute
Stefan Schaal , Max Planck Institute
Thomas Lengauer , Max Planck Institute
Viktor Vafeiadis , Max Planck Institute
Adrian R. Vetta , McGill University
Adrian Vetta , McGill University
Bettina Kemme , McGill University
Brigitte Pientka , McGill University
Bruce A. Reed , McGill University
Clark Verbrugge , McGill University
Claude Crépeau , McGill University
David Meger , McGill University
Denis Thérien , McGill University
Derek Ruths , McGill University
Doina Precup , McGill University
Gregory Dudek , McGill University
Hamed Hatami , McGill University
Hans Vangheluwe , McGill University
Jackie Chi Kit Cheung , McGill University
Joelle Pineau , McGill University
Jérôme Waldispühl , McGill University
Jörg Kienzle , McGill University
Kaleem Siddiqi , McGill University
Laurie J. Hendren , McGill University
Luc Devroye , McGill University
Martin P. Robillard , McGill University
Mathieu Blanchette , McGill University
Michael S. Langer , McGill University
Michael T. Hallett , McGill University
Muthucumaru Maheswaran , McGill University
Nathan Friedman , McGill University
Paul G. Kry , McGill University
Prakash Panangaden , McGill University
Wenbo He , McGill University
Xiao-Wen Chang , McGill University
Xue Liu , McGill University
Yang Cai , McGill University
Abdol-Hossein Esfahanian , Michigan State University
Alex Liu , Michigan State University
Anil K. Jain , Michigan State University
Anil Kumar Jain , Michigan State University
Arend Hintze , Michigan State University
Arun Abraham Ross , Michigan State University
Arun Ross , Michigan State University
Betty H. C. Cheng , Michigan State University
Charles B. Owen , Michigan State University
Charles Ofria , Michigan State University
Eric Torng , Michigan State University
Guoliang Xing , Michigan State University
Hasan Metin Aktulga , Michigan State University
Hu Ding , Michigan State University
Jiayu Zhou , Michigan State University
John (Juyang) Weng , Michigan State University
Joyce Y. Chai , Michigan State University
Joyce Yue Chai , Michigan State University
Juyang Weng , Michigan State University
Kevin Liu , Michigan State University
Laura K. Dillon , Michigan State University
Li Xiao , Michigan State University
Matt W. Mutka , Michigan State University
Pang-Ning Tan , Michigan State University
Philip K. McKinley , Michigan State University
Richard J. Enbody , Michigan State University
Sandeep Kulkarni , Michigan State University
Wayne R. Dyksen , Michigan State University
William F. Punch , Michigan State University
William F. Punch III , Michigan State University
Wolfgang Banzhaf , Michigan State University
Xiaoming Liu , Michigan State University
Yanni Sun , Michigan State University
Yiying Tong , Michigan State University
Aamir Cheema , Monash University
Alan Dorin , Monash University
Aldeida Aleti , Monash University
Andrew P. Paplinski , Monash University
Ann E. Nicholson , Monash University
Ann Nicholson , Monash University
Ariel Liebman , Monash University
Arun Siddharth Konagurthu , Monash University
Asad I. Khan , Monash University
Bala Srinivasan , Monash University
Balasubramaniam Srinivasan , Monash University
Bernd Meyer , Monash University
Cagatay Goncu , Monash University
Campbell Wilson , Monash University
Carlo Kopp , Monash University
Carsten Rudolph , Monash University
Chris Mears , Monash University
Christopher Mears , Monash University
Chung-Hsing Yeh , Monash University
David Albrecht , Monash University
David Arnott , Monash University
David G. Green , Monash University
David L. Dowe , Monash University
David McG. Squire , Monash University
David Squire , Monash University
David Taniar , Monash University
David W. Albrecht , Monash University
Falk Schreiber , Monash University
Frada Burstein , Monash University
Geoffrey I. Webb , Monash University
Gholamreza Haffari , Monash University
Grace Rumantir , Monash University
Grace W. Rumantir , Monash University
Graham E. Farr , Monash University
Graham Farr , Monash University
Guido Tack , Monash University
Henry Linger , Monash University
Ingrid Zukerman , Monash University
Jan Carlo Barca , Monash University
Jeremy Aarons , Monash University
Joanne Evans , Monash University
John Betts , Monash University
John M. Betts , Monash University
Jon McCormack , Monash University
Joseph K. Liu , Monash University
Judithe Sheard , Monash University
Judy Sheard , Monash University
Jue Xie , Monash University
Julian Garcia Gallego , Monash University
Julie Fisher , Monash University
Kerri Morgan , Monash University
Kevin B. Korb , Monash University
Kim Marriott , Monash University
Kirsten Ellis , Monash University
Larry Stillman , Monash University
Mahbubur M. Rahim , Monash University
Mahbubur Rahim , Monash University
Maria Garcia de la Banda , Monash University
Maria Indrawan , Monash University
Maria Indrawan-Santiago , Monash University
Maria J. García de la Banda , Monash University
Mark Carman , Monash University
Mark G. Wallace , Monash University
Mark James Carman , Monash University
Mark Wallace , Monash University
Matthew Butler 0002 , Monash University
Michael Brand , Monash University
Michael Morgan , Monash University
Michael Wybrow , Monash University
Nandita Bhattacharjee , Monash University
Pari Delir Haghighi , Monash University
Peter A. O'Donnell , Monash University
Peter E. Tischer , Monash University
Peter O'Donnell , Monash University
Phu Dung Le , Monash University
Reza Haffari , Monash University
Rob Meredith , Monash University
Robert G. Merkel , Monash University
Robert Merkel , Monash University
Ron Steinfeld , Monash University
S. J. Wright , Monash University
Sea Ling , Monash University
Shijia Gao , Monash University
Sid Ray , Monash University
Sue Bedingfield , Monash University
Sue Foster , Monash University
Sue McKemmish , Monash University
Susan E. Bedingfield , Monash University
Susan Foster , Monash University
Tim Dwyer , Monash University
Tom Chandler , Monash University
Tom Denison , Monash University
Vincent C. S. Lee , Monash University
Vincent Cheng-Siong Lee , Monash University
Wray L. Buntine , Monash University
Wray Lindsay Buntine , Monash University
Yen Cheung , Monash University
Yuan-Fang Li , Monash University
Alexandros V. Gerbessiotis , NJIT
Ali Mili , NJIT
Andrew Sohn , NJIT
Chase Q. Wu , NJIT
Chase Qishi Wu , NJIT
Chengjun Liu , NJIT
Cristian Borcea , NJIT
D. C. Douglas Hung , NJIT
Daochuan Hung , NJIT
David Nassimi , NJIT
Dimitri Theodoratos , NJIT
Frank Y. Shih , NJIT
Frank Yeong-Chyang Shih , NJIT
Guiling Wang , NJIT
Iulian Neamtiu , NJIT
James Geller , NJIT
James M. Calvin , NJIT
James McHugh , NJIT
Jason T. L. Wang , NJIT
Jason Tsong-Li Wang , NJIT
Joseph Y.-T. Leung , NJIT
Kurt Rohloff , NJIT
Marvin K. Nakayama , NJIT
Michael A. Baltrush , NJIT
Narain Gehani , NJIT
Reza Curtmola , NJIT
Usman W. Roshan , NJIT
Vincent Oria , NJIT
Xiaoning Ding , NJIT
Yehoshua Perl , NJIT
Zhi Wei , NJIT
Arijit Das , Naval Postgraduate School
Bret Michael , Naval Postgraduate School
Christian Darken , Naval Postgraduate School
Christian J. Darken , Naval Postgraduate School
Cynthia E. Irvine , Naval Postgraduate School
Dennis M. Volpano , Naval Postgraduate School
Doron Drusinsky , Naval Postgraduate School
Geoffrey Xie , Naval Postgraduate School
Gurminder Singh , Naval Postgraduate School
James Bret Michael , Naval Postgraduate School
Luqi , Naval Postgraduate School
Man-Tak Shing , Naval Postgraduate School
Mathias Kölsch , Naval Postgraduate School
Mikhail Auguston , Naval Postgraduate School
Neil C. Rowe , Naval Postgraduate School
Peter J. Denning , Naval Postgraduate School
Robert Beverly , Naval Postgraduate School
Rudolph P. Darken , Naval Postgraduate School
Rudy Darken , Naval Postgraduate School
Ted Huffmire , Naval Postgraduate School
Thomas Otani , Naval Postgraduate School
Valdis Berzins , Naval Postgraduate School
Allan Gottlieb , New York University
Benjamin Goldberg , New York University
Bhubaneswar Mishra , New York University
Bud Mishra , New York University
Chee K. Yap , New York University
Chee Yap , New York University
Chee-Keng Yap , New York University
Chris Bregler , New York University
Christoph Bregler , New York University
Clark Barrett , New York University
Clark W. Barrett , New York University
Damon McCoy , New York University
Daniele Panozzo , New York University
Davi Geiger , New York University
David Sontag , New York University
Denis Zorin , New York University
Dennis E. Shasha , New York University
Dennis Shasha , New York University
Ernest Davis , New York University
Helen Nissenbaum , New York University
Jinyang Li , New York University
Joel H. Spencer , New York University
Joel Spencer , New York University
Ken Perlin , New York University
Lakshmi Subramanian , New York University
Lakshminarayanan Subramanian , New York University
Margaret H. Wright , New York University
Mehryar Mohri , New York University
Michael L. Overton , New York University
Michael Walfish , New York University
Mohamed Zahran , New York University
Oded Regev , New York University
Olof B. Widlund , New York University
Panayotis Mavromatis , New York University
Patrick Cousot , New York University
Ralph Grishman , New York University
Richard A. Bonneau , New York University
Richard Bonneau , New York University
Richard Cole 0001 , New York University
Rob Fergus , New York University
Robert Fergus , New York University
Subhash Khot , New York University
Thomas Wies , New York University
Victor Shoup , New York University
Yevgeniy Dodis , New York University
Zvi M. Kedem , New York University
Alessandra Scafuro , North Carolina State University
Alexandros Kapravelos , North Carolina State University
Arnav Jhala , North Carolina State University
Benjamin Watson , North Carolina State University
Blair D. Sullivan , North Carolina State University
Carla D. Savage , North Carolina State University
Chris Martens , North Carolina State University
Chris Parnin , North Carolina State University
Christopher G. Healey , North Carolina State University
Collin F. Lynch , North Carolina State University
Collin Lynch , North Carolina State University
David J. Thuente , North Carolina State University
David L. Roberts , North Carolina State University
David Sturgill , North Carolina State University
Dennis R. Bahler , North Carolina State University
Donald L. Bitzer , North Carolina State University
Douglas S. Reeves , North Carolina State University
Edward F. Gehringer , North Carolina State University
Emerson R. Murphy-Hill , North Carolina State University
Frank Mueller , North Carolina State University
George N. Rouskas , North Carolina State University
Harry G. Perros , North Carolina State University
Hung-Wei Tseng , North Carolina State University
Injong Rhee , North Carolina State University
James C. Lester , North Carolina State University
Jessica Staddon , North Carolina State University
Jon Doyle , North Carolina State University
Kathryn T. Stolee , North Carolina State University
Kemafor Anyanwu-Ogan , North Carolina State University
Kemafor Ogan , North Carolina State University
Khaled Harfoush , North Carolina State University
Kristy Elizabeth Boyer , North Carolina State University
Laurie A. Williams , North Carolina State University
Laurie Williams , North Carolina State University
Matthias F. M. Stallmann , North Carolina State University
Matthias F. Stallmann , North Carolina State University
Michael A. Rappa , North Carolina State University
Michael Rappa , North Carolina State University
Min Chi , North Carolina State University
Mladen A. Vouk , North Carolina State University
Muhammad Shahzad , North Carolina State University
Munindar P. Singh , North Carolina State University
Nagiza F. Samatova , North Carolina State University
Peng Ning , North Carolina State University
Rada Chirkova , North Carolina State University
Randy Avent , North Carolina State University
Robert D. Rodman , North Carolina State University
Robert J. Fornaro , North Carolina State University
Robert St. Amant , North Carolina State University
Rudra Dutta , North Carolina State University
Sarah Heckman , North Carolina State University
Sarah Smith Heckman , North Carolina State University
Steffen Heber , North Carolina State University
Tiffany Barnes , North Carolina State University
Tim Menzies , North Carolina State University
Ting Yu , North Carolina State University
Vincent W. Freeh , North Carolina State University
William Enck , North Carolina State University
William J. Stewart , North Carolina State University
Xiaohui Gu , North Carolina State University
Xiaosong Ma , North Carolina State University
Xuxian Jiang , North Carolina State University
Abhi Shelat , Northeastern University
Agnes Hui Chan , Northeastern University
Alan Mislove , Northeastern University
Albert-László Barabási , Northeastern University
Alessandro Vespignani , Northeastern University
Alina Oprea , Northeastern University
Amal Ahmed , Northeastern University
Amal J. Ahmed , Northeastern University
Andrea Grimes Parker , Northeastern University
Byron C. Wallace , Northeastern University
Carla E. Brodley , Northeastern University
Christo Wilson , Northeastern University
Christoph Riedl , Northeastern University
Christopher Amato , Northeastern University
Cody Dunne , Northeastern University
Cristina Nita-Rotaru , Northeastern University
Daniel Wichs , Northeastern University
David A. Smith , Northeastern University
David Lazer , Northeastern University
David R. Choffnes , Northeastern University
Ehsan Elhamifar , Northeastern University
Emanuele Viola , Northeastern University
Engin Kirda , Northeastern University
Frank Tip , Northeastern University
Gene Cooperman , Northeastern University
Gillian Smith , Northeastern University
Guevara Noubir , Northeastern University
Harriet J. Fell , Northeastern University
Huy L. Nguyen , Northeastern University
Huy L. Nguyên , Northeastern University
Huy Le Nguyen , Northeastern University
Jan Vitek , Northeastern University
Jan-Willem van de Meent , Northeastern University
Javed A. Aslam , Northeastern University
Jay Aslam , Northeastern University
Jonathan Ullman , Northeastern University
Karl J. Lieberherr , Northeastern University
Ken Baclawski , Northeastern University
Kenneth Baclawski , Northeastern University
Larry A. Finkelstein , Northeastern University
Lu Wang , Northeastern University
Magy Seif El-Nasr , Northeastern University
Marsette Vona , Northeastern University
Matthew S. Goodwin , Northeastern University
Matthias Felleisen , Northeastern University
Michelle A. Borkin , Northeastern University
Michelle Borkin , Northeastern University
Mirek Riedewald , Northeastern University
Misha Pavel , Northeastern University
Mitchell Wand , Northeastern University
Olga Vitek , Northeastern University
Olin Shivers , Northeastern University
Panagiotis Manolios , Northeastern University
Pete Manolios , Northeastern University
Peter Desnoyers , Northeastern University
Peter Manolios , Northeastern University
Rajmohan Rajaraman , Northeastern University
Ravi Sundaram , Northeastern University
Richard Rasala , Northeastern University
Robert Platt , Northeastern University
Robert Platt Jr. , Northeastern University
Rupal Patel , Northeastern University
Seth Cooper , Northeastern University
Stacy C. Marsella , Northeastern University
Stacy Marsella , Northeastern University
Stephen S. Intille , Northeastern University
Thomas Wahl , Northeastern University
Timothy W. Bickmore , Northeastern University
Tina Eliassi-Rad , Northeastern University
Viera K. Proulx , Northeastern University
William D. Clinger , Northeastern University
William K. Robertson , Northeastern University
Yizhou Sun , Northeastern University
Yun Fu , Northeastern University
Aggelos K. Katsaggelos , Northwestern University
Aleksandar Kuzmanovic , Northwestern University
Alok N. Choudhary , Northwestern University
Anindya De , Northwestern University
Aravindan Vijayaraghavan , Northwestern University
Brenna Argall , Northwestern University
Brenna D. Argall , Northwestern University
Bryan Pardo , Northwestern University
Christopher Riesbeck , Northwestern University
Doug Downey , Northwestern University
Fabian E. Bustamante , Northwestern University
Fabián E. Bustamante , Northwestern University
Goce Trajcevski , Northwestern University
Gokhan Memik , Northwestern University
Hai Zhou , Northwestern University
Haoqi Zhang , Northwestern University
Ian Douglas Horswill , Northwestern University
Ian Horswill , Northwestern University
Jack Tumblin , Northwestern University
Jason D. Hartline , Northwestern University
Jennie Duggan , Northwestern University
Jennie Rogers , Northwestern University
Kenneth D. Forbus , Northwestern University
Kristian J. Hammond , Northwestern University
Larry Birnbaum , Northwestern University
Lawrence Birnbaum , Northwestern University
Lawrence J. Henschen , Northwestern University
Michael Rubenstein , Northwestern University
Michael S. Horn , Northwestern University
Ming-Yang Kao , Northwestern University
Nikolaos Hardavellas , Northwestern University
Nikos Hardavellas , Northwestern University
Oliver Cossairt , Northwestern University
Oliver S. Cossairt , Northwestern University
Peter A. Dinda , Northwestern University
Peter Scheuermann , Northwestern University
Randall A. Berry , Northwestern University
Randall Berry , Northwestern University
Robby Bruce Findler , Northwestern University
Robert Bruce Findler , Northwestern University
Russ Joseph , Northwestern University
Simone Campanoni , Northwestern University
Uri Wilensky , Northwestern University
Yan Chen , Northwestern University
Alexander Kain , OHSU
Alison Hill , OHSU
Jan P. H. van Santen , OHSU
Jill Dolata , OHSU
M. Kemal Sönmez , OHSU
Meysam Asgari , OHSU
Peter A. Heeman , OHSU
Stephen Wu , OHSU
Steven Bedrick , OHSU
Xubo Song , OHSU
Alan Ritter , Ohio State University
Anastasios Sidiropoulos , Ohio State University
Anish Arora , Ohio State University
Arnab Nandi , Ohio State University
Atanas Rountev , Ohio State University
Christopher Stewart , Ohio State University
Chunyi Peng , Ohio State University
DeLiang L. Wang , Ohio State University
DeLiang Wang , Ohio State University
Dhabaleswar K. Panda , Ohio State University
Dong Xuan , Ohio State University
Eric Fosler , Ohio State University
Eric Fosler-Lussier , Ohio State University
Facundo Mémoli , Ohio State University
Feng Qin , Ohio State University
Gagan Agrawal , Ohio State University
Han-Wei Shen , Ohio State University
Huamin Wang , Ohio State University
Huan Sun , Ohio State University
J. Eric Fosler , Ohio State University
Jim Davis , Ohio State University
Kannan Srinivasan , Ohio State University
Kenneth J. Supowit , Ohio State University
Luis Rademacher , Ohio State University
Michael D. Bond , Ohio State University
Mikhail Belkin , Ohio State University
Neelam Soundarajan , Ohio State University
Ness B. Shroff , Ohio State University
Nicoleta Roman , Ohio State University
P. Sadayappan , Ohio State University
Paolo A. G. Sivilotti , Ohio State University
Ponnuswamy Sadayappan , Ohio State University
Prasun Sinha , Ohio State University
Radu Teodorescu , Ohio State University
Raghu Machiraju , Ohio State University
Rephael Wenger , Ohio State University
Roger Crawfis , Ohio State University
Spyros Blanas , Ohio State University
Srinivasan Parthasarathy , Ohio State University
Tamal K. Dey , Ohio State University
Tamal Krishna Dey , Ohio State University
Ten-Hwang Lai , Ohio State University
Xiaodong Zhang 0001 , Ohio State University
Yinqian Zhang , Ohio State University
Yusu Wang , Ohio State University
Alan Fern , Oregon State University
Alan Paul Fern , Oregon State University
Alan Wang , Oregon State University
Albrecht Jander , Oregon State University
Alex David Groce , Oregon State University
Alex Groce , Oregon State University
Amir Nayyeri , Oregon State University
Andreas Weisshaar , Oregon State University
Anita Sarma , Oregon State University
Annette R. von Jouanne , Oregon State University
Arash Termehchy , Oregon State University
Arun Natarajan , Oregon State University
Attila Yavuz , Oregon State University
Bechir Hamdaoui , Oregon State University
Bella Bose , Oregon State University
Ben Lee , Oregon State University
Carlos Jensen , Oregon State University
Cherri M. Pancake , Oregon State University
Chris Scaffidi , Oregon State University
Christopher Scaffidi , Oregon State University
Danny Dig , Oregon State University
David Hendrix , Oregon State University
Eduardo Cotilla Sanchez , Oregon State University
Eric Walkingshaw , Oregon State University
Eugene Zhang , Oregon State University
Fuxin Li , Oregon State University
Gabor C. Temes , Oregon State University
Glencora Borradaile , Oregon State University
Huaping Liu , Oregon State University
Jed Irvine , Oregon State University
Jinsub Kim , Oregon State University
John G. Wager , Oregon State University
John P. Conley , Oregon State University
Julia Zhang , Oregon State University
Kartikeya Mayaram , Oregon State University
Kelin Kuhn , Oregon State University
Larry Cheng , Oregon State University
Liang Huang , Oregon State University
Lizhong Chen , Oregon State University
Margaret M. Burnett , Oregon State University
Mario E. Magaña , Oregon State University
Mario Edgardo Magaña , Oregon State University
Martin Erwig , Oregon State University
Matthew Johnston , Oregon State University
Michael J. Rosulek , Oregon State University
Mike Bailey , Oregon State University
Mike Rosulek , Oregon State University
Pallavi Dhagat , Oregon State University
Patrick Chiang , Oregon State University
Patrick Yin Chiang , Oregon State University
Prasad Tadepalli , Oregon State University
Rakesh Bobba , Oregon State University
Rakeshbabu Bobba , Oregon State University
Raviv Raich , Oregon State University
Rebecca A. Hutchinson , Oregon State University
Sinisa Todorovic , Oregon State University
Stephen Ramsey , Oregon State University
Ted Brekken , Oregon State University
Tejasvi Anand , Oregon State University
Thinh Nguyen , Oregon State University
Thomas G. Dietterich , Oregon State University
Thomas Glenn Dietterich , Oregon State University
Un-Ku Moon , Oregon State University
V. John Mathews , Oregon State University
Weng-Keen Wong , Oregon State University
Xiaoli Fern , Oregon State University
Xiaoli Z. Fern , Oregon State University
Xiaoli Zhang Fern , Oregon State University
Yue Zhang , Oregon State University
Adam D. Smith , Pennsylvania State University
Anand Sivasubramaniam , Pennsylvania State University
Bhuvan Urgaonkar , Pennsylvania State University
Chita R. Das , Pennsylvania State University
Daniel Kifer , Pennsylvania State University
George Kesidis , Pennsylvania State University
Guohong Cao , Pennsylvania State University
Jack Sampson , Pennsylvania State University
Jesse L. Barlow , Pennsylvania State University
John (Jack) Morgan Sampson , Pennsylvania State University
John Hannan , Pennsylvania State University
John J. Metzner , Pennsylvania State University
John M. Carroll , Pennsylvania State University
John Sampson , Pennsylvania State University
Kamesh Madduri , Pennsylvania State University
Lee D. Coraor , Pennsylvania State University
Mahmut T. Kandemir , Pennsylvania State University
Mahmut Taylan Kandemir , Pennsylvania State University
Martin Fürer , Pennsylvania State University
Mary Jane Irwin , Pennsylvania State University
Narayanan Vijaykrishnan , Pennsylvania State University
Patrick Drew McDaniel , Pennsylvania State University
Patrick McDaniel , Pennsylvania State University
Paul Medvedev , Pennsylvania State University
Piotr Berman , Pennsylvania State University
Raj Acharya , Pennsylvania State University
Robert T. Collins , Pennsylvania State University
Sean Hallgren , Pennsylvania State University
Sencun Zhu , Pennsylvania State University
Sofya Raskhodnikova , Pennsylvania State University
Thomas F. La Porta , Pennsylvania State University
Tom La Porta , Pennsylvania State University
Trent Jaeger , Pennsylvania State University
Vijaykrishnan Narayanan , Pennsylvania State University
Wang-Chien Lee , Pennsylvania State University
Webb C. Miller , Pennsylvania State University
Webb Miller , Pennsylvania State University
Yanxi Liu , Pennsylvania State University
Agustin Fernández , Polytechnic University of Catalonia
Albert Cabellos , Polytechnic University of Catalonia
Albert Cabellos-Aparicio , Polytechnic University of Catalonia
Antonio Cortes Rossello , Polytechnic University of Catalonia
Antonio González 0001 , Polytechnic University of Catalonia
Antonio Juan Hormigo , Polytechnic University of Catalonia
Beatriz Otero , Polytechnic University of Catalonia
Carlos Alvarez-Martinez , Polytechnic University of Catalonia
Cristina Barrado , Polytechnic University of Catalonia
Daniel Jiménez-González , Polytechnic University of Catalonia
David Carrera , Polytechnic University of Catalonia
Davide Careglio , Polytechnic University of Catalonia
Eduard Ayguadé , Polytechnic University of Catalonia
Eduard Ayguadé Parra , Polytechnic University of Catalonia
Esther Salami San Juan , Polytechnic University of Catalonia
Eva Marín-Tordera , Polytechnic University of Catalonia
Eva Rodriguez , Polytechnic University of Catalonia
Felix Freitag , Polytechnic University of Catalonia
Francisco Jordan Fernandez , Polytechnic University of Catalonia
Germán Santos-Boada , Polytechnic University of Catalonia
Jaime Delgado , Polytechnic University of Catalonia
Jaime Delgado Merce , Polytechnic University of Catalonia
Jesús Labarta , Polytechnic University of Catalonia
Joan-Manuel Parcerisa , Polytechnic University of Catalonia
Jordi Domingo-Pascual , Polytechnic University of Catalonia
Jordi Garcia , Polytechnic University of Catalonia
Jordi Garcia Almiñana , Polytechnic University of Catalonia
Jordi Guitart , Polytechnic University of Catalonia
Jordi Perello Muntan , Polytechnic University of Catalonia
Jordi Torres , Polytechnic University of Catalonia
Jorge Garcia Vidal , Polytechnic University of Catalonia
Josep Solé-Pareta , Polytechnic University of Catalonia
Josep-Lluis Larriba-Pey , Polytechnic University of Catalonia
José M. Barceló , Polytechnic University of Catalonia
José M. Barceló-Ordinas , Polytechnic University of Catalonia
José M. Cela , Polytechnic University of Catalonia
José M. Llabería , Polytechnic University of Catalonia
José Maria Barceló-Ordinas , Polytechnic University of Catalonia
José María Cela , Polytechnic University of Catalonia
José María Llabería , Polytechnic University of Catalonia
José R. Herrero , Polytechnic University of Catalonia
Juan Carlos Cruellas , Polytechnic University of Catalonia
Juan J. Navarro , Polytechnic University of Catalonia
Julita Corbalán , Polytechnic University of Catalonia
Llorenç Cerdà , Polytechnic University of Catalonia
Llorenç Cerdà-Alabern , Polytechnic University of Catalonia
Luis Velasco , Polytechnic University of Catalonia
Manel Guerrero Zapata , Polytechnic University of Catalonia
Manel Medina , Polytechnic University of Catalonia
Manuel Alejandro Pajuelo Gonzalez , Polytechnic University of Catalonia
Manuel Medina , Polytechnic University of Catalonia
Marc González , Polytechnic University of Catalonia
Marc González Tallada , Polytechnic University of Catalonia
Maria Angelica Reyes Muñoz , Polytechnic University of Catalonia
Maria Luisa Gil Gomez , Polytechnic University of Catalonia
Marta Jiménez , Polytechnic University of Catalonia
Mateo Valero , Polytechnic University of Catalonia
Miguel Valero-García , Polytechnic University of Catalonia
Pablo Bofill Soliguer , Polytechnic University of Catalonia
Pablo Royo , Polytechnic University of Catalonia
Pere Barlet-Ros , Polytechnic University of Catalonia
Ramon Canal , Polytechnic University of Catalonia
René Serral-Gracià , Polytechnic University of Catalonia
Roger Espasa , Polytechnic University of Catalonia
Roque Meseguer Pallares , Polytechnic University of Catalonia
Rubén Tous , Polytechnic University of Catalonia
Silvia Llorente , Polytechnic University of Catalonia
Yolanda Becerra , Polytechnic University of Catalonia
Aarti Gupta , Princeton University
Adam Finkelstein , Princeton University
Andrea S. LaPaugh , Princeton University
Andrew W. Appel , Princeton University
Arvind Narayanan , Princeton University
Barbara E. Engelhardt , Princeton University
Barbara Engelhardt , Princeton University
Bernard Chazelle , Princeton University
Bernard Marie Chazelle , Princeton University
Bob Sedgewick , Princeton University
Brian W. Kernighan , Princeton University
David I. August , Princeton University
David P. Dobkin , Princeton University
David Walker , Princeton University
Edward W. Felten , Princeton University
Elad Hazan , Princeton University
Jaswinder Pal Singh , Princeton University
Jennifer Rexford , Princeton University
Kai Li , Princeton University
Kyle Jamieson , Princeton University
Margaret Martonosi , Princeton University
Mark Braverman , Princeton University
Michael J. Freedman , Princeton University
Mona Singh , Princeton University
Nick Feamster , Princeton University
Olga G. Troyanskaya , Princeton University
Rebecca Fiebrink , Princeton University
Robert E. Tarjan , Princeton University
Robert Endre Tarjan , Princeton University
Robert Sedgewick , Princeton University
Sanjeev Arora , Princeton University
Szymon Rusinkiewicz , Princeton University
Thomas A. Funkhouser , Princeton University
Zeev Dvir , Princeton University
Aditya P. Mathur , Purdue University
Ahmed K. Elmagarmid , Purdue University
Ahmed Sameh , Purdue University
Alex Pothen , Purdue University
Ananth Grama , Purdue University
Aniket Kate , Purdue University
Bharat K. Bhargava , Purdue University
Bradley J. Lucier , Purdue University
Bruno F. M. Ribeiro , Purdue University
Bruno F. Ribeiro , Purdue University
Bruno Ribeiro , Purdue University
Chris Clifton , Purdue University
Christoph M. Hoffmann , Purdue University
Christopher W. Clifton , Purdue University
Daisuke Kihara , Purdue University
Dan Goldwasser , Purdue University
Daniel G. Aliaga , Purdue University
David F. Gleich , Purdue University
Dongyan Xu , Purdue University
Douglas Comer , Purdue University
Douglas E. Comer , Purdue University
Elena Grigorescu , Purdue University
Elias Bareinboim , Purdue University
Elisa Bertino , Purdue University
Elisha Sacks , Purdue University
Eugene H. Spafford , Purdue University
Greg N. Frederickson , Purdue University
Hemanta K. Maji , Purdue University
Hemanta Kumar Maji , Purdue University
Hubert E. Dunsmore , Purdue University
Jean Honorio , Purdue University
Jennifer Neville , Purdue University
Kihong Park , Purdue University
Luo Si , Purdue University
Mathias Payer , Purdue University
Mikhail J. Atallah , Purdue University
Ninghui Li , Purdue University
Ramana Rao Kompella , Purdue University
Robert D. Skeel , Purdue University
Samuel S. Wagstaff Jr. , Purdue University
Saugata Basu , Purdue University
Sonia Fahmy , Purdue University
Sunil Prabhakar , Purdue University
Suresh Jagannathan , Purdue University
Susanne E. Hambrusch , Purdue University
Tiark Rompf , Purdue University
Vernon Rego , Purdue University
Voicu Popescu , Purdue University
Walid G. Aref , Purdue University
Wojciech Szpankowski , Purdue University
Xavier Tricoche , Purdue University
Xiangyu Zhang , Purdue University
Yuan Qi , Purdue University
Zhiyuan Li , Purdue University
Bastian Leibe , RWTH Aachen
Bernhard Rumpe , RWTH Aachen
Erich Grädel , RWTH Aachen
Erika Ábrahám , RWTH Aachen
Erika Ábrahám-Mumm , RWTH Aachen
Gerhard Lakemeyer , RWTH Aachen
Hermann Ney , RWTH Aachen
Horst Lichter , RWTH Aachen
Jan Bender , RWTH Aachen
Jan O. Borchers , RWTH Aachen
Jan Oliver Borchers , RWTH Aachen
Joost-Pieter Katoen , RWTH Aachen
Jürgen Giesl , RWTH Aachen
Klaus Wehrle , RWTH Aachen
Leif Kobbelt , RWTH Aachen
Manfred Nagl , RWTH Aachen
Martin Grohe , RWTH Aachen
Matthias Jarke , RWTH Aachen
Matthias Müller , RWTH Aachen
Otto Spaniol , RWTH Aachen
Paolo Bientinesi , RWTH Aachen
Pascal Schweitzer , RWTH Aachen
Peter Rossmanith , RWTH Aachen
Stefan Decker , RWTH Aachen
Stefan Kowalewski , RWTH Aachen
Thomas Berlage , RWTH Aachen
Thomas Noll , RWTH Aachen
Thomas Rose , RWTH Aachen
Torsten Kuhlen , RWTH Aachen
Torsten W. Kuhlen , RWTH Aachen
Ulrik Schroeder , RWTH Aachen
Ulrike Meyer , RWTH Aachen
Uwe Naumann , RWTH Aachen
Walter Oberschelp , RWTH Aachen
Wolfgang Prinz , RWTH Aachen
Wolfgang Thomas , RWTH Aachen
Ana Milanova , Rensselaer Polytechnic Institute
Barbara Cutler , Rensselaer Polytechnic Institute
Boleslaw K. Szymanski , Rensselaer Polytechnic Institute
Carlos A. Varela , Rensselaer Polytechnic Institute
Carlos Varela , Rensselaer Polytechnic Institute
Charles Stewart , Rensselaer Polytechnic Institute
Chris Bystroff , Rensselaer Polytechnic Institute
Christopher Bystroff , Rensselaer Polytechnic Institute
Christopher D. Carothers , Rensselaer Polytechnic Institute
David Isaacson , Rensselaer Polytechnic Institute
David L. Spooner , Rensselaer Polytechnic Institute
Elliot Anshelevich , Rensselaer Polytechnic Institute
Fran Berman , Rensselaer Polytechnic Institute
Francine Berman , Rensselaer Polytechnic Institute
Heng Ji , Rensselaer Polytechnic Institute
James A. Hendler , Rensselaer Polytechnic Institute
James Alexander Hendler , Rensselaer Polytechnic Institute
Jeff Trinkle , Rensselaer Polytechnic Institute
Jeffrey C. Trinkle , Rensselaer Polytechnic Institute
Jim Hendler , Rensselaer Polytechnic Institute
Lirong Xia , Rensselaer Polytechnic Institute
Malik Magdon-Ismail , Rensselaer Polytechnic Institute
Mark K. Goldberg , Rensselaer Polytechnic Institute
Martin Hardwick , Rensselaer Polytechnic Institute
Michael J. Wozny , Rensselaer Polytechnic Institute
Mohammed Zaki , Rensselaer Polytechnic Institute
Mukkai Krishnamoorthy , Rensselaer Polytechnic Institute
Petros Drineas , Rensselaer Polytechnic Institute
Ron Eglash , Rensselaer Polytechnic Institute
Selmer Bringsjord , Rensselaer Polytechnic Institute
Sergei Nirenburg , Rensselaer Polytechnic Institute
Sibel Adali , Rensselaer Polytechnic Institute
Stacy Patterson , Rensselaer Polytechnic Institute
W. Randolph Franklin , Rensselaer Polytechnic Institute
Wayne D. Gray , Rensselaer Polytechnic Institute
Wm. Randolph Franklin , Rensselaer Polytechnic Institute
Alan L. Cox , Rice University
Anshumali Shrivastava , Rice University
Chris Jermaine , Rice University
Christopher M. Jermaine , Rice University
Dan S. Wallach , Rice University
David B. Johnson , Rice University
Devika Subramanian , Rice University
Joe D. Warren , Rice University
John M. Mellor-Crummey , Rice University
Keith D. Cooper , Rice University
Krishna V. Palem , Rice University
Luay Nakhleh , Rice University
Lydia E. Kavraki , Rice University
Moshe Y. Vardi , Rice University
Robert Cartwright , Rice University
Ron Goldman 0002 , Rice University
Ronald N. Goldman , Rice University
Scott Rixner , Rice University
Swarat Chaudhuri , Rice University
T. S. Eugene Ng , Rice University
Tze Sing Eugene Ng , Rice University
Vivek Sarkar , Rice University
Adrienne Decker , Rochester Institute of Technology
Al Biles , Rochester Institute of Technology
Alan Kaminsky , Rochester Institute of Technology
Andrew Meneely , Rochester Institute of Technology
Anne Haake , Rochester Institute of Technology
Bill Stackpole , Rochester Institute of Technology
Bo Yuan , Rochester Institute of Technology
Brian M. Tomaszewski , Rochester Institute of Technology
Bruce Hartpence , Rochester Institute of Technology
Carlos Rivero , Rochester Institute of Technology
Carol J. Romanowski , Rochester Institute of Technology
Catherine Beaton , Rochester Institute of Technology
Charles Border , Rochester Institute of Technology
Christopher A. Egert , Rochester Institute of Technology
Christopher Homan , Rochester Institute of Technology
Christopher M. Homan , Rochester Institute of Technology
Daniel Ashbrook , Rochester Institute of Technology
Daniel Bogaard , Rochester Institute of Technology
Daryl Johnson , Rochester Institute of Technology
David Schwartz , Rochester Institute of Technology
Edith Hemaspaandra , Rochester Institute of Technology
Edith Spaan , Rochester Institute of Technology
Edward Holden , Rochester Institute of Technology
Elissa Weeden , Rochester Institute of Technology
Elizabeth Lawley , Rochester Institute of Technology
Fereydoun Kazemian , Rochester Institute of Technology
Gordon Goodman , Rochester Institute of Technology
Hans-Peter Bischof , Rochester Institute of Technology
Ivona Bezáková , Rochester Institute of Technology
J. Scott Hawker , Rochester Institute of Technology
Jai Kang , Rochester Institute of Technology
James E. Heliotis , Rochester Institute of Technology
James Vallino , Rochester Institute of Technology
Jay Jackson , Rochester Institute of Technology
Jeffrey Lasky , Rochester Institute of Technology
Jessica D. Bayliss , Rochester Institute of Technology
Jim Leone , Rochester Institute of Technology
Joe Geigel , Rochester Institute of Technology
Kevin Bierre , Rochester Institute of Technology
Larry Hill , Rochester Institute of Technology
Leon Reznik , Rochester Institute of Technology
Matt Huenerfauth , Rochester Institute of Technology
Matthew Fluet , Rochester Institute of Technology
Matthew T. Fluet , Rochester Institute of Technology
Mehdi Mirakhorli , Rochester Institute of Technology
Meiyappan Nagappan , Rochester Institute of Technology
Michael Yacci , Rochester Institute of Technology
Minseok Kwon , Rochester Institute of Technology
Mohan Kumar , Rochester Institute of Technology
Nancy Doubleday , Rochester Institute of Technology
Naveen Sharma , Rochester Institute of Technology
Nirmala Shenoy , Rochester Institute of Technology
Owen Gottlieb , Rochester Institute of Technology
Paul T. Tymann , Rochester Institute of Technology
Paul Tymann , Rochester Institute of Technology
Peizhao Hu , Rochester Institute of Technology
Pengcheng Shi , Rochester Institute of Technology
Peter Lutz , Rochester Institute of Technology
Qi Rose Yu , Rochester Institute of Technology
Qi Yu , Rochester Institute of Technology
Rajendra K. Raj , Rochester Institute of Technology
Reynold Bailey , Rochester Institute of Technology
Richard Zanibbi , Rochester Institute of Technology
Ronald Vullo , Rochester Institute of Technology
Sharon Mason , Rochester Institute of Technology
Stanislaw P. Radziszowski , Rochester Institute of Technology
Stephen Jacobs , Rochester Institute of Technology
Steven J. Zilora , Rochester Institute of Technology
Sumita Mishra , Rochester Institute of Technology
Sylvia Perez-Hardy , Rochester Institute of Technology
Tae Oh , Rochester Institute of Technology
Tona Henderson , Rochester Institute of Technology
Vicki L. Hanson , Rochester Institute of Technology
W. Michelle Harris , Rochester Institute of Technology
Wiley R. McKinzie , Rochester Institute of Technology
Xumin Liu , Rochester Institute of Technology
Yin Pan , Rochester Institute of Technology
Zack Butler , Rochester Institute of Technology
Zack J. Butler , Rochester Institute of Technology
Abdeslam Boularias , Rutgers University
Abhishek Bhattacharjee , Rutgers University
Ahmed M. Elgammal , Rutgers University
Alexander Borgida , Rutgers University
Alexander Schliep , Rutgers University
Amélie Marian , Rutgers University
Apostolos Gerasoulis , Rutgers University
B. R. Badrinath , Rutgers University
Badri Nath , Rutgers University
Bahman Kalantari , Rutgers University
Casimir A. Kulikowski , Rutgers University
David Cash , Rutgers University
Dimitris N. Metaxas , Rutgers University
Eddy Z. Zhang , Rutgers University
Eddy Zheng Zhang , Rutgers University
Endre Szemerédi , Rutgers University
Eric Allender , Rutgers University
Gerard R. Richter , Rutgers University
Jingjin Yu , Rutgers University
Konstantinos P. Michmizos , Rutgers University
Kostas E. Bekris , Rutgers University
Kostis P. Michmizos , Rutgers University
Liviu Iftode , Rutgers University
Louis I. Steinberg , Rutgers University
Manish Parashar , Rutgers University
Mario Szegedy , Rutgers University
Martin Farach , Rutgers University
Martin Farach-Colton , Rutgers University
Matthew Stone , Rutgers University
Michael L. Fredman , Rutgers University
Mubbasir Kapadia , Rutgers University
Naftaly H. Minsky , Rutgers University
Naftaly Minsky , Rutgers University
Ping Li 0001 , Rutgers University
Pranjal Awasthi , Rutgers University
Rebecca N. Wright , Rutgers University
Richard P. Martin , Rutgers University
S. Muthu Muthukrishnan , Rutgers University
S. Muthukrishnan , Rutgers University
Santosh Nagarakatte , Rutgers University
Shubhangi Saraf , Rutgers University
Swastik Kopparty , Rutgers University
Thu D. Nguyen , Rutgers University
Thu Duc Nguyen , Rutgers University
Tomasz Imielinski , Rutgers University
Ulrich Kremer , Rutgers University
Vinod Ganapathy , Rutgers University
Vladimir I. Pavlovic , Rutgers University
Vladimir Pavlovic , Rutgers University
William Steiger , Rutgers University
Alex Aiken , Stanford University
Alexander Aiken , Stanford University
Anshul Kundaje , Stanford University
Balaji Prabhakar , Stanford University
Christopher D. Manning , Stanford University
Christopher Ré , Stanford University
Dan Boneh , Stanford University
Dan Jurafsky , Stanford University
Daniel Jurafsky , Stanford University
Daphne Koller , Stanford University
David L. Dill , Stanford University
David Mazières , Stanford University
David R. Cheriton , Stanford University
Dawson R. Engler , Stanford University
Doug L. James , Stanford University
Eric Roberts , Stanford University
Fei-Fei Li , Stanford University
Gill Bejerano , Stanford University
Gregory Valiant , Stanford University
Hector Garcia-Molina , Stanford University
J. Kenneth Salisbury , Stanford University
James A. Landay , Stanford University
Jennifer Widom , Stanford University
John C. Mitchell , Stanford University
John K. Ousterhout , Stanford University
John Kenneth Salisbury Jr. , Stanford University
John L. Hennessy , Stanford University
Jure Leskovec , Stanford University
Keith Winstein , Stanford University
Kenneth Salisbury , Stanford University
Kunle Olukotun , Stanford University
Leonidas J. Guibas , Stanford University
Li Fei-Fei , Stanford University
Maneesh Agrawala , Stanford University
Marc Levoy , Stanford University
Mark A. Horowitz , Stanford University
Mark Horowitz , Stanford University
Mehran Sahami , Stanford University
Mendel Rosenblum , Stanford University
Michael R. Genesereth , Stanford University
Michael S. Bernstein , Stanford University
Monica S. Lam , Stanford University
Moses Charikar , Stanford University
Moses Samson Charikar , Stanford University
Nick McKeown , Stanford University
Oussama Khatib , Stanford University
Oyekunle A. Olukotun , Stanford University
Pat Hanrahan , Stanford University
Patrick M. Hanrahan , Stanford University
Percy Liang , Stanford University
Peter Bailis , Stanford University
Philip Levis , Stanford University
R. Ryan Williams , Stanford University
Richard Ryan Williams , Stanford University
Ron Fedkiw , Stanford University
Ron O. Dror , Stanford University
Ronald Fedkiw , Stanford University
Ryan Williams , Stanford University
Sachin Katti , Stanford University
Sachin Rajsekhar Katti , Stanford University
Serafim Batzoglou , Stanford University
Silvio Savarese , Stanford University
Stefano Ermon , Stanford University
Subhasish Mitra , Stanford University
Tim Roughgarden , Stanford University
Virginia Vassilevska , Stanford University
Virginia Vassilevska Williams , Stanford University
William J. Dally , Stanford University
Yoav Shoham , Stanford University
Allen Tannenbaum , Stony Brook University
Anita Wasilewska , Stony Brook University
Anshul Gandhi , Stony Brook University
Arie E. Kaufman , Stony Brook University
Aruna Balasubramanian , Stony Brook University
Barbara M. Chapman , Stony Brook University
C. R. Ramakrishnan , Stony Brook University
Cartic R. Ramakrishnan , Stony Brook University
Cartic Ramakrishnan , Stony Brook University
Dimitris Samaras , Stony Brook University
Erez Zadok , Stony Brook University
Eugene W. Stark , Stony Brook University
Fusheng Wang , Stony Brook University
Hansen Andrew Schwartz , Stony Brook University
Himanshu Gupta , Stony Brook University
Hong Qin , Stony Brook University
I. V. Ramakrishnan , Stony Brook University
Jie Gao , Stony Brook University
Jing Chen , Stony Brook University
Klaus Mueller , Stony Brook University
Leo Bachmair , Stony Brook University
Long Lu , Stony Brook University
Michael A. Bender , Stony Brook University
Michael Ferdman , Stony Brook University
Michael Kifer , Stony Brook University
Michalis Polychronakis , Stony Brook University
Minh Hoai Nguyen , Stony Brook University
Nick Nikiforakis , Stony Brook University
Nima Honarmand , Stony Brook University
Niranjan Balasubramanian , Stony Brook University
R. Sekar , Stony Brook University
Radu Sion , Stony Brook University
Rezaul Alam Chowdhury , Stony Brook University
Rezaul Chowdhury , Stony Brook University
Robert F. Kelly , Stony Brook University
Robert Patro , Stony Brook University
Rong Zhao , Stony Brook University
Roy Shilkrot , Stony Brook University
Samir R. Das , Stony Brook University
Samir Ranjan Das , Stony Brook University
Scott A. Smolka , Stony Brook University
Scott D. Stoller , Stony Brook University
Xianfeng David Gu , Stony Brook University
Xianfeng Gu , Stony Brook University
Xiaojun Bi , Stony Brook University
Yanhong A. Liu , Stony Brook University
Ahmad-Reza Sadeghi , TU Darmstadt
Alejandro P. Buchmann , TU Darmstadt
Andreas Koch , TU Darmstadt
Chris Biemann , TU Darmstadt
Christian Biemann , TU Darmstadt
Christian Bischof , TU Darmstadt
Dieter W. Fellner , TU Darmstadt
Felix Wolf , TU Darmstadt
Gerhard Neumann , TU Darmstadt
Heiko Mantel , TU Darmstadt
Iryna Gurevych , TU Darmstadt
Jan Peters 0001 , TU Darmstadt
Johannes A. Buchmann , TU Darmstadt
Johannes Fürnkranz , TU Darmstadt
Karsten Weihe , TU Darmstadt
Marc Fischlin , TU Darmstadt
Matthias Hollick , TU Darmstadt
Max Mühlhäuser , TU Darmstadt
Melanie Volkamer , TU Darmstadt
Michael Goesele , TU Darmstadt
Michael Waidner , TU Darmstadt
Mira Mezini , TU Darmstadt
Neeraj Suri , TU Darmstadt
Oskar von Stryk , TU Darmstadt
Patrick Eugster , TU Darmstadt
Patrick Th. Eugster , TU Darmstadt
Reiner Hähnle , TU Darmstadt
Stefan Katzenbeisser 0001 , TU Darmstadt
Stefan Roth , TU Darmstadt
Akash Kumar 0001 , TU Dresden
Alexander Schill , TU Dresden
Carsten Rother , TU Dresden
Christel Baier , TU Dresden
Christof Fetzer , TU Dresden
Franz Baader , TU Dresden
Gerhard Weber , TU Dresden
Heiko Vogler , TU Dresden
Hermann Haertig , TU Dresden
Hermann Härtig , TU Dresden
Horst Lazarek , TU Dresden
Horst Reichel , TU Dresden
Ivo F. Sbalzarini , TU Dresden
Jerónimo Castrillón , TU Dresden
Jerónimo Castrillón Mazo , TU Dresden
Klaus Kabitzsch , TU Dresden
Klaus Meißner , TU Dresden
Martin Wollschlaeger , TU Dresden
Martin Wollschläger , TU Dresden
Raimund Dachselt , TU Dresden
Rainer G. Spallek , TU Dresden
Rainer Groh , TU Dresden
Sebastian Rudolph , TU Dresden
Silvia Santini , TU Dresden
Stefan Gumhold , TU Dresden
Steffen Friedrich , TU Dresden
Steffen Hölldobler , TU Dresden
Thorsten Strufe , TU Dresden
Uwe Assmann , TU Dresden
Uwe Aßmann , TU Dresden
Uwe Petersohn , TU Dresden
Wolfgang E. Nagel , TU Dresden
Wolfgang Lehner , TU Dresden
Alexander Kemper , TU Munich
Alexander Pretschner , TU Munich
Alin Albu-Schäffer , TU Munich
Alin Olimpiu Albu-Schäffer , TU Munich
Alois C. Knoll , TU Munich
Alois Knoll , TU Munich
Anne Brüggemann-Klein , TU Munich
Arndt Bode , TU Munich
August-Wilhelm Scheer , TU Munich
Bernd Bruegge , TU Munich
Bernd Brügge , TU Munich
Bjoern H. Menze , TU Munich
Bjoern Holger Menze , TU Munich
Burkhard Rost , TU Munich
Carsten Steger , TU Munich
Claudia Eckert , TU Munich
Daniel Cremers , TU Munich
Darius Burschka , TU Munich
Ernst Denert , TU Munich
Felix Brandt , TU Munich
Florian Matthes , TU Munich
Georg Carle , TU Munich
Georg Klinker , TU Munich
Gerd Hirzinger , TU Munich
Gerhard Hirzinger , TU Munich
Hans Michael Gerndt , TU Munich
Hans-Arno Jacobsen , TU Munich
Hans-Joachim Bungartz , TU Munich
Harald Räcke , TU Munich
Heinz Schwärtzel , TU Munich
Helmut Krcmar , TU Munich
Helmut Seidl , TU Munich
Jan Kretínský , TU Munich
Jorge Curiel-Esparza , TU Munich
Julien Gagneur , TU Munich
Jörg Ott , TU Munich
Karl-Rudolf Moll , TU Munich
Martin Bichler , TU Munich
Matthias Althoff , TU Munich
Michael Bader , TU Munich
Michael Gerndt , TU Munich
Nassir Navab , TU Munich
Nils Thuerey , TU Munich
Nils Thürey , TU Munich
P. Patrick van der Smagt , TU Munich
Patrick van der Smagt , TU Munich
Peter Hubwieser , TU Munich
Peter Struss , TU Munich
Rainer Westermann , TU Munich
Susanne Albers , TU Munich
Thomas A. Runkler , TU Munich
Thomas Huckle , TU Munich
Thomas K. Huckle , TU Munich
Thomas Neumann 0001 , TU Munich
Tobias Nipkow , TU Munich
Uwe Baumgarten , TU Munich
Walter Alexander Pretschner , TU Munich
Alexander M. Bronstein , Technion - Israel Institute of Technology
Alfred M. Bruckstein , Technion - Israel Institute of Technology
Assaf Schuster , Technion - Israel Institute of Technology
Benny Kimelfeld , Technion - Israel Institute of Technology
Chagit Attiya , Technion - Israel Institute of Technology
Craig Gotsman , Technion - Israel Institute of Technology
Dan Geiger , Technion - Israel Institute of Technology
Dan Tsafrir , Technion - Israel Institute of Technology
Danny Raz , Technion - Israel Institute of Technology
Ehud Rivlin , Technion - Israel Institute of Technology
Eitan Yaakobi , Technion - Israel Institute of Technology
Eldar Fischer , Technion - Israel Institute of Technology
Eli Ben-Sasson , Technion - Israel Institute of Technology
Eli Biham , Technion - Israel Institute of Technology
Eran Yahav , Technion - Israel Institute of Technology
Erez Petrank , Technion - Israel Institute of Technology
Eyal Kushilevitz , Technion - Israel Institute of Technology
Gershon Elber , Technion - Israel Institute of Technology
Gill Barequet , Technion - Israel Institute of Technology
Hadas Shachnai , Technion - Israel Institute of Technology
Hagit Attiya , Technion - Israel Institute of Technology
Idit Keidar , Technion - Israel Institute of Technology
Ilan Reuven Cohen , Technion - Israel Institute of Technology
Irad Yavneh , Technion - Israel Institute of Technology
Janos Makowsky , Technion - Israel Institute of Technology
Johann A. Makowsky , Technion - Israel Institute of Technology
Johann Makowsky , Technion - Israel Institute of Technology
Joseph Gil , Technion - Israel Institute of Technology
Joseph Naor , Technion - Israel Institute of Technology
Joseph Yossi Gil , Technion - Israel Institute of Technology
Keren Censor , Technion - Israel Institute of Technology
Keren Censor-Hillel , Technion - Israel Institute of Technology
Marius Ungarish , Technion - Israel Institute of Technology
Mark Silberstein , Technion - Israel Institute of Technology
Michael Elad , Technion - Israel Institute of Technology
Michael Kaminski , Technion - Israel Institute of Technology
Michael Lindenbaum , Technion - Israel Institute of Technology
Mirela Ben-Chen , Technion - Israel Institute of Technology
Nader H. Bshouty , Technion - Israel Institute of Technology
Nir Ailon , Technion - Israel Institute of Technology
Oded Shmueli , Technion - Israel Institute of Technology
Orna Grumberg , Technion - Israel Institute of Technology
Ran El Yaniv , Technion - Israel Institute of Technology
Ran El-Yaniv , Technion - Israel Institute of Technology
Reuven Bar-Yehuda , Technion - Israel Institute of Technology
Reuven Cohen , Technion - Israel Institute of Technology
Ron Kimmel , Technion - Israel Institute of Technology
Ron M. Roth , Technion - Israel Institute of Technology
Ron Y. Pinter , Technion - Israel Institute of Technology
Roy Friedman , Technion - Israel Institute of Technology
Roy Schwartz , Technion - Israel Institute of Technology
Seffi Naor , Technion - Israel Institute of Technology
Shaul Markovitch , Technion - Israel Institute of Technology
Shmuel Zaks , Technion - Israel Institute of Technology
Tal Mor , Technion - Israel Institute of Technology
Tomer Shlomi , Technion - Israel Institute of Technology
Tuvi Etzion , Technion - Israel Institute of Technology
Yoav Etsion , Technion - Israel Institute of Technology
Yossi Gil , Technion - Israel Institute of Technology
Yuval Filmus , Technion - Israel Institute of Technology
Yuval Ishai , Technion - Israel Institute of Technology
Alexander Moshe Rabinovich , Tel Aviv University
Alexander Rabinovich , Tel Aviv University
Alon Nilli , Tel Aviv University
Amir Averbuch , Tel Aviv University
Amir Globerson , Tel Aviv University
Amir Shpilka , Tel Aviv University
Amiram Yehudai , Tel Aviv University
Amnon Ta-Shma , Tel Aviv University
Amos Fiat , Tel Aviv University
Arnon Avron , Tel Aviv University
Benny Chor , Tel Aviv University
Boris A. Trakhtenbrot , Tel Aviv University
Dan Halperin , Tel Aviv University
Daniel Cohen-Or , Tel Aviv University
Daniel Deutch , Tel Aviv University
Eran Halperin , Tel Aviv University
Eran Tromer , Tel Aviv University
Haim J. Wolfson , Tel Aviv University
Haim Kaplan , Tel Aviv University
Hanoch Levy , Tel Aviv University
Hezy Yeshurun , Tel Aviv University
Iftach Haitner , Tel Aviv University
Lior Wolf , Tel Aviv University
Micha Sharir , Tel Aviv University
Michael Tarsi , Tel Aviv University
Michal Feldman , Tel Aviv University
Mooly Sagiv , Tel Aviv University
Muli Safra , Tel Aviv University
Nachum Dershowitz , Tel Aviv University
Nathan Intrator , Tel Aviv University
Noam Rinetzky , Tel Aviv University
Noga Alon , Tel Aviv University
Roded Sharan , Tel Aviv University
Ron Shamir , Tel Aviv University
Rotem Oshman , Tel Aviv University
Shahar Maoz , Tel Aviv University
Shiri Chechik , Tel Aviv University
Shmuel Safra , Tel Aviv University
Shmuel Sagiv , Tel Aviv University
Sivan Toledo , Tel Aviv University
Tova Milo , Tel Aviv University
Uri Zwick , Tel Aviv University
Yehezkel Yeshurun , Tel Aviv University
Yehuda Afek , Tel Aviv University
Yishay Mansour , Tel Aviv University
Yossi Azar , Tel Aviv University
Yossi Matias , Tel Aviv University
Andreas Klappenecker , Texas A&M University
Andruid Kerne , Texas A&M University
Anxiao Andrew Jiang , Texas A&M University
Anxiao Jiang , Texas A&M University
Bruce Gooch , Texas A&M University
D. M. H. Walker , Texas A&M University
Daniel A. Jiménez , Texas A&M University
Daniel W. Goldberg , Texas A&M University
Dezhen Song , Texas A&M University
Dilma Da Silva , Texas A&M University
Dilma M. Da Silva , Texas A&M University
Dmitri Loguinov , Texas A&M University
Duncan M. Hank Walker , Texas A&M University
Dylan A. Shell , Texas A&M University
Dylan Shell , Texas A&M University
Ergun Akleman , Texas A&M University
Eun Jung Kim 0001 , Texas A&M University
Frank M. Shipman III , Texas A&M University
Frank Shipman , Texas A&M University
Guofei Gu , Texas A&M University
J. Maurice Rojas , Texas A&M University
James Caverlee , Texas A&M University
Jeff Huang 0001 , Texas A&M University
Jennifer L. Welch , Texas A&M University
Jianer Chen , Texas A&M University
Jinxiang Chai , Texas A&M University
John Keyser , Texas A&M University
Jyh-Charn Liu , Texas A&M University
Lawrence Rauchwerger , Texas A&M University
Maurice Rojas , Texas A&M University
Nancy M. Amato , Texas A&M University
Rabi N. Mahapatra , Texas A&M University
Radu Stoleru , Texas A&M University
Ricardo Gutierrez-Osuna , Texas A&M University
Riccardo Bettati , Texas A&M University
Richard Furuta , Texas A&M University
Robin R. Murphy , Texas A&M University
Robin Roberson Murphy , Texas A&M University
Roozbeh Jafari , Texas A&M University
Ruihong Huang , Texas A&M University
Scott Schaefer , Texas A&M University
Sing-Hoi Sze , Texas A&M University
Thomas R. Ioerger , Texas A&M University
Tiffani L. Williams , Texas A&M University
Timothy A. Davis , Texas A&M University
Tracy Anne Hammond , Texas A&M University
Tracy Hammond , Texas A&M University
Valerie E. Taylor , Texas A&M University
Vivek Sarin , Texas A&M University
Xia Hu , Texas A&M University
Yoonsuck Choe , Texas A&M University
Alva L. Couch , Tufts University
Anselm Blumer , Tufts University
Benjamin J. Hescott , Tufts University
Diane L. Souvaine , Tufts University
Donna K. Slonim , Tufts University
Fahad R. Dogar , Tufts University
Fahad Rafique Dogar , Tufts University
Jan P. de Ruiter , Tufts University
Jan Peter de Ruiter , Tufts University
Kathleen Fisher , Tufts University
Lenore Cowen , Tufts University
Lenore J. Cowen , Tufts University
Matthias Scheutz , Tufts University
Norman Ramsey , Tufts University
Remco Chang , Tufts University
Robert J. K. Jacob , Tufts University
Roni Khardon , Tufts University
Samuel Z. Guyer , Tufts University
Soha Hassoun , Tufts University
Abdallah Saffidine , UNSW
Alan Blair , UNSW
Alan D. Blair , UNSW
Aleksandar Ignjatovic , UNSW
Alfred Krzywicki , UNSW
Andrew Taylor , UNSW
Angela Finlayson , UNSW
Arcot Sowmya , UNSW
Bernhard Hengst , UNSW
Boualem Benatallah , UNSW
Bradford Gregory John Heap , UNSW
Bradford Heap , UNSW
Bruno A. Gaëta , UNSW
Bruno Gaëta , UNSW
Carroll C. Morgan , UNSW
Carroll Morgan , UNSW
Chun Tung Chou , UNSW
Claude Sammut , UNSW
David Rajaratnam , UNSW
Ding Ye , UNSW
Edwin V. Bonilla , UNSW
Eilish O'Rourke , UNSW
Eisa Zarepour , UNSW
Eric A. Martin , UNSW
Eric Andre Martin , UNSW
Eric Martin 0002 , UNSW
Fethi A. Rabhi , UNSW
Fethi Rabhi , UNSW
Gabriele Keller , UNSW
Gernot Heiser , UNSW
Hailun Tan , UNSW
Haojun Ma , UNSW
Haseeb Bokhari , UNSW
Hui Guo , UNSW
Hui Wu , UNSW
Hye-Young Helen Paik , UNSW
Hye-Young Paik , UNSW
Jianbin Qin , UNSW
Jing-Ling Xue , UNSW
Jingling Xue , UNSW
John Shepherd , UNSW
Jorgen Peddersen , UNSW
Kai Engelhardt , UNSW
Kevin Elphinstone , UNSW
Lijun Chang , UNSW
Lina Yao , UNSW
Lingkan Gong , UNSW
Mahbub Hassan , UNSW
Manuel Chakravarty , UNSW
Maurice Pagnucco , UNSW
Michael Bain , UNSW
Michael E. Bain , UNSW
Michael James Gratton , UNSW
Michael Thielscher , UNSW
Moshe Chai Barukh , UNSW
Nadine Marcus , UNSW
Oliver Diessel , UNSW
Peng Di , UNSW
Raymond K. Wong , UNSW
Richard Buckland , UNSW
Ron van der Meyden , UNSW
Salil Kanhere , UNSW
Salil S. Kanhere , UNSW
Sanjay Jha , UNSW
Sanjay K. Jha , UNSW
Sanjay Kumar Jha , UNSW
Sara Khalifa , UNSW
Selena Griffith , UNSW
Serge Gaspers , UNSW
Seyed-Mehdi-Reza Beheshti , UNSW
Sri Parameswaran , UNSW
Sridevan Parameswaran , UNSW
Toby Walsh , UNSW
Trevor L. McDonell , UNSW
Victor Jauregui , UNSW
Wayne Wobcke , UNSW
Wei Wang 0011 , UNSW
Wen Hu , UNSW
Wenjie Zhang , UNSW
William H. Wilson , UNSW
Xin Cao , UNSW
Xuemin Lin , UNSW
Yang Wang 0002 , UNSW
Yue Li , UNSW
Yulei Sui , UNSW
Zengfeng Huang , UNSW
A. C. W. Finkelstein , University College London
Alexandra Silva , University College London
Ann Blandford , University College London
Ann E. Blandford , University College London
Anna L. Cox , University College London
Anna Louise Cox , University College London
Anthony Finkelstein , University College London
Anthony Hunter , University College London
Anthony Steed , University College London
Antoaneta Serguieva , University College London
Bangti Jin , University College London
Brad Karp , University College London
Byron Cook , University College London
Catherine Holloway , University College London
Catherine S. Holloway , University College London
Chris Clack , University College London
Chris Evans , University College London
Christophe Dessimoz , University College London
Danail Stoyanov , University College London
Daniel C. Alexander , University College London
David Barber , University College London
David Clark , University College London
David J. Hawkes , University College London
David J. Pym , University College London
David Jones , University College London
Dean C. Barratt , University College London
Dean Mohamedally , University College London
Denise Gorse , University College London
Donald Lawrence , University College London
Duncan P. Brumby , University College London
Earl Barr , University College London
Earl T. Barr , University College London
Emiliano De Cristofaro , University College London
Emine Yilmaz , University College London
Emmanuel Letier , University College London
Fabio Caccioli , University College London
Fernando G. S. L. Brandão , University College London
Gabriel J. Brostow , University College London
George Danezis , University College London
Ghita Kouadri Mostéfaoui , University College London
Giacomo Livan , University College London
Gianluca Stringhini , University College London
Graham Knight , University College London
Graham Roberts , University College London
Guido Germano , University College London
Harry Strange , University College London
Hui Gary Zhang , University College London
Hui Zhang 0005 , University College London
Ifat Yasin , University College London
Ilya Sergey , University College London
Ingemar J. Cox , University College London
Ingemar Johansson Cox , University College London
Ivana Drobnjak , University College London
Jade Alglave , University College London
James Brotherston , University College London
Janaina Mourão Miranda , University College London
Jens Groth , University College London
Jens Krinke , University College London
John Dowell , University College London
John Shawe-Taylor , University College London
Julius Bonart , University College London
Jun Wang , University College London
Kevin Bryson , University College London
Lewis D. Griffin , University College London
Licia Capra , University College London
Lourdes Agapito , University College London
Lourdes de Agapito , University College London
M. Angela Sasse , University College London
Mark Handley , University College London
Mark Harman , University College London
Mark Herbster , University College London
Mark James Handley , University College London
Marta M. Betcke , University College London
Martina Angela Sasse , University College London
Massimiliano Pontil , University College London
Mel Slater , University College London
Nadia Berthouze , University College London
Nadia Bianchi , University College London
Nadia Bianchi-Berthouze , University College London
Natasa Przulj , University College London
Nick Lane , University College London
Nicolai Marquardt , University College London
Nicolas Courtois , University College London
Nicolas E. Gold , University College London
Nicolas Gold , University College London
Nicolas T. Courtois , University College London
Niloy J. Mitra , University College London
Paul Marshall , University College London
Peter J. Bentley , University College London
Peter T. Kirstein , University College London
Peter W. O'Hearn , University College London
Philip C. Treleaven , University College London
Rae Harbird , University College London
Rob Smith , University College London
Robin Hirsch , University College London
Sarah Meiklejohn , University College London
Sebastian Riedel , University College London
Sebastian Robert Riedel , University College London
Shi Zhou , University College London
Simon J. Julier , University College London
Simon Julier , University College London
Simon Justin Julier , University College London
Simon R. Arridge , University College London
Simone Severini , University College London
Srini Srinivasan , University College London
Steve Hailes , University College London
Steven J. Murdoch , University College London
Sébastien Ourselin , University College London
Thore Graepel , University College London
Tim Weyrich , University College London
Tobias Ritschel , University College London
Toby S. Cubitt , University College London
Tomaso Aste , University College London
Wolfgang Emmerich , University College London
Yue Jia , University College London
Yvonne Rogers , University College London
Zhaoping Li , University College London
Alfred L. Brown , University of Adelaide
Amali Weerasinghe , University of Adelaide
Anthony R. Dick , University of Adelaide
Anton van den Hengel , University of Adelaide
Bradley Alexander , University of Adelaide
Bradley James Alexander , University of Adelaide
Cheryl Pope , University of Adelaide
Chris J. Barter , University of Adelaide
Christoph Treude , University of Adelaide
Chunhua Shen , University of Adelaide
Claudia Szabo , University of Adelaide
Cruz Izu , University of Adelaide
Damith Chinthana Ranasinghe , University of Adelaide
David Suter , University of Adelaide
Frank Neumann , University of Adelaide
Fred Brown , University of Adelaide
Gustavo Carneiro , University of Adelaide
Hong Shen , University of Adelaide
Ian D. Reid 0001 , University of Adelaide
Ian David Reid , University of Adelaide
Katrina Faulkner , University of Adelaide
Markus Wagner 0007 , University of Adelaide
Michael J. Brooks , University of Adelaide
Michael Sheng , University of Adelaide
Mike Brooks , University of Adelaide
Mingyu Guo , University of Adelaide
Muhammad Ali Babar , University of Adelaide
Nick Faulkner , University of Adelaide
Qinfeng (Javen) Shi , University of Adelaide
Qinfeng Shi , University of Adelaide
Quan Z. Sheng , University of Adelaide
Sergey Polyakovskiy , University of Adelaide
Sergey Polyakovsky , University of Adelaide
Tat-Jun Chin , University of Adelaide
Zbigniew Michalewicz , University of Adelaide
Abram Hindle , University of Alberta
Anup Basu , University of Alberta
Csaba Szepesvári , University of Alberta
Dale Schuurmans , University of Alberta
David S. Wishart , University of Alberta
David Wishart , University of Alberta
Davood Rafiei , University of Alberta
Denilson Barbosa , University of Alberta
Duane Szafron , University of Alberta
Ehab S. Elmallah , University of Alberta
Eleni Stroulia , University of Alberta
Grzegorz Kondrak , University of Alberta
Guo-Hui Lin , University of Alberta
Guohui Lin , University of Alberta
Herb Yang , University of Alberta
Hong Zhang , University of Alberta
Ioanis Nikolaidis , University of Alberta
Janelle Harms , University of Alberta
Jia You , University of Alberta
Joerg Sander , University of Alberta
Jonathan Schaeffer , University of Alberta
José N. Amaral , University of Alberta
José Nelson Amaral , University of Alberta
Ken Wong , University of Alberta
Li-Yan Yuan , University of Alberta
Lorna K. Stewart , University of Alberta
Lorna Stewart , University of Alberta
Mario A. Nascimento , University of Alberta
Martin Jägersand , University of Alberta
Martin Müller 0003 , University of Alberta
Michael Bowling , University of Alberta
Michael Buro , University of Alberta
Michael H. Bowling , University of Alberta
Michael H. MacGregor , University of Alberta
Mike H. MacGregor , University of Alberta
Mohammad R. Salavatipour , University of Alberta
Nilanjan Ray , University of Alberta
Osmar Zaiane , University of Alberta
Paul Lu , University of Alberta
Pierre Boulanger , University of Alberta
Randy Goebel , University of Alberta
Renee Elio , University of Alberta
Renée Elio , University of Alberta
Richard S. Sutton , University of Alberta
Robert C. Holte , University of Alberta
Robert Holte , University of Alberta
Russ Greiner , University of Alberta
Ryan B. Hayward , University of Alberta
Ryan Hayward , University of Alberta
Vadim Bulitko , University of Alberta
Zac Friggstad , University of Alberta
Zachary Friggstad , University of Alberta
Alon Efrat , University of Arizona
Beichuan Zhang , University of Arizona
Carlos Eduardo Scheidegger , University of Arizona
Carlos Scheidegger , University of Arizona
Chris Gniady , University of Arizona
Christian S. Collberg , University of Arizona
David K. Lowenthal , University of Arizona
Gregory R. Andrews , University of Arizona
John D. Kececioglu , University of Arizona
John H. Hartman , University of Arizona
Katherine E. Isaacs , University of Arizona
Kobus Barnard , University of Arizona
Larry L. Peterson , University of Arizona
Michelle Mills Strout , University of Arizona
Michelle Strout , University of Arizona
Mihai Surdeanu , University of Arizona
Peter J. Downey , University of Arizona
Ravi Sethi , University of Arizona
Richard T. Snodgrass , University of Arizona
Sandiway Fong , University of Arizona
Saumya K. Debray , University of Arizona
Stephen G. Kobourov , University of Arizona
Sudha Ram , University of Arizona
Todd A. Proebsting , University of Arizona
Adriana Ferraro , University of Auckland
Alexei Drummond , University of Auckland
Alexei J. Drummond , University of Auckland
Andrew Luxton-Reilly , University of Auckland
André Nies , University of Auckland
Aniket Mahanti , University of Auckland
Bakh Khoussainov , University of Auckland
Bakhadyr Khoussainov , University of Auckland
Beryl Plimmer , University of Auckland
Burkhard C. Wünsche , University of Auckland
Burkhard Wuensche , University of Auckland
Burkhard Wünsche , University of Auckland
Christof Lutteroth , University of Auckland
Clark D. Thomborson , University of Auckland
Clark D. Thompson , University of Auckland
Cristian Calude , University of Auckland
Cristian S. Calude , University of Auckland
Damir Azhar , University of Auckland
David Welch , University of Auckland
Ewan D. Tempero , University of Auckland
Georgy L. Gimel'farb , University of Auckland
Gerald Weber , University of Auckland
Gill Dobbie , University of Auckland
Gillian Dobbie , University of Auckland
Giovanni Russello , University of Auckland
Ian D. Watson , University of Auckland
Ian Warren , University of Auckland
James R. Warren , University of Auckland
Jiamou Liu , University of Auckland
Jim Warren 0001 , University of Auckland
Jing Sun 0002 , University of Auckland
Mark C. Wilson , University of Auckland
Mark Gahegan , University of Auckland
Matthew D. Egbert , University of Auckland
Michael J. Dinneen , University of Auckland
Michael W. Barley , University of Auckland
Mike Barley , University of Auckland
Mike Barleyn , University of Auckland
Muhammad Rizwan Asghar , University of Auckland
Nevil Brownlee , University of Auckland
Patrice Delmas , University of Auckland
Patricia J. Riddle , University of Auckland
Patricia Riddle , University of Auckland
Paul Denny , University of Auckland
Paul Ralph , University of Auckland
Radu Nicolescu , University of Auckland
Robert Amor , University of Auckland
Robert J. Sheehan , University of Auckland
Robert Sheehan , University of Auckland
Robert W. Doran , University of Auckland
S. Manoharan , University of Auckland
Sathiamoorthy Manoharan , University of Auckland
Sebastian Link , University of Auckland
Simone Linz , University of Auckland
Ulrich Günther , University of Auckland
Ulrich Speidel , University of Auckland
Xinfeng Ye , University of Auckland
Yu-Cheng Tu 0001 , University of Auckland
Yun Sing Koh , University of Auckland
Andrew Calway , University of Bristol
Andrew D. Calway , University of Bristol
Anne Roudaut , University of Bristol
Bogdan Warinschi , University of Bristol
Carl Henrik Ek , University of Bristol
Chris Preist , University of Bristol
Cian O'Donnell , University of Bristol
Colin J. Dalton , University of Bristol
Conor Houghton , University of Bristol
Dan Page , University of Bristol
Daniel Page , University of Bristol
Dave Cliff , University of Bristol
David Bernhard , University of Bristol
David May , University of Bristol
Dima Damen , University of Bristol
Elisabeth Oswald , University of Bristol
He Sun 0001 , University of Bristol
Ian Holyer , University of Bristol
Julian Gough , University of Bristol
Kerstin Eder , University of Bristol
Kirsten Cater , University of Bristol
Kirsten F. Cater , University of Bristol
Majid Mirmehdi , University of Bristol
Martijn Stam , University of Bristol
Mike Fraser , University of Bristol
Neill W. Campbell , University of Bristol
Nicolas Wu , University of Bristol
Nigel P. Smart , University of Bristol
Oliver Ray , University of Bristol
Peter A. Flach , University of Bristol
Raphaël Clifford , University of Bristol
Seth Bullock , University of Bristol
Simon McIntosh-Smith , University of Bristol
Steve Gregory , University of Bristol
Theo Tryfonas , University of Bristol
Theodore Tryfonas , University of Bristol
Tilo Burghardt , University of Bristol
Tim Kovacs , University of Bristol
Walterio W. Mayol-Cuevas , University of Bristol
Alan J. Hu , University of British Columbia
Alan K. Mackworth , University of British Columbia
Alan Wagner , University of British Columbia
Alla Sheffer , University of British Columbia
Andrew Warfield , University of British Columbia
Anne Condon , University of British Columbia
Arvind Gupta , University of British Columbia
Bill Aiello , University of British Columbia
Chen Greif , University of British Columbia
Cristina Conati , University of British Columbia
David G. Kirkpatrick , University of British Columbia
David G. Lowe , University of British Columbia
David Poole , University of British Columbia
Dinesh K. Pai , University of British Columbia
Gail C. Murphy , University of British Columbia
Giuseppe Carenini , University of British Columbia
Gregor Kiczales , University of British Columbia
Holger H. Hoos , University of British Columbia
Holger Hoos , University of British Columbia
Ian M. Mitchell , University of British Columbia
Ian Mitchell , University of British Columbia
Ivan Beschastnikh , University of British Columbia
James J. Little , University of British Columbia
Jim Little , University of British Columbia
Joanna McGrenere , University of British Columbia
Joel Friedman , University of British Columbia
Karon E. MacLean , University of British Columbia
Kellogg S. Booth , University of British Columbia
Kevin Leyton-Brown , University of British Columbia
Laks V. S. Lakshmanan , University of British Columbia
Mark R. Greenstreet , University of British Columbia
Mark W. Schmidt , University of British Columbia
Michael J. Feeley , University of British Columbia
Michael P. Friedlander , University of British Columbia
Michiel van de Panne , University of British Columbia
Mike Feeley , University of British Columbia
Nicholas J. A. Harvey , University of British Columbia
Norman C. Hutchinson , University of British Columbia
Rachel Pottinger , University of British Columbia
Raymond T. Ng , University of British Columbia
Reid Holmes , University of British Columbia
Ronald A. Rensink , University of British Columbia
Ronald Garcia , University of British Columbia
Tamara Munzner , University of British Columbia
Uri M. Ascher , University of British Columbia
V. S. Lakshmanan , University of British Columbia
William Aiello , University of British Columbia
William Evans , University of British Columbia
Wolfgang Heidrich , University of British Columbia
Abedelaziz Mohaisen , University of Buffalo
Aidong Zhang , University of Buffalo
Atri Rudra , University of Buffalo
Aziz Mohaisen , University of Buffalo
Bharat Jayaraman , University of Buffalo
Chang Wen Chen , University of Buffalo
Chunming Qiao , University of Buffalo
Daniel Fischer , University of Buffalo
Dimitrios Koutsonikolas , University of Buffalo
Geoffrey Challen , University of Buffalo
Geoffrey Werner Challen , University of Buffalo
Hung Q. Ngo 0001 , University of Buffalo
Hung Quang Ngo , University of Buffalo
Jan Chomicki , University of Buffalo
Jaroslaw Zola , University of Buffalo
Jing Gao , University of Buffalo
Jinhui Xu , University of Buffalo
Karthik Dantu , University of Buffalo
Kenneth W. Regan , University of Buffalo
Kenneth Wingate Regan , University of Buffalo
Kui Ren , University of Buffalo
Lu Su , University of Buffalo
Lukasz Ziarek , University of Buffalo
Marco Gaboardi , University of Buffalo
Murat Demirbas , University of Buffalo
Nils Napp , University of Buffalo
Oliver Kennedy , University of Buffalo
Ramalingam Sridhar , University of Buffalo
Rohini K. Srihari , University of Buffalo
Russ Miller , University of Buffalo
Sargur N. Srihari , University of Buffalo
Satish K. Tripathi , University of Buffalo
Shambhu J. Upadhyaya , University of Buffalo
Shambhu Upadhyaya , University of Buffalo
Shi Li , University of Buffalo
Steven Ko , University of Buffalo
Tevfik Kosar , University of Buffalo
Varun Chandola , University of Buffalo
Venu Govindaraju , University of Buffalo
Venugopal Govindaraju , University of Buffalo
Vipin Chaudhary , University of Buffalo
Wen Dong , University of Buffalo
Wenyao Xu , University of Buffalo
Xin He , University of Buffalo
Anthony Tang , University of Calgary
Ben Stephenson , University of Calgary
Carey L. Williamson , University of Calgary
Carey Williamson , University of Calgary
Christian Jacob , University of Calgary
Ehud Sharlin , University of Calgary
Faramarz F. Samavati , University of Calgary
Faramarz Samavati , University of Calgary
Frank Maurer , University of Calgary
Guenther Ruhe , University of Calgary
Günther Ruhe , University of Calgary
J. Robin B. Cockett , University of Calgary
Jalal Kawash , University of Calgary
James Tam , University of Calgary
Jeffrey E. Boyd , University of Calgary
John Aycock , University of Calgary
Jon G. Rokne , University of Calgary
Jörg Denzinger , University of Calgary
Ken Barker , University of Calgary
Leonard Manzara , University of Calgary
Lora Oehlberg , University of Calgary
M. Sheelagh T. Carpendale , University of Calgary
Majid Ghaderi , University of Calgary
Marianne Sheelagh Therese Carpendale , University of Calgary
Marina L. Gavrilova , University of Calgary
Mario Costa Sousa , University of Calgary
Mea Wang , University of Calgary
Michael E. Locasto , University of Calgary
Michael J. Jacobson Jr. , University of Calgary
Nathaly Verwaal , University of Calgary
Nelson Wong , University of Calgary
Pavol Federl , University of Calgary
Peter Høyer , University of Calgary
Philip W. L. Fong , University of Calgary
Philipp Woelfel , University of Calgary
Philipp Wölfel , University of Calgary
Przemyslaw Prusinkiewicz , University of Calgary
Reda Alhajj , University of Calgary
Reihaneh Safavi-Naini , University of Calgary
Renate Scheidler , University of Calgary
Rob Kremer , University of Calgary
Robert J. Walker , University of Calgary
Robin Cockett , University of Calgary
Saul Greenberg , University of Calgary
Sheelagh Carpendale , University of Calgary
Sonny Chan , University of Calgary
Usman R. Alim , University of Calgary
Wayne Eberly , University of Calgary
Wayne M. Eberly , University of Calgary
Wesley Willett , University of Calgary
Zongpeng Li , University of Calgary
Alexei A. Efros , University of California - Berkeley
Alistair Sinclair , University of California - Berkeley
Alyosha A. Efros , University of California - Berkeley
Anca D. Dragan , University of California - Berkeley
Anca Dragan , University of California - Berkeley
Anthony D. Joseph , University of California - Berkeley
Armando Fox , University of California - Berkeley
Ben Recht , University of California - Berkeley
Benjamin Recht , University of California - Berkeley
Bernd Sturmfels , University of California - Berkeley
Bjoern Hartmann , University of California - Berkeley
Björn Hartmann , University of California - Berkeley
Brian A. Barsky , University of California - Berkeley
Christos H. Papadimitriou , University of California - Berkeley
Christos Harilaos Papadimitriou , University of California - Berkeley
Dan Klein , University of California - Berkeley
David E. Culler , University of California - Berkeley
David Wagner , University of California - Berkeley
Dawn Song , University of California - Berkeley
Dawn Xiaodong Song , University of California - Berkeley
Elchanan Mossel , University of California - Berkeley
Eric A. Brewer , University of California - Berkeley
Eric Paulos , University of California - Berkeley
George C. Necula , University of California - Berkeley
Ion Stoica , University of California - Berkeley
J. D. Tygar , University of California - Berkeley
J. Doug Tygar , University of California - Berkeley
James Demmel , University of California - Berkeley
James F. O'Brien , University of California - Berkeley
James Weldon Demmel , University of California - Berkeley
Jim Demmel , University of California - Berkeley
Jitendra Malik , University of California - Berkeley
John Canny , University of California - Berkeley
John F. Canny , University of California - Berkeley
John Kubiatowicz , University of California - Berkeley
John Wawrzynek , University of California - Berkeley
Jonathan Richard Shewchuk , University of California - Berkeley
Joseph E. Gonzalez , University of California - Berkeley
Joseph Gonzalez , University of California - Berkeley
Joseph M. Hellerstein , University of California - Berkeley
Katherine A. Yelick , University of California - Berkeley
Ken Goldberg , University of California - Berkeley
Kenneth Y. Goldberg , University of California - Berkeley
Koushik Sen , University of California - Berkeley
Krste Asanovic , University of California - Berkeley
Lior Pachter , University of California - Berkeley
Luca Trevisan , University of California - Berkeley
Marti A. Hearst , University of California - Berkeley
Michael I. Jordan , University of California - Berkeley
Nir Yosef , University of California - Berkeley
Peter L. Bartlett , University of California - Berkeley
Pieter Abbeel , University of California - Berkeley
Prasad Raghavendra , University of California - Berkeley
Raluca A. Popa , University of California - Berkeley
Raluca Ada Popa , University of California - Berkeley
Randy H. Katz , University of California - Berkeley
Randy Howard Katz , University of California - Berkeley
Ren Ng , University of California - Berkeley
Richard M. Karp , University of California - Berkeley
Ruzena Bajcsy , University of California - Berkeley
Satish Rao , University of California - Berkeley
Scott Shenker , University of California - Berkeley
Stuart J. Russell , University of California - Berkeley
Sylvia Ratnasamy , University of California - Berkeley
Trevor Darrell , University of California - Berkeley
Umesh V. Vazirani , University of California - Berkeley
Vern Paxson , University of California - Berkeley
Yun S. Song , University of California - Berkeley
Bernd Hamann , University of California - Davis
Biswanath Mukherjee , University of California - Davis
Cho-Jui Hsieh , University of California - Davis
Cindy Rubio-González , University of California - Davis
Daniel Gusfield , University of California - Davis
David Doty , University of California - Davis
Dipak Ghosal , University of California - Davis
François Gygi , University of California - Davis
Hao Chen 0003 , University of California - Davis
Ian Davidson , University of California - Davis
Ian N. Davidson , University of California - Davis
Ilias Tagkopoulos , University of California - Davis
Karl N. Levitt , University of California - Davis
Kwan-Liu Ma , University of California - Davis
Matt Bishop , University of California - Davis
Matthew K. Farrens , University of California - Davis
Matthew K. Franklin , University of California - Davis
Michael Neff , University of California - Davis
Nelson L. Max , University of California - Davis
Nelson Max , University of California - Davis
Nina Amenta , University of California - Davis
Norman S. Matloff , University of California - Davis
Patrice Koehl , University of California - Davis
Phillip Rogaway , University of California - Davis
Prasant Mohapatra , University of California - Davis
Premkumar T. Devanbu , University of California - Davis
Raissa D'Souza , University of California - Davis
Raissa M. D'Souza , University of California - Davis
Ronald A. Olsson , University of California - Davis
Shyhtsun Felix Wu , University of California - Davis
Vladimir Filkov , University of California - Davis
Xin Liu , University of California - Davis
Yong Jae Lee , University of California - Davis
Zhaojun Bai , University of California - Davis
Zhendong Su , University of California - Davis
Aditi Majumder , University of California - Irvine
Alex Nicolau , University of California - Irvine
Alexander T. Ihler , University of California - Irvine
Alexander V. Veidenbaum , University of California - Irvine
Alexandru Nicolau , University of California - Irvine
Alfred Kobsa , University of California - Irvine
Amelia C. Regan , University of California - Irvine
Amelia Regan , University of California - Irvine
Ardalan Amiri Sani , University of California - Irvine
Charless C. Fowlkes , University of California - Irvine
Chen Li 0001 , University of California - Irvine
Daniel S. Hirschberg , University of California - Irvine
David Arthur Eppstein , University of California - Irvine
David Eppstein , University of California - Irvine
Elaheh Bozorgzadeh , University of California - Irvine
Eli Bozorgzadeh , University of California - Irvine
Eric Mjolsness , University of California - Irvine
Gene Tsudik , University of California - Irvine
Guoqing (Harry) Xu , University of California - Irvine
Ian G. Harris , University of California - Irvine
Isaac D. Scherson , University of California - Irvine
Lubomir Bic , University of California - Irvine
Lubomir F. Bic , University of California - Irvine
M. Gopi , University of California - Irvine
Magda El Zarki , University of California - Irvine
Marco Levorato , University of California - Irvine
Meenakshisundaram Gopi , University of California - Irvine
Michael B. Dillencourt , University of California - Irvine
Michael Franz , University of California - Irvine
Michael J. Carey , University of California - Irvine
Michael T. Goodrich , University of California - Irvine
Nalini Venkatasubramanian , University of California - Irvine
Nikil D. Dutt , University of California - Irvine
Nikil Dutt , University of California - Irvine
Padhraic Smyth , University of California - Irvine
Pierre Baldi , University of California - Irvine
Ramesh C. Jain , University of California - Irvine
Ramesh Jain , University of California - Irvine
Richard H. Lathrop , University of California - Irvine
Rina Dechter , University of California - Irvine
Sameer Singh 0001 , University of California - Irvine
Sandy Irani , University of California - Irvine
Scott Jordan , University of California - Irvine
Sharad Mehrotra , University of California - Irvine
Shuang Zhao , University of California - Irvine
Stanislaw Jarecki , University of California - Irvine
Tony Givargis , University of California - Irvine
Wayne B. Hayes , University of California - Irvine
Xiaohui Xie , University of California - Irvine
Adnan Darwiche , University of California - Los Angeles
Alexander A. Sherstov , University of California - Los Angeles
Alfonso F. Cardenas , University of California - Los Angeles
Ameet Talwalkar , University of California - Los Angeles
Amit Sahai , University of California - Los Angeles
Ani Nahapetian , University of California - Los Angeles
Carlo Zaniolo , University of California - Los Angeles
Demetri Terzopoulos , University of California - Los Angeles
Douglas Stott Parker , University of California - Los Angeles
Douglas Stott Parker Jr. , University of California - Los Angeles
Eleazar Eskin , University of California - Los Angeles
Eli Gafni , University of California - Los Angeles
Fei Sha , University of California - Los Angeles
Glenn Reinman , University of California - Los Angeles
Guy Van den Broeck , University of California - Los Angeles
Jason Cong , University of California - Los Angeles
Jason Ernst , University of California - Los Angeles
Jens Palsberg , University of California - Los Angeles
Jingsheng Cong , University of California - Los Angeles
Jingsheng Jason Cong , University of California - Los Angeles
Joseph J. DiStefano III , University of California - Los Angeles
Judea Pearl , University of California - Los Angeles
Junghoo Cho , University of California - Los Angeles
Lixia Zhang , University of California - Los Angeles
Majid Sarrafzadeh , University of California - Los Angeles
Mario Gerla , University of California - Los Angeles
Michael G. Dyer , University of California - Los Angeles
Milos D. Ercegovac , University of California - Los Angeles
Milos Ercegovac , University of California - Los Angeles
Miodrag Potkonjak , University of California - Los Angeles
Miryung Kim , University of California - Los Angeles
Rafail Ostrovsky , University of California - Los Angeles
Raghu Meka , University of California - Los Angeles
Richard E. Korf , University of California - Los Angeles
Richard R. Muntz , University of California - Los Angeles
Sheila A. Greibach , University of California - Los Angeles
Sheila Carlyle-Greibach , University of California - Los Angeles
Song Chun Zhu , University of California - Los Angeles
Song-Chun Zhu , University of California - Los Angeles
Songwu Lu , University of California - Los Angeles
Sriram Sankararaman , University of California - Los Angeles
Stefano Soatto , University of California - Los Angeles
Todd D. Millstein , University of California - Los Angeles
Tyson Condie , University of California - Los Angeles
Wei Wang , University of California - Los Angeles
Yuval Tamir , University of California - Los Angeles
Ahmed Eldawy , University of California - Riverside
Amit K. Roy-Chowdhury , University of California - Riverside
Bir Bhanu , University of California - Riverside
Chengyu Song , University of California - Riverside
Chinya V. Ravishankar , University of California - Riverside
Christian R. Shelton , University of California - Riverside
Craig Schroeder , University of California - Riverside
Daniel Wong 0001 , University of California - Riverside
Eamonn J. Keogh , University of California - Riverside
Evangelos E. Papalexakis , University of California - Riverside
Frank Vahid , University of California - Riverside
Heng Yin , University of California - Riverside
Jiasi Chen , University of California - Riverside
K. K. Ramakrishnan , University of California - Riverside
Laxmi N. Bhuyan , University of California - Riverside
Laxmi Narayan Bhuyan , University of California - Riverside
Marek Chrobak , University of California - Riverside
Mart L. Molle , University of California - Riverside
Mart Molle , University of California - Riverside
Michael J. Pazzani , University of California - Riverside
Michalis Faloutsos , University of California - Riverside
Mohsen Lesani , University of California - Riverside
Nael B. Abu-Ghazaleh , University of California - Riverside
Neal E. Young , University of California - Riverside
Philip Brisk , University of California - Riverside
Qi Zhu , University of California - Riverside
Rajiv Gupta , University of California - Riverside
Shaolei Ren , University of California - Riverside
Sheldon X.-D. Tan , University of California - Riverside
Srikanth V. Krishnamurthy , University of California - Riverside
Stefano Lonardi , University of California - Riverside
Tamar Shinar , University of California - Riverside
Tao Jiang , University of California - Riverside
Vagelis Hristidis , University of California - Riverside
Vagelis Papalexakis , University of California - Riverside
Vassilis J. Tsotras , University of California - Riverside
Walid A. Najjar , University of California - Riverside
Xiang-Dong Tan , University of California - Riverside
Zhijia Zhao , University of California - Riverside
Zhiyun Qian , University of California - Riverside
Zizhong Chen , University of California - Riverside
Alex C. Snoeren , University of California - San Diego
Alex Orailoglu , University of California - San Diego
Alin Deutsch , University of California - San Diego
Andrew B. Kahng , University of California - San Diego
Charles Elkan , University of California - San Diego
Chung-Kuan Cheng , University of California - San Diego
Daniel M. Kane , University of California - San Diego
Daniele Micciancio , University of California - San Diego
David J. Kriegman , University of California - San Diego
Dean M. Tullsen , University of California - San Diego
Fan Chung , University of California - San Diego
Fan Chung Graham , University of California - San Diego
Fan R. K. Chung , University of California - San Diego
Garrison W. Cottrell , University of California - San Diego
Geoffrey M. Voelker , University of California - San Diego
George Porter , University of California - San Diego
H. L. Graham , University of California - San Diego
Henrik Wann Jensen , University of California - San Diego
Hovav Shacham , University of California - San Diego
Ingolf H. Krüger , University of California - San Diego
Ingolf Krueger , University of California - San Diego
Ingolf Krüger , University of California - San Diego
James D. Hollan , University of California - San Diego
Jeanne Ferrante , University of California - San Diego
Jeffrey B. Remmel , University of California - San Diego
Jim Hollan , University of California - San Diego
Joseph Pasquale , University of California - San Diego
Julian J. McAuley , University of California - San Diego
Julian John McAuley , University of California - San Diego
Kamalika Chaudhuri , University of California - San Diego
Larry Carter , University of California - San Diego
Larry Smarr , University of California - San Diego
Lawrence K. Saul , University of California - San Diego
Michael Bedford Taylor , University of California - San Diego
Mihir Bellare , University of California - San Diego
Pavel A. Pevzner , University of California - San Diego
Pradeep K. Khosla , University of California - San Diego
Rajesh Gupta , University of California - San Diego
Rajesh K. Gupta , University of California - San Diego
Ramamohan Paturi , University of California - San Diego
Ranjit Jhala , University of California - San Diego
Ravi Ramamoorthi , University of California - San Diego
Ron Graham , University of California - San Diego
Ronald L. Graham , University of California - San Diego
Russell Impagliazzo , University of California - San Diego
Ryan Kastner , University of California - San Diego
Sam Buss , University of California - San Diego
Samuel R. Buss , University of California - San Diego
Sanjoy Dasgupta , University of California - San Diego
Scott B. Baden , University of California - San Diego
Scott R. Klemmer , University of California - San Diego
Shachar Lovett , University of California - San Diego
Sidney Karin , University of California - San Diego
Sorin Lerner , University of California - San Diego
Stanley Williamson , University of California - San Diego
Stefan Savage , University of California - San Diego
Steven Swanson , University of California - San Diego
T. C. Hu , University of California - San Diego
Tajana Rosing , University of California - San Diego
Tajana S. Rosing , University of California - San Diego
Tajana Simunic , University of California - San Diego
Tajana Simunic Rosing , University of California - San Diego
Terrence J. Sejnowski , University of California - San Diego
Victor Vianu , University of California - San Diego
Vineet Bafna , University of California - San Diego
Walter A. Burkhard , University of California - San Diego
Walter J. Savitch , University of California - San Diego
William E. Howden , University of California - San Diego
William G. Griswold , University of California - San Diego
Yannis Papakonstantinou , University of California - San Diego
Yoav Freund , University of California - San Diego
Yuanyuan Zhou , University of California - San Diego
Zhuowen Tu , University of California - San Diego
Ambuj K. Singh , University of California - Santa Barbara
Amr El Abbadi , University of California - Santa Barbara
Ben Hardekopf , University of California - Santa Barbara
Ben Y. Zhao , University of California - Santa Barbara
Chandra Krintz , University of California - Santa Barbara
Christopher Kruegel , University of California - Santa Barbara
Christopher Krügel , University of California - Santa Barbara
Divy Agrawal , University of California - Santa Barbara
Divyakant Agrawal , University of California - Santa Barbara
Elizabeth M. Belding , University of California - Santa Barbara
Elizabeth M. Belding-Royer , University of California - Santa Barbara
Elizabeth M. Royer , University of California - Santa Barbara
Frédéric Gibou , University of California - Santa Barbara
Giovanni Vigna , University of California - Santa Barbara
Haitao Zheng , University of California - Santa Barbara
Heather Zheng , University of California - Santa Barbara
Huijia Lin , University of California - Santa Barbara
Jianwen Su , University of California - Santa Barbara
John R. Gilbert , University of California - Santa Barbara
Kevin C. Almeroth , University of California - Santa Barbara
Linda Petzold , University of California - Santa Barbara
Linda R. Petzold , University of California - Santa Barbara
Matthew A. Turk , University of California - Santa Barbara
Matthew Turk , University of California - Santa Barbara
Peter R. Cappello , University of California - Santa Barbara
Rich Wolski , University of California - Santa Barbara
Richard A. Kemmerer , University of California - Santa Barbara
Richard Wolski , University of California - Santa Barbara
Stefano Tessaro , University of California - Santa Barbara
Subhash Suri , University of California - Santa Barbara
Tao Yang , University of California - Santa Barbara
Teofilo F. Gonzalez , University of California - Santa Barbara
Tevfik Bultan , University of California - Santa Barbara
Theodore Kim , University of California - Santa Barbara
Timothy Sherwood , University of California - Santa Barbara
Tobias Höllerer , University of California - Santa Barbara
William Yang Wang , University of California - Santa Barbara
Wim van Dam , University of California - Santa Barbara
Xifeng Yan , University of California - Santa Barbara
Yuan Xie 0001 , University of California - Santa Barbara
Yuan-Fang Wang , University of California - Santa Barbara
Ömer Egecioglu , University of California - Santa Barbara
Alex Pang , University of California - Santa Cruz
Alex T. Pang , University of California - Santa Cruz
Alexander Wolf , University of California - Santa Cruz
Allen Van Gelder , University of California - Santa Cruz
Ashutosh Raina , University of California - Santa Cruz
C. Seshadhri , University of California - Santa Cruz
Charles E. McDowell , University of California - Santa Cruz
Charlie McDowell , University of California - Santa Cruz
Cormac Flanagan , University of California - Santa Cruz
Darrell D. E. Long , University of California - Santa Cruz
David P. Helmbold , University of California - Santa Cruz
Dimitris Achlioptas , University of California - Santa Cruz
Ethan L. Miller , University of California - Santa Cruz
James Davis , University of California - Santa Cruz
Lise Getoor , University of California - Santa Cruz
Luca de Alfaro , University of California - Santa Cruz
Manfred K. Warmuth , University of California - Santa Cruz
Marilyn Walker , University of California - Santa Cruz
Peter Alvaro , University of California - Santa Cruz
Phokion G. Kolaitis , University of California - Santa Cruz
S. V. N. Vishwanathan , University of California - Santa Cruz
Scott Brandt , University of California - Santa Cruz
Seshadhri Comandur , University of California - Santa Cruz
Suresh K. Lodha , University of California - Santa Cruz
Thomas Schwarz , University of California - Santa Cruz
Vishy Vishwanathan , University of California - Santa Cruz
Wang Chiew Tan , University of California - Santa Cruz
Wang-Chiew Tan , University of California - Santa Cruz
Alan Blackwell , University of Cambridge
Alan F. Blackwell , University of Cambridge
Alan Mycroft , University of Cambridge
Alan Ross Anderson , University of Cambridge
Alastair R. Beresford , University of Cambridge
Andrew C. Rice , University of Cambridge
Andrew Colin Rice , University of Cambridge
Andrew Hopper , University of Cambridge
Andrew M. Pitts , University of Cambridge
Andrew Moore , University of Cambridge
Andy Hopper , University of Cambridge
Anil Madhavapeddy , University of Cambridge
Ann A. Copestake , University of Cambridge
Anuj Dawar , University of Cambridge
Cecilia Mascolo , University of Cambridge
David J. Greaves , University of Cambridge
Edward John Briscoe , University of Cambridge
Frank Stajano , University of Cambridge
Glynn Winskel , University of Cambridge
Hatice Gunes , University of Cambridge
Ian J. Wassell , University of Cambridge
Ian James Wassell , University of Cambridge
Ian M. Leslie , University of Cambridge
Ian Wassell , University of Cambridge
John Daugman , University of Cambridge
John G. Daugman , University of Cambridge
Jon Crowcroft , University of Cambridge
Lawrence C. Paulson , University of Cambridge
Marcelo P. Fiore , University of Cambridge
Markus G. Kuhn , University of Cambridge
Markus Kuhn , University of Cambridge
Mateja Jamnik , University of Cambridge
Michael J. C. Gordon , University of Cambridge
Mike Gordon , University of Cambridge
Peter Robinson 0001 , University of Cambridge
Peter Sewell , University of Cambridge
Pietro Liò , University of Cambridge
Rafal K. Mantiuk , University of Cambridge
Rafal Mantiuk , University of Cambridge
Richard J. Gibbens , University of Cambridge
Richard Mortier , University of Cambridge
Robert B. Watson , University of Cambridge
Robert D. Mullins , University of Cambridge
Robert Harle , University of Cambridge
Robert K. Harle , University of Cambridge
Robert Mullins , University of Cambridge
Robert N. M. Watson , University of Cambridge
Ross Anderson , University of Cambridge
Sean B. Holden , University of Cambridge
Sean Holden , University of Cambridge
Simon C. Moore , University of Cambridge
Simon W. Moore , University of Cambridge
Simone Teufel , University of Cambridge
Stephen A. Clark , University of Cambridge
Stephen Clark , University of Cambridge
Ted Briscoe , University of Cambridge
Thomas Sauerwald , University of Cambridge
Timothy David Jones , University of Cambridge
Timothy G. Griffin , University of Cambridge
Timothy Griffin , University of Cambridge
Timothy M. Jones , University of Cambridge
Andreas Willig , University of Canterbury
Andy Cockburn , University of Canterbury
Antonija Mitrovic , University of Canterbury
Austen Rainer , University of Canterbury
Dong Seong Kim , University of Canterbury
Kourosh Neshatian , University of Canterbury
Krzysztof Pawlikowski , University of Canterbury
Matthias Galster , University of Canterbury
Moffat Mathews , University of Canterbury
Neville Churcher , University of Canterbury
Neville I. Churcher , University of Canterbury
R. Mukundan , University of Canterbury
Ramakrishnan Mukundan , University of Canterbury
Richard D. Green , University of Canterbury
Tadao Takaoka , University of Canterbury
Thomas Young , University of Canterbury
Tim Bell , University of Canterbury
Timothy C. Bell , University of Canterbury
Walter Guttmann , University of Canterbury
Ali Orooji , University of Central Florida
Annie Wu , University of Central Florida
Avelino J. Gonzalez , University of Central Florida
Charles E. Hughes , University of Central Florida
Charlie E. Hughes , University of Central Florida
Cliff Zou , University of Central Florida
Damla Turgut , University of Central Florida
Dan C. Marinescu , University of Central Florida
Fei Liu , University of Central Florida
Gary T. Leavens , University of Central Florida
Gita Reese Sukthankar , University of Central Florida
Gita Sukthankar , University of Central Florida
Guo-Jun Qi , University of Central Florida
Guojun Qi , University of Central Florida
Haiyan Hu , University of Central Florida
Joseph J. LaViola , University of Central Florida
Joseph J. LaViola Jr. , University of Central Florida
Kenneth O. Stanley , University of Central Florida
Kien A. Hua , University of Central Florida
Liqiang Wang , University of Central Florida
Mark Heinrich , University of Central Florida
Mubarak Shah , University of Central Florida
Niels da Vitoria Lobo , University of Central Florida
Pamela J. Wisniewski , University of Central Florida
Pamela Karr Wisniewski , University of Central Florida
Pawel Wocjan , University of Central Florida
Ratan Guha , University of Central Florida
Ratan K. Guha , University of Central Florida
Shaojie Zhang , University of Central Florida
Sheau-Dong Lang , University of Central Florida
Sumanta N. Pattanaik , University of Central Florida
Sumit Kumar Jha , University of Central Florida
Aaron J. Elmore , University of Chicago
Alexander A. Razborov , University of Chicago
Andrew A. Chien , University of Chicago
Andrew Drucker , University of Chicago
Anne Rogers , University of Chicago
Ariel J. Feldman , University of Chicago
Frederic T. Chong , University of Chicago
Gordon L. Kindlmann , University of Chicago
Greg Shakhnarovich , University of Chicago
Gregory Shakhnarovich , University of Chicago
Hank Hoffmann , University of Chicago
Haryadi S. Gunawi , University of Chicago
Henry Hoffmann , University of Chicago
Ian T. Foster , University of Chicago
Imre Risi Kondor , University of Chicago
Janos Simon , University of Chicago
Jinbo Xu , University of Chicago
John A. Goldsmith , University of Chicago
John D. Lafferty , University of Chicago
John H. Reppy , University of Chicago
Julia Chuzhoy , University of Chicago
Karen Livescu , University of Chicago
Ketan D. Mulmuley , University of Chicago
Ketan Mulmuley , University of Chicago
L. Ridgway Scott , University of Chicago
Laci Babai , University of Chicago
László Babai , University of Chicago
Madhur Tulsiani , University of Chicago
Michael J. Franklin , University of Chicago
Michael J. O'Donnell , University of Chicago
Mike Franklin , University of Chicago
Nathan Srebro , University of Chicago
Nati Srebro , University of Chicago
Ravi Chugh , University of Chicago
Rick L. Stevens , University of Chicago
Rick Stevens , University of Chicago
Risi Kondor , University of Chicago
Robert I. Soare , University of Chicago
Shan Lu , University of Chicago
Stuart A. Kurtz , University of Chicago
Todd F. Dupont , University of Chicago
Yali Amit , University of Chicago
Yanjing Li , University of Chicago
Yury Makarychev , University of Chicago
Aaron Clauset , University of Colorado Boulder
Bor-Yuh Evan Chang , University of Colorado Boulder
Clayton H. Lewis , University of Colorado Boulder
Daniel Szafir , University of Colorado Boulder
Dirk Grunwald , University of Colorado Boulder
Elizabeth Bradley , University of Colorado Boulder
Elizabeth R. Jessup , University of Colorado Boulder
Gabe Sibley , University of Colorado Boulder
Henry M. Tufo , University of Colorado Boulder
James H. Martin , University of Colorado Boulder
Jed Brown , University of Colorado Boulder
John Black , University of Colorado Boulder
John K. Bennett , University of Colorado Boulder
Jordan L. Boyd-Graber , University of Colorado Boulder
Kenneth M. Anderson , University of Colorado Boulder
Kenneth Mark Anderson , University of Colorado Boulder
Leysia Palen , University of Colorado Boulder
Lijun Chen , University of Colorado Boulder
Mark D. Gross , University of Colorado Boulder
Martha Palmer , University of Colorado Boulder
Martha Stone , University of Colorado Boulder
Martha Stone Palmer , University of Colorado Boulder
Matthew A. Hammer , University of Colorado Boulder
Matthew Hammer , University of Colorado Boulder
Michael C. Mozer , University of Colorado Boulder
Michael Eisenberg , University of Colorado Boulder
Michael Mozer , University of Colorado Boulder
Nikolaus Correll , University of Colorado Boulder
Qin Lv , University of Colorado Boulder
R. Benjamin Shapiro , University of Colorado Boulder
Rafael M. Frongillo , University of Colorado Boulder
Richard Han , University of Colorado Boulder
Sangtae Ha , University of Colorado Boulder
Shaun K. Kane , University of Colorado Boulder
Shivakant Mishra , University of Colorado Boulder
Sriram Sankaranarayanan , University of Colorado Boulder
Tamara Sumner , University of Colorado Boulder
Tom Yeh , University of Colorado Boulder
Xiao-Chuan Cai , University of Colorado Boulder
Abdelfattah Amamra , University of Connecticut
Alexander Russell , University of Connecticut
Alexander Schwarzmann , University of Connecticut
Bing Wang , University of Connecticut
Chun-Hsi Huang , University of Connecticut
Don Sheehy , University of Connecticut
Donald Sheehy , University of Connecticut
Dong-Guk Shin , University of Connecticut
Fei Wang , University of Connecticut
Ion Mandoiu , University of Connecticut
Jeff Meunier , University of Connecticut
Jinbo Bi , University of Connecticut
Jun-Hong Cui , University of Connecticut
Laurent D. Michel , University of Connecticut
Laurent Michel , University of Connecticut
Mohammad Khan , University of Connecticut
Mukul Bansal , University of Connecticut
Padraic Edgington , University of Connecticut
Phillip Bradford , University of Connecticut
Reda A. Ammar , University of Connecticut
Robert McCartney , University of Connecticut
Sahar Al Seesi , University of Connecticut
Sanguthevar Rajasekaran , University of Connecticut
Sheida Nabavi , University of Connecticut
Song Han , University of Connecticut
Sridhar Duggirala , University of Connecticut
Steven Demurjian , University of Connecticut
Swapna Gokhale , University of Connecticut
Thomas Peters , University of Connecticut
Yufeng Wu , University of Connecticut
Zhijie Jerry Shi , University of Connecticut
Zhijie Shi , University of Connecticut
Adarsh S. Sethi , University of Delaware
Adarshpal S. Sethi , University of Delaware
B. David Saunders , University of Delaware
Ben Carterette , University of Delaware
Benjamin A. Carterette , University of Delaware
Cathy Wu , University of Delaware
Chandra Kambhamettu , University of Delaware
Chien-Chung Shen , University of Delaware
Christopher Rasmussen , University of Delaware
Daniel Chester , University of Delaware
Daniel L. Chester , University of Delaware
Errol L. Lloyd , University of Delaware
Hagit Shatkay , University of Delaware
James Atlas , University of Delaware
James Clause , University of Delaware
Jingyi Yu , University of Delaware
John Cavazos , University of Delaware
Kathleen F. McCoy , University of Delaware
Keith Decker , University of Delaware
Keith S. Decker , University of Delaware
Lena Mashayekhy , University of Delaware
Li Liao , University of Delaware
Lori L. Pollock , University of Delaware
Michela Taufer , University of Delaware
Paul Amer , University of Delaware
Sandra Carberry , University of Delaware
Stephen F. Siegel , University of Delaware
Sunita Chandrasekaran , University of Delaware
Terry Harvey , University of Delaware
Vijay Shanker , University of Delaware
Adam Lopez , University of Edinburgh
Aggelos Kiayias , University of Edinburgh
Ajitha Rajan , University of Edinburgh
Alan Bundy , University of Edinburgh
Alan Christopher Williams , University of Edinburgh
Alan L. Bundy , University of Edinburgh
Alan Richard Bundy , University of Edinburgh
Alan Smaill , University of Edinburgh
Alex Lascarides , University of Edinburgh
Amos J. Storkey , University of Edinburgh
Andrew C. Gordon , University of Edinburgh
Andrew D. Gordon , University of Edinburgh
Andy Gordon , University of Edinburgh
Austin Tate , University of Edinburgh
Barbara Webb , University of Edinburgh
Björn Franke , University of Edinburgh
Bob Fisher , University of Edinburgh
Bonnie L. Webber , University of Edinburgh
Bonnie Nash-Webber , University of Edinburgh
Boris Grot , University of Edinburgh
Boris Groth , University of Edinburgh
Charles A. Sutton , University of Edinburgh
Chris Heunen , University of Edinburgh
Christophe Dubach , University of Edinburgh
Christopher G. Lucas , University of Edinburgh
Christopher J. Bishop , University of Edinburgh
Colin Stirling , University of Edinburgh
D. K. Arvind , University of Edinburgh
Damal Kandadai Arvind , University of Edinburgh
Dave Robertson , University of Edinburgh
David Aspinall , University of Edinburgh
David Aspinall II , University of Edinburgh
Donald Sannella , University of Edinburgh
Douglas B. Armstrong , University of Edinburgh
Dragan Gasevic , University of Edinburgh
Efstratios Viglas , University of Edinburgh
Elham Kashefi , University of Edinburgh
Ewan Klein , University of Edinburgh
Frank Keller , University of Edinburgh
Gordon D. Plotkin , University of Edinburgh
Guido Sanguinetti , University of Edinburgh
Helen Pain , University of Edinburgh
Henry S. Thompson , University of Edinburgh
Henry Thompson , University of Edinburgh
Hiroshi Shimodaira , University of Edinburgh
Hugh Leather , University of Edinburgh
Iain Murray , University of Edinburgh
Iain R. Murray , University of Edinburgh
Ian A. Simpson , University of Edinburgh
Ian Stark , University of Edinburgh
Igor Goryanin , University of Edinburgh
J. Michael Herrmann , University of Edinburgh
Jacques D. Fleuriot , University of Edinburgh
James Cheney , University of Edinburgh
James R. Cheney , University of Edinburgh
Jane Hillston , University of Edinburgh
Johanna D. Moore , University of Edinburgh
John Longley , University of Edinburgh
John R. Longley , University of Edinburgh
Jon Oberlander , University of Edinburgh
Julian C. Bradfield , University of Edinburgh
K. Kalorkoti , University of Edinburgh
Kami E. Vaniea , University of Edinburgh
Kami Vaniea , University of Edinburgh
Kenneth Heafield , University of Edinburgh
Kousha Etessami , University of Edinburgh
Kunde Ramamoorthy Govindarajan , University of Edinburgh
Lee John Eccleston , University of Edinburgh
Leonid Libkin , University of Edinburgh
Mahesh K. Marina , University of Edinburgh
Malcolm D. Atkinson , University of Edinburgh
Malcolm P. Atkinson , University of Edinburgh
Mark C. W. van Rossum , University of Edinburgh
Mark Steedman , University of Edinburgh
Mary Cryan , University of Edinburgh
Matthias H. Hennig , University of Edinburgh
Matthias Hennig , University of Edinburgh
Maurice F. Fallon , University of Edinburgh
Michael F. P. O'Boyle , University of Edinburgh
Michael Fourman , University of Edinburgh
Michael Herrmann , University of Edinburgh
Michael P. Fourman , University of Edinburgh
Michael Paul Fourman , University of Edinburgh
Michael Rovatsos , University of Edinburgh
Mirella Lapata , University of Edinburgh
Murray Cole , University of Edinburgh
Myrto Arapinis , University of Edinburgh
Myungjin Lee , University of Edinburgh
Nigel H. Goddard , University of Edinburgh
Nigel P. Topham , University of Edinburgh
Nigel Topham , University of Edinburgh
Paul Anderson , University of Edinburgh
Paul B. Anderson , University of Edinburgh
Paul B. Jackson , University of Edinburgh
Paul Jackson , University of Edinburgh
Paul Patras , University of Edinburgh
Paul Schweizer , University of Edinburgh
Peggy Seriès , University of Edinburgh
Perdita Stevens , University of Edinburgh
Peter Buneman , University of Edinburgh
Philip Wadler , University of Edinburgh
Richard Mayr , University of Edinburgh
Richard Shillcock , University of Edinburgh
Rik Sarkar , University of Edinburgh
Robert B. Fisher , University of Edinburgh
Robin D. Hill , University of Edinburgh
Robin L. Hill , University of Edinburgh
Sebastian Maneth , University of Edinburgh
Sethu Vijayakumar , University of Edinburgh
Sharon Goldwater , University of Edinburgh
Shay B. Cohen , University of Edinburgh
Simon A. King , University of Edinburgh
Simon King , University of Edinburgh
Stephen Gilmore , University of Edinburgh
Stephen Renals , University of Edinburgh
Stephen T. Gilmore , University of Edinburgh
Steve Renals , University of Edinburgh
Stratis D. Viglas , University of Edinburgh
Stratis Viglas , University of Edinburgh
Stuart Anderson , University of Edinburgh
Taku Komura , University of Edinburgh
Tommy Thorne , University of Edinburgh
Vijay Nagarajan , University of Edinburgh
Vijayakrishnan Nagarajan , University of Edinburgh
Vittorio Ferrari , University of Edinburgh
Wenfei Fan , University of Edinburgh
Zhibin Li , University of Edinburgh
Abdelsalam Helal , University of Florida
Ahmed Helmy , University of Florida
Alin Dobra , University of Florida
Alireza Entezari , University of Florida
Alper Üngör , University of Florida
Anand Rangarajan , University of Florida
Arunava Banerjee , University of Florida
Baba C. Vemuri , University of Florida
Benjamin Lok , University of Florida
Beverly A. Sanders , University of Florida
Beverly Sanders , University of Florida
Christina Gardner-McCune , University of Florida
Corey Toler-Franklin , University of Florida
Daisy Zhe Wang , University of Florida
Damon L. Woodard , University of Florida
Douglas D. Dankel II , University of Florida
Eakta Jain , University of Florida
Jih-Kwon Peir , University of Florida
Jonathan C. L. Liu , University of Florida
Joseph N. Wilson , University of Florida
José A. B. Fortes , University of Florida
Juan E. Gilbert , University of Florida
Jörg Peters , University of Florida
Kevin R. B. Butler , University of Florida
Kyla A. McMullen , University of Florida
Lisa Anthony , University of Florida
Manuel E. Bermudez , University of Florida
Markus Schneider , University of Florida
Meera Sitharam , University of Florida
My T. Thai , University of Florida
Patrick Traynor , University of Florida
Paul D. Gader , University of Florida
Prabhat Mishra , University of Florida
Richard E. Newman , University of Florida
Richard E. Newman-Wolfe , University of Florida
Sanjay Ranka , University of Florida
Sartaj K. Sahni , University of Florida
Sartaj Sahni , University of Florida
Shigang Chen , University of Florida
Stephen M. Thebaut , University of Florida
Sumi Helal , University of Florida
Tamer Kahveci , University of Florida
Thomas Shrimpton , University of Florida
Tom Shrimpton , University of Florida
Tuba Yavuz-Kahveci , University of Florida
Ye Xia 0001 , University of Florida
Daniel M. Everett , University of Georgia
Hamid R. Arabnia , University of Georgia
Ismailcem Budak Arpinar , University of Georgia
John A. Miller , University of Georgia
Kang Li , University of Georgia
Khaled Rasheed , University of Georgia
Krys J. Kochut , University of Georgia
Krys Kochut , University of Georgia
Kyu Hyung Lee , University of Georgia
Lakshmish Ramaswamy , University of Georgia
Liming Cai , University of Georgia
Maria Hybinette , University of Georgia
Prashant Doshi , University of Georgia
Roberto Perdisci , University of Georgia
Shannon Quinn , University of Georgia
Shelby H. Funk , University of Georgia
Suchendra M. Bhandarkar , University of Georgia
Thiab R. Taha , University of Georgia
Tianming Liu , University of Georgia
Walter D. Potter , University of Georgia
A. Prasad Sistla , University of Illinois - Chicago
Ajay D. Kshemkalyani , University of Illinois - Chicago
Andrew E. Johnson , University of Illinois - Chicago
Angus Forbes , University of Illinois - Chicago
Angus Graeme Forbes , University of Illinois - Chicago
Balajee Vamanan , University of Illinois - Chicago
Barbara Di Eugenio , University of Illinois - Chicago
Bhaskar DasGupta , University of Illinois - Chicago
Bing Liu 0001 , University of Illinois - Chicago
Brian D. Ziebart , University of Illinois - Chicago
Chris Kanich , University of Illinois - Chicago
Clement T. Yu , University of Illinois - Chicago
Cynthia Taylor , University of Illinois - Chicago
Dale Reed , University of Illinois - Chicago
Daniel J. Bernstein , University of Illinois - Chicago
G. Elisabeta Marai , University of Illinois - Chicago
Isabel F. Cruz , University of Illinois - Chicago
Jakob Eriksson , University of Illinois - Chicago
John Lillis , University of Illinois - Chicago
Jon A. Solworth , University of Illinois - Chicago
Joseph Hummel , University of Illinois - Chicago
Leilah Lyons , University of Illinois - Chicago
Lenore D. Zuck , University of Illinois - Chicago
Mark Grechanik , University of Illinois - Chicago
Mitchell D. Theys , University of Illinois - Chicago
Ouri E. Wolfson , University of Illinois - Chicago
Ouri Wolfson , University of Illinois - Chicago
Patrick Troy , University of Illinois - Chicago
Peter Nelson , University of Illinois - Chicago
Philip S. Yu , University of Illinois - Chicago
Piotr J. Gmytrasiewicz , University of Illinois - Chicago
Robert H. Sloan , University of Illinois - Chicago
Robert V. Kenyon , University of Illinois - Chicago
Sol M. Shatz , University of Illinois - Chicago
Stephen Checkoway , University of Illinois - Chicago
Tadao Murata , University of Illinois - Chicago
Tanya Y. Berger-Wolf , University of Illinois - Chicago
Thomas A. DeFanti , University of Illinois - Chicago
Thomas G. Moher , University of Illinois - Chicago
Ugo Buy , University of Illinois - Chicago
V. N. Venkatakrishnan , University of Illinois - Chicago
Venkat N. Venkatakrishnan , University of Illinois - Chicago
Xinhua Zhang , University of Illinois - Chicago
Aditya G. Parameswaran , University of Illinois at Urbana-Champaign
Alex Kirlik , University of Illinois at Urbana-Champaign
Alexandra Kolla , University of Illinois at Urbana-Champaign
Andreas Klöckner , University of Illinois at Urbana-Champaign
Anil N. Hirani , University of Illinois at Urbana-Champaign
Bill Gropp , University of Illinois at Urbana-Champaign
Brian P. Bailey , University of Illinois at Urbana-Champaign
Brighten Godfrey , University of Illinois at Urbana-Champaign
Carl A. Gunter , University of Illinois at Urbana-Champaign
Chandra Chekuri , University of Illinois at Urbana-Champaign
ChengXiang Zhai , University of Illinois at Urbana-Champaign
Chengxiang Zhai , University of Illinois at Urbana-Champaign
Craig B. Zilles , University of Illinois at Urbana-Champaign
Dan Roth , University of Illinois at Urbana-Champaign
Darko Marinov , University of Illinois at Urbana-Champaign
David A. Forsyth , University of Illinois at Urbana-Champaign
David A. Padua , University of Illinois at Urbana-Champaign
Derek Hoiem , University of Illinois at Urbana-Champaign
Gerald DeJong , University of Illinois at Urbana-Champaign
Grigore Rosu , University of Illinois at Urbana-Champaign
Gul A. Agha , University of Illinois at Urbana-Champaign
Gul Agha , University of Illinois at Urbana-Champaign
Indranil Gupta , University of Illinois at Urbana-Champaign
Jeff Erickson , University of Illinois at Urbana-Champaign
Jian Peng 0001 , University of Illinois at Urbana-Champaign
Jiawei Han , University of Illinois at Urbana-Champaign
John C. Hart , University of Illinois at Urbana-Champaign
Josep Torrellas , University of Illinois at Urbana-Champaign
José Meseguer , University of Illinois at Urbana-Champaign
Julia Hockenmaier , University of Illinois at Urbana-Champaign
Karrie G. Karahalios , University of Illinois at Urbana-Champaign
Karrie Karahalios , University of Illinois at Urbana-Champaign
Kevin Chen-Chuan Chang , University of Illinois at Urbana-Champaign
Klara Nahrstedt , University of Illinois at Urbana-Champaign
Laxmikant V. Kalé , University of Illinois at Urbana-Champaign
Leonard Pitt , University of Illinois at Urbana-Champaign
Lui Sha , University of Illinois at Urbana-Champaign
Luke N. Olson , University of Illinois at Urbana-Champaign
Luke Olson , University of Illinois at Urbana-Champaign
Mahesh Viswanathan 0001 , University of Illinois at Urbana-Champaign
Manoj M. Prabhakaran , University of Illinois at Urbana-Champaign
Manoj Prabhakaran , University of Illinois at Urbana-Champaign
Marc Snir , University of Illinois at Urbana-Champaign
Marco Caccamo , University of Illinois at Urbana-Champaign
Matthew Caesar , University of Illinois at Urbana-Champaign
P. Madhusudan , University of Illinois at Urbana-Champaign
Paris Smaragdis , University of Illinois at Urbana-Champaign
Parthasarathy Madhusudan , University of Illinois at Urbana-Champaign
Philip Brighten Godfrey , University of Illinois at Urbana-Champaign
Ranjitha Kumar , University of Illinois at Urbana-Champaign
Rob A. Rutenbar , University of Illinois at Urbana-Champaign
Robin Hillary Kravets , University of Illinois at Urbana-Champaign
Robin Kravets , University of Illinois at Urbana-Champaign
Roy H. Campbell , University of Illinois at Urbana-Champaign
Ruta Mehta , University of Illinois at Urbana-Champaign
Sam Kamin , University of Illinois at Urbana-Champaign
Samuel N. Kamin , University of Illinois at Urbana-Champaign
Sariel Har-Peled , University of Illinois at Urbana-Champaign
Sarita V. Adve , University of Illinois at Urbana-Champaign
Sasa Misailovic , University of Illinois at Urbana-Champaign
Saurabh Sinha , University of Illinois at Urbana-Champaign
Sheldon H. Jacobson , University of Illinois at Urbana-Champaign
Steven M. LaValle , University of Illinois at Urbana-Champaign
Svetlana Lazebnik , University of Illinois at Urbana-Champaign
Tandy J. Warnow , University of Illinois at Urbana-Champaign
Tao Xie , University of Illinois at Urbana-Champaign
Tarek F. Abdelzaher , University of Illinois at Urbana-Champaign
Vikram S. Adve , University of Illinois at Urbana-Champaign
Wai-Tat Fu , University of Illinois at Urbana-Champaign
William D. Gropp , University of Illinois at Urbana-Champaign
William Gropp , University of Illinois at Urbana-Champaign
Aaron Stump , University of Iowa
Alberto Maria Segre , University of Iowa
Cesare Tinelli , University of Iowa
Daniel A. Reed , University of Iowa
Douglas W. Jones , University of Iowa
Hantao Zhang , University of Iowa
James Cremer , University of Iowa
Joseph K. Kearney , University of Iowa
Juan Pablo Hourcade , University of Iowa
Kasturi R. Varadarajan , University of Iowa
Octav Chipara , University of Iowa
Padmini Srinivasan , University of Iowa
Sriram V. Pemmaraju , University of Iowa
Suely Oliveira , University of Iowa
Sukumar Ghosh , University of Iowa
Ted Herman , University of Iowa
Tianbao Yang , University of Iowa
Zubair Shafiq , University of Iowa
Alessandro Salandrino , University of Kansas
Andy Gill , University of Kansas
Arvin Agah , University of Kansas
Aveek Dutta , University of Kansas
Bo Luo , University of Kansas
Carl Leuschen , University of Kansas
Carlton J. Leuschen , University of Kansas
Christopher Allen , University of Kansas
Cuncong Zhong , University of Kansas
David Johnson , University of Kansas
David W. Petr , University of Kansas
Erik Perrins , University of Kansas
Esam El-Araby , University of Kansas
Fengjun Li , University of Kansas
Gary J. Minden , University of Kansas
Glenn Prescott , University of Kansas
Guanghui Wang , University of Kansas
Heechul Yun , University of Kansas
Hossein Saiedian , University of Kansas
James M. Stiles , University of Kansas
James Miller , University of Kansas
James P. G. Sterbenz , University of Kansas
James Rowland , University of Kansas
Jerzy W. Grzymala-Busse , University of Kansas
Jonathan Brumberg , University of Kansas
Joseph B. Evans , University of Kansas
Jun Huan , University of Kansas
Kenneth Demarest , University of Kansas
Lingjia Liu , University of Kansas
Luke Huan , University of Kansas
Man Kong , University of Kansas
Michael S. Branicky , University of Kansas
Nicole Beckage , University of Kansas
Perry Alexander , University of Kansas
Prasad Kulkarni , University of Kansas
Rassul Saeedipour , University of Kansas
Reza Ahmadi , University of Kansas
Rongqing Hui , University of Kansas
Shannon D. Blunt , University of Kansas
Suzanne M. Shontz , University of Kansas
Tyrone E. Duncan , University of Kansas
Victor Frost , University of Kansas
Victor S. Frost , University of Kansas
Yang Yi , University of Kansas
Alex Alves Freitas , University of Kent
Andrew R. Runnalls , University of Kent
Andy King , University of Kent
Anna K. Jordanous , University of Kent
Budi Arief , University of Kent
Colin G. Johnson , University of Kent
Colin Graeme Johnson , University of Kent
David J. Barnes , University of Kent
David N. Turner , University of Kent
David W. Chadwick , University of Kent
Dominique Chu , University of Kent
Eerke A. Boiten , University of Kent
Fernando E. B. Otero , University of Kent
Fernando Esteban Barril Otero , University of Kent
Frank Wang , University of Kent
Frank Zhigang Wang , University of Kent
Fred R. M. Barnes , University of Kent
Frederick R. M. Barnes , University of Kent
Gerald Tripp , University of Kent
Howard Bowman , University of Kent
Ian Utting , University of Kent
Ian Vince McLoughlin , University of Kent
Janet Carter , University of Kent
John S. Crawford , University of Kent
Julio C. Hernandez-Castro , University of Kent
Julio César Hernández Castro , University of Kent
Laura Bocchi , University of Kent
Marek Grzes , University of Kent
Mark Batty , University of Kent
Matteo Migliavacca , University of Kent
Michael Kampouridis , University of Kent
Michael Kölling , University of Kent
Olaf Chitil , University of Kent
Peter F. Linington , University of Kent
Peter H. Welch , University of Kent
Peter J. Rodgers , University of Kent
Peter Kenny , University of Kent
Peter Rodgers , University of Kent
Radu Grigore , University of Kent
Ramaswamy Palaniappan , University of Kent
Richard E. Jones , University of Kent
Rogério de Lemos , University of Kent
Sally Fincher , University of Kent
Scott Owens , University of Kent
Simon J. Thompson , University of Kent
Srivas Chennu , University of Kent
Stefan Kahrs , University of Kent
Tim Hopkins , University of Kent
Andrew Klapper , University of Kentucky
Chen Qian , University of Kentucky
Dakshnamoorthy Manivannan , University of Kentucky
Fuhua (Frank) Cheng , University of Kentucky
Fuhua Cheng , University of Kentucky
Grzegorz W. Wasilkowski , University of Kentucky
James Griffioen , University of Kentucky
Jane Huffman Hayes , University of Kentucky
Jerzy W. Jaromczyk , University of Kentucky
Jim Griffioen , University of Kentucky
Jinze Liu , University of Kentucky
Judy Goldsmith , University of Kentucky
Jun Zhang , University of Kentucky
Kenneth L. Calvert , University of Kentucky
Miroslaw Truszczynski , University of Kentucky
Nathan Jacobs , University of Kentucky
Ramakanth Kavuluru , University of Kentucky
Raphael A. Finkel , University of Kentucky
Ruigang Yang , University of Kentucky
Tingting Yu , University of Kentucky
V. Wiktor Marek , University of Kentucky
Victor W. Marek , University of Kentucky
W. Brent Seales , University of Kentucky
Williams B. Seales , University of Kentucky
Zongming Fei , University of Kentucky
Alex Biryukov , University of Luxembourg
Bernard Steenis , University of Luxembourg
Björn E. Ottersten , University of Luxembourg
Christoph Schommer , University of Luxembourg
Denis Zampuniéris , University of Luxembourg
Franck Leprévost , University of Luxembourg
Jean-Sébastien Coron , University of Luxembourg
Juergen Sachau , University of Luxembourg
Jürgen Sachau , University of Luxembourg
Leendert W. N. van der Torre , University of Luxembourg
Leon van der Torre , University of Luxembourg
Lionel C. Briand , University of Luxembourg
Nicolas Guelfi , University of Luxembourg
Nicolas Navet , University of Luxembourg
Pascal Bouvry , University of Luxembourg
Paulo Jorge Esteves Veríssimo , University of Luxembourg
Paulo Veríssimo , University of Luxembourg
Peter Ryan , University of Luxembourg
Peter Y. A. Ryan , University of Luxembourg
Pierre Kelsen , University of Luxembourg
Raymond Bisdorff , University of Luxembourg
Sjouke Mauw , University of Luxembourg
Steffen Rothkugel , University of Luxembourg
Thomas Engel , University of Luxembourg
Uli Sorger , University of Luxembourg
Ulrich K. Sorger , University of Luxembourg
Ulrich Sorger , University of Luxembourg
Volker Müller 0001 , University of Luxembourg
Yves Le Traon , University of Luxembourg
A. Udaya Shankar , University of Maryland - College Park
Adam A. Porter , University of Maryland - College Park
Alan Sussman , University of Maryland - College Park
Amitabh Varshney , University of Maryland - College Park
Amol Deshpande , University of Maryland - College Park
Andrew M. Childs , University of Maryland - College Park
Aravind Srinivasan , University of Maryland - College Park
Ashok K. Agrawala , University of Maryland - College Park
Atif M. Memon , University of Maryland - College Park
Atif Memon , University of Maryland - College Park
Ben Bederson , University of Maryland - College Park
Ben Shneiderman , University of Maryland - College Park
Benjamin B. Bederson , University of Maryland - College Park
Bobby Bhattacharjee , University of Maryland - College Park
Clyde P. Kruskal , University of Maryland - College Park
Dana S. Nau , University of Maryland - College Park
Dave Levin , University of Maryland - College Park
David Jacobs , University of Maryland - College Park
David M. Mount , University of Maryland - College Park
David Van Horn , University of Maryland - College Park
David W. Jacobs , University of Maryland - College Park
Don Perlis , University of Maryland - College Park
Donald Perlis , University of Maryland - College Park
Eytan Ruppin , University of Maryland - College Park
Hal Daumé III , University of Maryland - College Park
Hanan Samet , University of Maryland - College Park
Howard C. Elman , University of Maryland - College Park
Héctor Corrada Bravo , University of Maryland - College Park
James A. Reggia , University of Maryland - College Park
James Purtilo , University of Maryland - College Park
Jeffrey K. Hollingsworth , University of Maryland - College Park
Jeffrey S. Foster , University of Maryland - College Park
John Aloimonos , University of Maryland - College Park
John P. Dickerson , University of Maryland - College Park
John Paul Dickerson , University of Maryland - College Park
Jon E. Froehlich , University of Maryland - College Park
Jon Froehlich , University of Maryland - College Park
Jonathan Katz , University of Maryland - College Park
Larry S. Davis , University of Maryland - College Park
Marine Carpuat , University of Maryland - College Park
Michael Hicks , University of Maryland - College Park
Michael W. Hicks , University of Maryland - College Park
Michelle L. Mazurek , University of Maryland - College Park
Mihai Pop , University of Maryland - College Park
Mike Hicks , University of Maryland - College Park
Mohammad Taghi Hajiaghayi , University of Maryland - College Park
MohammadTaghi Hajiaghayi , University of Maryland - College Park
Neil Spring , University of Maryland - College Park
Neil T. Spring , University of Maryland - College Park
Nick Roussopoulos , University of Maryland - College Park
Pete Keleher , University of Maryland - College Park
Peter J. Keleher , University of Maryland - College Park
Ramani Duraiswami , University of Maryland - College Park
Rance Cleaveland , University of Maryland - College Park
Samir Khuller , University of Maryland - College Park
Tom Goldstein , University of Maryland - College Park
V. S. Subrahmanian , University of Maryland - College Park
William I. Gasarch , University of Maryland - College Park
Yiannis Aloimonos , University of Maryland - College Park
Zia Khan , University of Maryland - College Park
Akshay Krishnamurthy , University of Massachusetts - Amherst
Alexandra Meliou , University of Massachusetts - Amherst
Amir Houman Sadr , University of Massachusetts - Amherst
Amir Houmansadr , University of Massachusetts - Amherst
Andrew McCallum , University of Massachusetts - Amherst
Andrew McGregor , University of Massachusetts - Amherst
Arjun Guha , University of Massachusetts - Amherst
Arun Venkataramani , University of Massachusetts - Amherst
Arya Mazumdar , University of Massachusetts - Amherst
Barna Saha , University of Massachusetts - Amherst
Benjamin M. Marlin , University of Massachusetts - Amherst
Benjamin Marlin , University of Massachusetts - Amherst
Brendan O'Connor , University of Massachusetts - Amherst
Brendan T. O'Connor , University of Massachusetts - Amherst
Brian Neil Levine , University of Massachusetts - Amherst
Charles C. Weems , University of Massachusetts - Amherst
Daniel R. Sheldon , University of Massachusetts - Amherst
Daniel Sheldon , University of Massachusetts - Amherst
David A. Mix Barrington , University of Massachusetts - Amherst
David Jensen , University of Massachusetts - Amherst
Deepak Ganesan , University of Massachusetts - Amherst
Don Towsley , University of Massachusetts - Amherst
Donald F. Towsley , University of Massachusetts - Amherst
Eliot Moss , University of Massachusetts - Amherst
Emery Berger , University of Massachusetts - Amherst
Emery D. Berger , University of Massachusetts - Amherst
Erik G. Learned-Miller , University of Massachusetts - Amherst
Evangelos Kalogerakis , University of Massachusetts - Amherst
Gerome Miklau , University of Massachusetts - Amherst
Hava T. Siegelmann , University of Massachusetts - Amherst
J. Eliot B. Moss , University of Massachusetts - Amherst
Jack C. Wileden , University of Massachusetts - Amherst
James Allan , University of Massachusetts - Amherst
James F. Kurose , University of Massachusetts - Amherst
Jim Kurose , University of Massachusetts - Amherst
Joydeep Biswas , University of Massachusetts - Amherst
Justin Domke , University of Massachusetts - Amherst
Leon J. Osterweil , University of Massachusetts - Amherst
Lori A. Clarke , University of Massachusetts - Amherst
Mark D. Corner , University of Massachusetts - Amherst
Neil Immerman , University of Massachusetts - Amherst
Phillipa Gill , University of Massachusetts - Amherst
Prashant J. Shenoy , University of Massachusetts - Amherst
Ramesh K. Sitaraman , University of Massachusetts - Amherst
René Just , University of Massachusetts - Amherst
Robert Moll , University of Massachusetts - Amherst
Robert N. Moll , University of Massachusetts - Amherst
Roderic A. Grupen , University of Massachusetts - Amherst
Rui Wang 0003, University of Massachusetts - Amherst
Shlomo Zilberstein , University of Massachusetts - Amherst
Sridhar Mahadevan , University of Massachusetts - Amherst
Subhransu Maji , University of Massachusetts - Amherst
Sunghoon Ivan Lee , University of Massachusetts - Amherst
W. Bruce Croft , University of Massachusetts - Amherst
Yanlei Diao , University of Massachusetts - Amherst
Yuriy Brun , University of Massachusetts - Amherst
Anna Rumshisky , University of Massachusetts - Lowell
B. G. Kim , University of Massachusetts - Lowell
Benyuan Liu , University of Massachusetts - Lowell
Byung Guk Kim , University of Massachusetts - Lowell
Byung-Guk Kim , University of Massachusetts - Lowell
Charlie Steele , University of Massachusetts - Lowell
Cindy Chen , University of Massachusetts - Lowell
Cindy X. Chen , University of Massachusetts - Lowell
Cindy Xinmin Chen , University of Massachusetts - Lowell
David B. Adams , University of Massachusetts - Lowell
Fred G. Martin , University of Massachusetts - Lowell
Fred Martin , University of Massachusetts - Lowell
Georges G. Grinstein , University of Massachusetts - Lowell
Giampiero Pecelli , University of Massachusetts - Lowell
Guanling Chen , University of Massachusetts - Lowell
Haim Levkowitz , University of Massachusetts - Lowell
Holly A. Yanco , University of Massachusetts - Lowell
James Canning , University of Massachusetts - Lowell
James T. Canning , University of Massachusetts - Lowell
Jay A. McCarthy , University of Massachusetts - Lowell
Jay McCarthy , University of Massachusetts - Lowell
Jesse M. Heines , University of Massachusetts - Lowell
Jie Wang 0002 , University of Massachusetts - Lowell
Jim Canning , University of Massachusetts - Lowell
John C. Sieg Jr. , University of Massachusetts - Lowell
John Sieg , University of Massachusetts - Lowell
John Sieg Jr. , University of Massachusetts - Lowell
Karen Daniels , University of Massachusetts - Lowell
Marian G. Williams , University of Massachusetts - Lowell
Patrick D. Krolak , University of Massachusetts - Lowell
Raymond D. Gumb , University of Massachusetts - Lowell
Robert J. Lechner , University of Massachusetts - Lowell
Sirong Lin , University of Massachusetts - Lowell
Stuart Smith , University of Massachusetts - Lowell
Tingjian Ge , University of Massachusetts - Lowell
Wenjin Zhou , University of Massachusetts - Lowell
William Moloney , University of Massachusetts - Lowell
Xinwen Fu , University of Massachusetts - Lowell
Yu Cao , University of Massachusetts - Lowell
Aaron Harwood , University of Melbourne
Adrian R. Pearce , University of Melbourne
Alex Lopez-Lorca , University of Melbourne
Alistair Moffat , University of Melbourne
Andrew Turpin , University of Melbourne
Anthony Ian Wirth , University of Melbourne
Anthony Wirth , University of Melbourne
Antonette Mendoza , University of Melbourne
Atif Ahmad , University of Melbourne
Ben Rubinstein , University of Melbourne
Christoph F. Breidbach , University of Melbourne
Christopher A. Leckie , University of Melbourne
Christopher Leckie , University of Melbourne
Egemen Tanin , University of Melbourne
Frank Vetere , University of Melbourne
Gil Tidhar , University of Melbourne
Graeme G. Shanks , University of Melbourne
Greg Wadley , University of Melbourne
Gregory Wadley , University of Melbourne
Harald Søndergaard , University of Melbourne
Heidi Tscherning , University of Melbourne
James Bailey , University of Melbourne
Jan Schröder , University of Melbourne
Jenny Waycott , University of Melbourne
Jianzhong Qi , University of Melbourne
Justin Zobel , University of Melbourne
Karin M. Verspoor , University of Melbourne
Karin Verspoor , University of Melbourne
Kathleen Gray , University of Melbourne
Kotagiri Ramamohanarao , University of Melbourne
Lars Kulik , University of Melbourne
Liz Sonenberg , University of Melbourne
Martin Gibbs , University of Melbourne
Martin R. Gibbs , University of Melbourne
Michael Kirley , University of Melbourne
Nir Lipovetzky , University of Melbourne
Parampalli Udaya , University of Melbourne
Peter J. Stuckey , University of Melbourne
Peter James Stuckey , University of Melbourne
Peter Schachte , University of Melbourne
Peter Stuckey , University of Melbourne
Philip W. Dart , University of Melbourne
Rachelle Bosua , University of Melbourne
Rajkumar Buyya , University of Melbourne
Rao Kotagiri , University of Melbourne
Reeva Lederman , University of Melbourne
Richard O. Sinnott , University of Melbourne
Rui Zhang 0003 , University of Melbourne
Sean B. Maynard , University of Melbourne
Shanika Karunasekera , University of Melbourne
Shanton Chang , University of Melbourne
Sherah Kurnia , University of Melbourne
Steven Bird , University of Melbourne
Tim Miller , University of Melbourne
Timothy Baldwin , University of Melbourne
Toby C. Murray , University of Melbourne
Tony Wirth , University of Melbourne
Trevor Anthony Cohn , University of Melbourne
Trevor Cohn , University of Melbourne
Udaya Parampalli , University of Melbourne
Vanessa Teague , University of Melbourne
Wally Smith , University of Melbourne
Burton Rosenberg , University of Miami
Dilip Sarkar , University of Miami
Geoff Sutcliffe , University of Miami
Hüseyin Koçak , University of Miami
Mahsa Mirzargar , University of Miami
Mitsunori Ogihara , University of Miami
Mitsunori Ogiwara , University of Miami
Odelia Schwartz , University of Miami
Stefan Wuchty , University of Miami
Thomas LeBlanc , University of Miami
Ubbo Visser , University of Miami
Victor J. Milenkovic , University of Miami
Victor Milenkovic , University of Miami
Alfred O. Hero III , University of Michigan
Alfred Olivier Hero , University of Michigan
Atul Prakash , University of Michigan
Barzan Mozafari , University of Michigan
Benjamin Kuipers , University of Michigan
Brian D. Noble , University of Michigan
Brian Noble , University of Michigan
Chris Peikert , University of Michigan
Danai Koutra , University of Michigan
Daniel E. Atkins , University of Michigan
Daniel Omar Romero , University of Michigan
Daniel Romero , University of Michigan
David Blaauw , University of Michigan
David E. Kieras , University of Michigan
David T. Blaauw , University of Michigan
Demosthenis Teneketzis , University of Michigan
Dragomir R. Radev , University of Michigan
Edmund H. Durfee , University of Michigan
Edwin B. Olson , University of Michigan
Edwin Olson , University of Michigan
Elliot Soloway , University of Michigan
Emily Mower , University of Michigan
Emily Mower Provost , University of Michigan
Georg Essl , University of Michigan
Grant Schoenebeck , University of Michigan
Gregory H. Wakefield , University of Michigan
H. V. Jagadish , University of Michigan
Harsha V. Madhyastha , University of Michigan
Honglak Lee , University of Michigan
Hosagrahar Visvesvaraya Jagadish , University of Michigan
Igor L. Markov , University of Michigan
J. Alex Halderman , University of Michigan
Jacob D. Abernethy , University of Michigan
Jason Flinn , University of Michigan
Jason J. Corso , University of Michigan
Jason Mars , University of Michigan
Jia Deng , University of Michigan
Jieping Ye , University of Michigan
John A. Halderman , University of Michigan
John E. Laird , University of Michigan
John Edwin Laird , University of Michigan
John H. Holland , University of Michigan
John P. Hayes , University of Michigan
Kang G. Shin , University of Michigan
Karem A. Sakallah , University of Michigan
Kevin Fu , University of Michigan
Kevin J. Compton , University of Michigan
Lingjia Tang , University of Michigan
Marios C. Papaefthymiou , University of Michigan
Mark S. Ackerman , University of Michigan
Martha E. Pollack , University of Michigan
Martin J. Strauss , University of Michigan
Martin Strauss , University of Michigan
Michael J. Cafarella , University of Michigan
Michael P. Wellman , University of Michigan
Mike Cafarella , University of Michigan
Mingyan Liu , University of Michigan
Mosharaf Chowdhury , University of Michigan
N. M. Mosharaf Kabir Chowdhury , University of Michigan
Peter M. Chen , University of Michigan
Pinaki Mazumder , University of Michigan
Prabal Dutta , University of Michigan
Prabal K. Dutta , University of Michigan
Qiaozhu Mei , University of Michigan
Quentin F. Stout , University of Michigan
Rada Flavia Mihalcea , University of Michigan
Rada Mihalcea , University of Michigan
Reetuparna Das , University of Michigan
Ronald G. Dreslinski , University of Michigan
Satinder P. Singh , University of Michigan
Satinder Pal Singh , University of Michigan
Satinder Singh (Baveja) , University of Michigan
Satinder Singh Baveja , University of Michigan
Satish Narayanasamy , University of Michigan
Scott A. Mahlke , University of Michigan
Seth Pettie , University of Michigan
Stéphane Lafortune , University of Michigan
Sugih Jamin , University of Michigan
Thomas F. Wenisch , University of Michigan
Todd M. Austin , University of Michigan
Trevor N. Mudge , University of Michigan
Valeria Bertacco , University of Michigan
Walter S. Lasecki , University of Michigan
Walter Stephen Lasecki , University of Michigan
Yaoyun Shi , University of Michigan
Zeeshan Syed , University of Michigan
Zhuoqing Morley Mao , University of Michigan
Abhishek Chandra , University of Minnesota
Anand R. Tripathi , University of Minnesota
Anand Tripathi , University of Minnesota
Antonia Zhai , University of Minnesota
Arindam Banerjee , University of Minnesota
Brent Hecht , University of Minnesota
Claudia Neuhauser , University of Minnesota
Dan Knights , University of Minnesota
Daniel Boley , University of Minnesota
Daniel F. Keefe , University of Minnesota
David H. C. Du , University of Minnesota
David Hung-Chang Du , University of Minnesota
Eric Van Wyk , University of Minnesota
Gary W. Meyer , University of Minnesota
George Karypis , University of Minnesota
Gopalan Nadathur , University of Minnesota
Haiyi Zhu , University of Minnesota
Jaideep Srivastava , University of Minnesota
Joe Konstan , University of Minnesota
John V. Carlis , University of Minnesota
Jon B. Weissman , University of Minnesota
Joseph A. Konstan , University of Minnesota
Junaed Sattar , University of Minnesota
Loren G. Terveen , University of Minnesota
Maria L. Gini , University of Minnesota
Mats Per Erik Heimdahl , University of Minnesota
Mohamed F. Mokbel , University of Minnesota
Nicholas Hopper , University of Minnesota
Nicholas J. Hopper , University of Minnesota
Nikolaos P. Papanikolopoulos , University of Minnesota
Nikolaos Papanikolopoulos , University of Minnesota
Nikos Papanikolopoulos , University of Minnesota
Paul R. Schrater , University of Minnesota
Pen-Chung Yew , University of Minnesota
Rahul Narain , University of Minnesota
Ravi Janardan , University of Minnesota
Rui Kuang , University of Minnesota
Shashi Shekhar , University of Minnesota
Stephen J. Guy , University of Minnesota
Stephen McCamant , University of Minnesota
Stergios I. Roumeliotis , University of Minnesota
Svetlana Yarosh , University of Minnesota
Tian He , University of Minnesota
Victoria Interrante , University of Minnesota
Vipin Kumar , University of Minnesota
Volkan Isler , University of Minnesota
Youcef Saad , University of Minnesota
Yousef Saad , University of Minnesota
Zhi-Li Zhang , University of Minnesota
Aaron C. Courville , University of Montreal
Abdelhakim Hafid , University of Montreal
Abdelhakim Senhaji Hafid , University of Montreal
Alain Tapp , University of Montreal
Bernard Gendron , University of Montreal
Claude Frasson , University of Montreal
Derek Nowrouzezahrai , University of Montreal
Emma Frejinger , University of Montreal
Esma Aïmeur , University of Montreal
Eugene Syriani , University of Montreal
Fabian Bastin , University of Montreal
François Major , University of Montreal
Gena Hahn , University of Montreal
Gilles Brassard , University of Montreal
Guy Lapalme , University of Montreal
Houari A. Sahraoui , University of Montreal
Jean Meunier , University of Montreal
Jean-Yves Potvin , University of Montreal
Jian-Yun Nie , University of Montreal
Louis Salvail , University of Montreal
Marc Feeley , University of Montreal
Max Mignotte , University of Montreal
Michel Boyer , University of Montreal
Miklós Csürös , University of Montreal
Nadia El-Mabrouk , University of Montreal
Neil F. Stewart , University of Montreal
Olga Baysal , University of Montreal
Pascal Vincent , University of Montreal
Patrice Marcotte , University of Montreal
Philippe Langlais , University of Montreal
Pierre L'Ecuyer , University of Montreal
Pierre McKenzie , University of Montreal
Pierre Poulin , University of Montreal
Pierre-Louis Bellec , University of Montreal
Roland Memisevic , University of Montreal
Simon Lacoste-Julien , University of Montreal
Stefan Monnier , University of Montreal
Sylvie Hamel , University of Montreal
Sébastien Roy , University of Montreal
Yoshua Bengio , University of Montreal
Ashok Samal , University of Nebraska
Berthe Y. Choueiry , University of Nebraska
Brittany A. Duncan , University of Nebraska
Byrav Ramamurthy , University of Nebraska
Carrick Detweiler , University of Nebraska
Gregg Rothermel , University of Nebraska
Hongfeng Yu , University of Nebraska
Jitender S. Deogun , University of Nebraska
Juan Cui , University of Nebraska
Justin Bradley , University of Nebraska
Leen-Kiat Soh , University of Nebraska
Lisong Xu , University of Nebraska
Massimiliano Pierobon , University of Nebraska
Matthew B. Dwyer , University of Nebraska
Mehmet C. Vuran , University of Nebraska
Myra B. Cohen , University of Nebraska
Peter Z. Revesz , University of Nebraska
Qiben Yan , University of Nebraska
Sebastian G. Elbaum , University of Nebraska
Sheng Wei 0001 , University of Nebraska
Stephen Cooper , University of Nebraska
Stephen E. Reichenbach , University of Nebraska
Stephen Scott , University of Nebraska
Steve Goddard , University of Nebraska
Vinodchandran Variyam , University of Nebraska
Witawas Srisa-an , University of Nebraska
Ying Lu , University of Nebraska
Aslan Munir , University of Nevada
David Feil-Seifer , University of Nevada
Dwight D. Egbert , University of Nevada
Eelke Folmer , University of Nevada
Feng Yan , University of Nevada
Frederick C. Harris Jr. , University of Nevada
George Bebis , University of Nevada
Hung Manh La , University of Nevada
Kostas Alexis , University of Nevada
Mehmet Hadi Gunes , University of Nevada
Mehmet Hadi Günes , University of Nevada
Mircea Nicolescu , University of Nevada
Monica N. Nicolescu , University of Nevada
Sergiu Dascalu , University of Nevada
Sergiu M. Dascalu , University of Nevada
Shamik Sengupta , University of Nevada
Sushil J. Louis , University of Nevada
Abdullah Mueen , University of New Mexico
Darko Stefanovic , University of New Mexico
David H. Ackley , University of New Mexico
Deepak Kapur , University of New Mexico
Dorian Arnold , University of New Mexico
Dorian C. Arnold , University of New Mexico
Gruia-Catalin Roman , University of New Mexico
Jared Saia , University of New Mexico
Jedidiah R. Crandall , University of New Mexico
Lance R. Williams , University of New Mexico
Lance Williams , University of New Mexico
Lydia Tapia , University of New Mexico
Melanie E. Moses , University of New Mexico
Melanie Moses , University of New Mexico
Patrick G. Bridges , University of New Mexico
Patrick Gage Kelley , University of New Mexico
Shuang (Sean) Luan , University of New Mexico
Shuang Luan , University of New Mexico
Stephanie Forrest , University of New Mexico
Thomas P. Hayes , University of New Mexico
Tom Hayes , University of New Mexico
Trilce Estrada , University of New Mexico
Alexander C. Berg , University of North Carolina
Anselmo Lastra , University of North Carolina
Cynthia Sturton , University of North Carolina
David A. Plaisted , University of North Carolina
David Stotts , University of North Carolina
Dinesh Manocha , University of North Carolina
Donald E. Porter , University of North Carolina
Fabian Monrose , University of North Carolina
Frederick P. Brooks Jr. , University of North Carolina
Gary Bishop , University of North Carolina
Greg Welch , University of North Carolina
Gregory F. Welch , University of North Carolina
Henry Fuchs , University of North Carolina
Jack Snoeyink , University of North Carolina
James H. Anderson , University of North Carolina
Jan F. Prins , University of North Carolina
Jan Prins , University of North Carolina
Jan-Michael Frahm , University of North Carolina
Jasleen Kaur , University of North Carolina
Ketan Mayer-Patel , University of North Carolina
Ketan Patel , University of North Carolina
Kevin Jeffay , University of North Carolina
Leonard McMillan , University of North Carolina
Marc Niethammer , University of North Carolina
Michael J. Fern , University of North Carolina
Michael K. Reiter , University of North Carolina
Ming C. Lin , University of North Carolina
Mohit Bansal , University of North Carolina
Montek Singh , University of North Carolina
P. David Stotts , University of North Carolina
Prasun Dewan , University of North Carolina
Ron Alterovitz , University of North Carolina
S. M. Shahriar Nirjon , University of North Carolina
Sanjoy Baruah , University of North Carolina
Sanjoy K. Baruah , University of North Carolina
Stan Ahalt , University of North Carolina
Stanley C. Ahalt , University of North Carolina
Stephen M. Pizer , University of North Carolina
Tamara L. Berg , University of North Carolina
Vladimir Jojic , University of North Carolina
Aaron D. Striegel , University of Notre Dame
Aaron Striegel , University of Notre Dame
Chaoli Wang , University of Notre Dame
Christian Poellabauer , University of Notre Dame
Collin McMillan , University of Notre Dame
Danny Chen , University of Notre Dame
David Chiang , University of Notre Dame
Dong Wang , University of Notre Dame
Douglas Thain , University of Notre Dame
Jesús A. Izaguirre , University of Notre Dame
Kevin W. Bowyer , University of Notre Dame
Laurel Riek , University of Notre Dame
Michael T. Niemier , University of Notre Dame
Michael Thaddeus Niemier , University of Notre Dame
Nitesh V. Chawla , University of Notre Dame
Patrick J. Flynn , University of Notre Dame
Peter M. Kogge , University of Notre Dame
Ronald A. Metoyer , University of Notre Dame
Sidney K. D'Mello , University of Notre Dame
Tijana Milenkovic , University of Notre Dame
Tim Weninger , University of Notre Dame
Walter J. Scheirer , University of Notre Dame
Xiaobo Hu , University of Notre Dame
Xiaobo Sharon Hu , University of Notre Dame
Yiyu Shi , University of Notre Dame
Allen D. Malony , University of Oregon
Anthony J. Hornof , University of Oregon
Boyana Norris , University of Oregon
Chris Wilson , University of Oregon
Daniel Lowd , University of Oregon
Dejing Dou , University of Oregon
Hank Childs , University of Oregon
Henry R. Childs , University of Oregon
Joe Sventek , University of Oregon
Joseph S. Sventek , University of Oregon
Jun Li , University of Oregon
Michal Young , University of Oregon
Michel A. Kinsy , University of Oregon
Reza Rejaie , University of Oregon
Stephen Fickas , University of Oregon
Xiaodi Wu , University of Oregon
Zena M. Ariola , University of Oregon
Alistair Knott , University of Otago
Andrew Trotman , University of Otago
Anthony V. Robins , University of Otago
Brendan McCane , University of Otago
David M. Eyers , University of Otago
Geoff Wyvill , University of Otago
Haibo Zhang 0001 , University of Otago
Lech Szymanski , University of Otago
M. D. Atkinson , University of Otago
Michael Albert , University of Otago
Michael D. Atkinson , University of Otago
Michael H. Albert , University of Otago
Michael Henry Albert , University of Otago
Mike D. Atkinson , University of Otago
Richard A. O'Keefe , University of Otago
Sandy Garner , University of Otago
Steven Mills , University of Otago
Willem Adrian Labuschagne , University of Otago
Yawen Chen , University of Otago
Zhiyi Huang 0001 , University of Otago
A. W. Roscoe , University of Oxford
A. William Roscoe , University of Oxford
Agathoniki Trigoni , University of Oxford
Alessandro Abate , University of Oxford
Alex Rogers , University of Oxford
Andrew C. Simpson , University of Oxford
Andrew D. Ker , University of Oxford
Andrew David Ker , University of Oxford
Andrew Markham , University of Oxford
Andrew Simpson , University of Oxford
Bernardo Cuenca Grau , University of Oxford
Bill Roscoe , University of Oxford
Blanca Rodríguez Bravo , University of Oxford
Bob Coecke , University of Oxford
Boris Motik , University of Oxford
C. A. R. Hoare , University of Oxford
C.-H. Luke Ong , University of Oxford
Cas Cremers , University of Oxford
Cas J. F. Cremers , University of Oxford
Dan Olteanu , University of Oxford
Daniel Kroening , University of Oxford
Daniel Kröning , University of Oxford
David Gavaghan , University of Oxford
David J. Gavaghan , University of Oxford
David Kay , University of Oxford
Edith Elkind , University of Oxford
Elias Koutsoupias , University of Oxford
Gavin Lowe , University of Oxford
Georg Gottlob , University of Oxford
Hongseok Yang , University of Oxford
Ian Horrocks , University of Oxford
Ivan Flechais , University of Oxford
Ivan Martinovic , University of Oxford
James Worrell , University of Oxford
Jeremy Gibbons , University of Oxford
Jim Davies , University of Oxford
Jim R. Davies , University of Oxford
Jonathan Barrett , University of Oxford
Jonathan P. Whiteley , University of Oxford
Kasper Bonne Rasmussen , University of Oxford
Leslie A. Henderson , University of Oxford
Leslie Ann Goldberg , University of Oxford
Luca Cardelli , University of Oxford
Luke Ong , University of Oxford
Marina Jirotka , University of Oxford
Marta Kwiatkowska , University of Oxford
Marta Z. Kwiatkowska , University of Oxford
Martin Andrews , University of Oxford
Michael A. Wooldridge , University of Oxford
Michael Benedikt , University of Oxford
Michael J. Wooldridge , University of Oxford
Michael Wooldridge , University of Oxford
Mike Spivey , University of Oxford
Nando de Freitas , University of Oxford
Nigel R. Shadbolt , University of Oxford
Nigel Shadbolt , University of Oxford
Niki Trigoni , University of Oxford
Paul Goldberg , University of Oxford
Paul W. Goldberg , University of Oxford
Peter G. Jeavons , University of Oxford
Peter Jeavons , University of Oxford
Phil Blunsom , University of Oxford
Rahul Santhanam , University of Oxford
Richard S. Bird , University of Oxford
Sadie Creese , University of Oxford
Sam Staton , University of Oxford
Samson Abramsky , University of Oxford
Shimon Whiteson , University of Oxford
Stanislav Zivny , University of Oxford
Stefan Kiefer , University of Oxford
Stephen Cameron , University of Oxford
Stephen G. Pulman , University of Oxford
Stephen P. Cameron , University of Oxford
Stephen Pulman , University of Oxford
Thomas F. Melham , University of Oxford
Thomas Lukasiewicz , University of Oxford
Tom Melham , University of Oxford
Tony Hoare , University of Oxford
Ursula Martin , University of Oxford
Vojtech Forejt , University of Oxford
Aaron Leon Roth , University of Pennsylvania
Aaron Roth , University of Pennsylvania
Alexander Rakhlin , University of Pennsylvania
Andreas Haeberlen , University of Pennsylvania
Ani Nenkova , University of Pennsylvania
Benjamin C. Pierce , University of Pennsylvania
Boon Thau Loo , University of Pennsylvania
Camillo J. Taylor , University of Pennsylvania
Chris Callison-Burch , University of Pennsylvania
Insup Lee , University of Pennsylvania
Jean Gallier , University of Pennsylvania
Jean H. Gallier , University of Pennsylvania
Jianbo Shi , University of Pennsylvania
Joseph Devietti , University of Pennsylvania
Konstantinos Daniilidis , University of Pennsylvania
Kostas Daniilidis , University of Pennsylvania
Lyle H. Ungar , University of Pennsylvania
Matt Blaze , University of Pennsylvania
Max Mintz , University of Pennsylvania
Mayur Naik , University of Pennsylvania
Michael Kearns , University of Pennsylvania
Michael S. Kearns , University of Pennsylvania
Mitchell Marcus , University of Pennsylvania
Mitchell P. Marcus , University of Pennsylvania
Nadia Heninger , University of Pennsylvania
Norman I. Badler , University of Pennsylvania
Rajeev Alur , University of Pennsylvania
Rakesh V. Vohra , University of Pennsylvania
Rakesh Vohra , University of Pennsylvania
Sampath Kannan , University of Pennsylvania
Sanjeev Khanna , University of Pennsylvania
Sasha Rakhlin , University of Pennsylvania
Stephanie Weirich , University of Pennsylvania
Steve Zdancewic , University of Pennsylvania
Sudipto Guha , University of Pennsylvania
Susan B. Davidson , University of Pennsylvania
Val Breazu-Tannen , University of Pennsylvania
Val Tannen , University of Pennsylvania
Valeriu Breazu , University of Pennsylvania
Zachary G. Ives , University of Pennsylvania
Adam J. Lee , University of Pittsburgh
Alexandros Labrinidis , University of Pittsburgh
Bruce R. Childers , University of Pittsburgh
Daniel Mossé , University of Pittsburgh
Diane J. Litman , University of Pittsburgh
Donald M. Chiarulli , University of Pittsburgh
Janyce Wiebe , University of Pittsburgh
Jingtao Wang , University of Pittsburgh
John R. Lange , University of Pittsburgh
Kirk Pruhs , University of Pittsburgh
Milos Hauskrecht , University of Pittsburgh
Panos K. Chrysanthis , University of Pittsburgh
Rami G. Melhem , University of Pittsburgh
Rebecca Hwa , University of Pittsburgh
Sangyeun Cho , University of Pittsburgh
Shi-Kuo Chang , University of Pittsburgh
Taieb F. Znati , University of Pittsburgh
Taieb Znati , University of Pittsburgh
Youtao Zhang , University of Pittsburgh
Aleksandar D. Rakic , University of Queensland
Alexander Pudmenzky , University of Queensland
Amin M. Abbosh , University of Queensland
Andrew Dekker , University of Queensland
Ben Matthews , University of Queensland
Brian C. Lovell , University of Queensland
Brian Lovell , University of Queensland
Daniel Angus , University of Queensland
David Andrew Ross , University of Queensland
Feng Liu , University of Queensland
Garry Marling , University of Queensland
Graeme Smith , University of Queensland
Gregory Hooper , University of Queensland
Hanna Kurniawati , University of Queensland
Heng Tao Shen , University of Queensland
Ian J. Hayes , University of Queensland
Jadwiga Indulska , University of Queensland
Jane Hunter , University of Queensland
Janet Wiles , University of Queensland
Joel Carpenter , University of Queensland
Larissa Meinicke , University of Queensland
Lorna MacDonald , University of Queensland
Marcus Gallagher , University of Queensland
Marcus R. Gallagher , University of Queensland
Marius Portmann , University of Queensland
Michael Bruenig , University of Queensland
Michael Brünig , University of Queensland
Mohamed A. Sharaf , University of Queensland
Mohamed Sharaf , University of Queensland
Nadarajah Mithulananthan , University of Queensland
Neil Bergmann , University of Queensland
Neil W. Bergmann , University of Queensland
Olav Krause , University of Queensland
Paul A. Bailes , University of Queensland
Paul Bailes , University of Queensland
Paul E. I. Pounds , University of Queensland
Paul Pounds , University of Queensland
Penny Sanderson , University of Queensland
Peter O'Shea , University of Queensland
Peter R. Sutton , University of Queensland
Peter Sutton , University of Queensland
Philip Terrill , University of Queensland
Rahul Sharma 0003 , University of Queensland
Richard N. Thomas , University of Queensland
Saeid Mehrkanoon , University of Queensland
Shazia Sadiq , University of Queensland
Shazia W. Sadiq , University of Queensland
Shazia Wasim Sadiq , University of Queensland
Stephen James Wilson , University of Queensland
Stephen Viller , University of Queensland
Stuart Crozier , University of Queensland
Surya P. N. Singh , University of Queensland
Tapan K. Saha , University of Queensland
Tapan Kumar Saha , University of Queensland
Udantha R. Abeyratne , University of Queensland
Udantha Ranjith Abeyratne , University of Queensland
Xiaofang Zhou , University of Queensland
Xue Li , University of Queensland
Yufei Tao , University of Queensland
Zi Helen Huang , University of Queensland
Zi Huang , University of Queensland
Chen Ding , University of Rochester
Christopher M. Brown , University of Rochester
Daniel Gildea , University of Rochester
Daniel Stefankovic , University of Rochester
Engin Ipek , University of Rochester
Henry A. Kautz , University of Rochester
James F. Allen , University of Rochester
Ji Liu 0002 , University of Rochester
Jiebo Luo , University of Rochester
Joel I. Seiferas , University of Rochester
John Criswell , University of Rochester
Kai Shen , University of Rochester
Lane A. Hemachandra , University of Rochester
Lane A. Hemaspaandra , University of Rochester
Lenhart K. Schubert , University of Rochester
Michael L. Scott , University of Rochester
Michael Lee Scott , University of Rochester
Mohammed (Ehsan) Hoque , University of Rochester
Mohammed E. Hoque , University of Rochester
Muthuramakrishnan Venkitasubramaniam , University of Rochester
Randal C. Nelson , University of Rochester
Sandhya Dwarkadas , University of Rochester
Thomas M. Howard , University of Rochester
Aiichiro Nakano , University of Southern California
Aleksandra Korolova , University of Southern California
Aristides A. G. Requicha , University of Southern California
Barry W. Boehm , University of Southern California
Ben Reichardt , University of Southern California
Ben W. Reichardt , University of Southern California
Bhaskar Krishnamachari , University of Southern California
C. S. Raghavendra , University of Southern California
C.-C. Jay Kuo , University of Southern California
Cauligi S. Raghavendra , University of Southern California
Chung-Chieh Jay Kuo , University of Southern California
Cyrus Shahabi , University of Southern California
David Kempe , University of Southern California
Dennis McLeod , University of Southern California
Ellis Horowitz , University of Southern California
Ethan Katz-Bassett , University of Southern California
Francisco J. Valero Cuevas , University of Southern California
G. Stefano Sukhatme , University of Southern California
Gaurav S. Sukhatme , University of Southern California
Gérard G. Medioni , University of Southern California
Hao Li , University of Southern California
Ilias Diakonikolas , University of Southern California
Jeffrey A. Miller , University of Southern California
Jernej Barbic , University of Southern California
Kai Hwang 0001 , University of Southern California
Kevin Knight , University of Southern California
Laurent Itti , University of Southern California
Leana Golubchik , University of Southern California
Leonard M. Adleman , University of Southern California
Leonard Max Adleman , University of Southern California
Maja J. Mataric , University of Southern California
Melvin A. Breuer , University of Southern California
Michael A. Arbib , University of Southern California
Michael S. Waterman , University of Southern California
Milind Tambe , University of Southern California
Ming-Deh Huang , University of Southern California
Morteza Dehghani , University of Southern California
Murali Annavaram , University of Southern California
Nenad Medvidovic , University of Southern California
Nora Ayanian , University of Southern California
Paul E. Debevec , University of Southern California
Paul S. Rosenbloom , University of Southern California
Rajiv K. Kalia , University of Southern California
Ram Nevatia , University of Southern California
Ramakant Nevatia , University of Southern California
Ramesh Govindan , University of Southern California
Remo Rohs , University of Southern California
Shaddin Dughmi , University of Southern California
Shahram Ghandeharizadeh , University of Southern California
Shang-Hua Teng , University of Southern California
Shrikanth Narayanan , University of Southern California
Shrikanth S. Narayanan , University of Southern California
Stephen C. Y. Lu , University of Southern California
Sven Koenig , University of Southern California
Ting Chen , University of Southern California
Todd A. Brun , University of Southern California
Ulrich Neumann , University of Southern California
V. K. Prasanna Kumar , University of Southern California
Viktor K. Prasanna , University of Southern California
William G. J. Halfond , University of Southern California
Wyatt Lloyd , University of Southern California
Xianghong Jasmine Zhou , University of Southern California
Xuehai Qian , University of Southern California
Yan Liu , University of Southern California
A. D. Fekete , University of Sydney
Alan David Fekete , University of Sydney
Alan Fekete , University of Sydney
Albert Y. Zomaya , University of Sydney
Anastasios Viglas , University of Sydney
Bernhard Scholz , University of Sydney
Bing Bing Zhou , University of Sydney
Dagan Feng , University of Sydney
David Dagan Feng , University of Sydney
David Feng , University of Sydney
David Lowe , University of Sydney
Fabio T. Ramos , University of Sydney
Fabio Tozeto Ramos , University of Sydney
Irena Koprinska , University of Sydney
James R. Curran , University of Sydney
Jinman Kim , University of Sydney
Joachim Gudmundsson , University of Sydney
John Stavrakakis , University of Sydney
Joseph G. Davis , University of Sydney
Josiah Poon , University of Sydney
Judy Kay , University of Sydney
Julián Mestre , University of Sydney
Kalina Yacef , University of Sydney
Kevin K. Y. Kuan , University of Sydney
Masahiro Takatsuka , University of Sydney
Na Liu , University of Sydney
Ralph Holz , University of Sydney
Ralph-Günther Holz , University of Sydney
Sanjay Chawla , University of Sydney
Seok-Hee Hong , University of Sydney
Simon K. Poon , University of Sydney
Tom Weidong Cai , University of Sydney
Uwe Röhm , University of Sydney
Vera Chung , University of Sydney
Vincent Gramoli , University of Sydney
Wei Bao , University of Sydney
Weidong Cai , University of Sydney
Xiuying Wang , University of Sydney
Ying Zhou , University of Sydney
Zhiyong Wang , University of Sydney
Ahti Peder , University of Tartu
Aivar Annamaa , University of Tartu
Amnir Hadachi , University of Tartu
Anne Villems , University of Tartu
Dietmar Pfahl , University of Tartu
Dirk Oliver Theis , University of Tartu
Dominique Unruh , University of Tartu
Eero Vainikko , University of Tartu
Eno Tõnisson , University of Tartu
Erkki Luuk , University of Tartu
Fabrizio Maria Maggi , University of Tartu
Fredrik Milani , University of Tartu
Gholamreza Anbarjafari , University of Tartu
Heiki-Jaan Kaalep , University of Tartu
Helger Lipmaa , University of Tartu
Helle Hein , University of Tartu
Härmel Nestra , University of Tartu
Jaak Vilo , University of Tartu
Kadri Muischnek , University of Tartu
Kadri Vider , University of Tartu
Kaili Müürisep , University of Tartu
Kalmer Apinis , University of Tartu
Luciano García-Bañuelos , University of Tartu
Marina Lepp , University of Tartu
Mark Fishel , University of Tartu
Marlon Dumas , University of Tartu
Raimundas Matulevicius , University of Tartu
Reimo Palm , University of Tartu
Satish Narayana Srirama , University of Tartu
Siim Karus , University of Tartu
Sven Laur , University of Tartu
Tõnu Tamme , University of Tartu
Vambola Leping , University of Tartu
Varmo Vene , University of Tartu
Vesal Vojdani , University of Tartu
Vitaly Skachek , University of Tartu
Aly E. Fathy , University of Tennessee
Audris Mockus , University of Tennessee
Benjamin J. Blalock , University of Tennessee
Brad T. Vander Zanden , University of Tennessee
Bradley T. Vander Zanden , University of Tennessee
Bruce J. MacLennan , University of Tennessee
Chao Tian , University of Tennessee
Daniel Costinett , University of Tennessee
Donatello Materassi , University of Tennessee
Fangxing Li , University of Tennessee
Fei (Fred) Wang , University of Tennessee
Garrett S. Rose , University of Tennessee
Garrett Steven Rose , University of Tennessee
Gong Gu , University of Tennessee
Gregory Peterson , University of Tennessee
Hairong Qi , University of Tennessee
Husheng Li , University of Tennessee
Héctor Pulgar-Painemal , University of Tennessee
Itamar Arel , University of Tennessee
Jack Dongarra , University of Tennessee
Jack J. Dongarra , University of Tennessee
James S. Plank , University of Tennessee
Jayne Wu , University of Tennessee
Jens Gregor , University of Tennessee
Jeremy H. Holleman , University of Tennessee
Jeremy Holleman , University of Tennessee
Jian Huang , University of Tennessee
Jinyuan Stella Sun , University of Tennessee
Jinyuan Sun , University of Tennessee
Judy Day , University of Tennessee
Kai Sun , University of Tennessee
Kevin Tomsovic , University of Tennessee
Leon M. Tolbert , University of Tennessee
Lynne E. Parker , University of Tennessee
Lynne Parker , University of Tennessee
Mark E. Dean , University of Tennessee
Micah Beck , University of Tennessee
Michael A. Langston , University of Tennessee
Michael Berry , University of Tennessee
Michael D. Vose , University of Tennessee
Michael R. Jantz , University of Tennessee
Mongi A. Abidi , University of Tennessee
Nicole McFarlane , University of Tennessee
Qing Cao , University of Tennessee
Qing Charles Cao , University of Tennessee
Seddik M. Djouadi , University of Tennessee
Syed Islam , University of Tennessee
Wei Gao , University of Tennessee
Yilu Liu , University of Tennessee
Adam Klivans , University of Texas - Austin
Adam R. Klivans , University of Texas - Austin
Alan Cline , University of Texas - Austin
Aloysius K. Mok , University of Texas - Austin
Anna Gál , University of Texas - Austin
Brent R. Waters , University of Texas - Austin
Brent Waters , University of Texas - Austin
Bruce W. Porter , University of Texas - Austin
C. Greg Plaxton , University of Texas - Austin
Calvin Lin , University of Texas - Austin
Chandrajit Bajaj , University of Texas - Austin
Chandrajit L. Bajaj , University of Texas - Austin
Christopher J. Rossbach , University of Texas - Austin
Dan Miranker , University of Texas - Austin
Dana H. Ballard , University of Texas - Austin
Daniel P. Miranker , University of Texas - Austin
David Zuckerman , University of Texas - Austin
Don S. Batory , University of Texas - Austin
Donald S. Fussell , University of Texas - Austin
E. Allen Emerson , University of Texas - Austin
Emmett Witchel , University of Texas - Austin
Eric Price , University of Texas - Austin
Etienne Vouga , University of Texas - Austin
Gordon S. Novak , University of Texas - Austin
Gordon S. Novak Jr. , University of Texas - Austin
Inderjit S. Dhillon , University of Texas - Austin
Isil Dillig , University of Texas - Austin
J. Strother Moore , University of Texas - Austin
James C. Browne , University of Texas - Austin
Jayadev Misra , University of Texas - Austin
Keshav Pingali , University of Texas - Austin
Kristen Grauman , University of Texas - Austin
Lili Qiu , University of Texas - Austin
Mohamed G. Gouda , University of Texas - Austin
Peter Stone , University of Texas - Austin
Pradeep Ravikumar , University of Texas - Austin
Raymond J. Mooney , University of Texas - Austin
Risto Miikkulainen , University of Texas - Austin
Robert A. van de Geijn , University of Texas - Austin
Robert S. Boyer , University of Texas - Austin
Scott Aaronson , University of Texas - Austin
Scott Niekum , University of Texas - Austin
Simon Peter , University of Texas - Austin
Simon S. Lam , University of Texas - Austin
Thomas Dillig , University of Texas - Austin
Vijay Chidambaram , University of Texas - Austin
Vijaya Ramachandran , University of Texas - Austin
Vladimir Lifschitz , University of Texas - Austin
Warren A. Hunt Jr. , University of Texas - Austin
William H. Press , University of Texas - Austin
William R. Cook , University of Texas - Austin
Yin Zhang , University of Texas - Austin
Alvaro A. Cárdenas , University of Texas - Dallas
Alvaro Cardenas , University of Texas - Dallas
Andras Farago , University of Texas - Dallas
Andrian Marcus , University of Texas - Dallas
András Faragó , University of Texas - Dallas
B. Prabhakaran , University of Texas - Dallas
Balaji Raghavachari , University of Texas - Dallas
Balakrishnan Prabhakaran , University of Texas - Dallas
Benjamin Adam Raichel , University of Texas - Dallas
Benjamin Raichel , University of Texas - Dallas
Bhavani M. Thuraisingham , University of Texas - Dallas
Cong Liu , University of Texas - Dallas
D. T. Huynh , University of Texas - Dallas
Dan I. Moldovan , University of Texas - Dallas
Ding-Zhu Du , University of Texas - Dallas
Farokh B. Bastani , University of Texas - Dallas
Gopal Gupta , University of Texas - Dallas
Haim Schweitzer , University of Texas - Dallas
Haim Shvaytser , University of Texas - Dallas
I-Ling Yen , University of Texas - Dallas
Ivan Hal Sudborough , University of Texas - Dallas
Ivor P. Page , University of Texas - Dallas
Jason Jue , University of Texas - Dallas
Jorge Arturo Cobb , University of Texas - Dallas
Kamil Saraç , University of Texas - Dallas
Kang Zhang , University of Texas - Dallas
Kendra Cooper , University of Texas - Dallas
Kendra M. L. Cooper , University of Texas - Dallas
Kevin W. Hamlen , University of Texas - Dallas
Latifur Khan , University of Texas - Dallas
Latifur R. Khan , University of Texas - Dallas
Lawrence Chung , University of Texas - Dallas
Lingming Zhang , University of Texas - Dallas
Milind Dawande , University of Texas - Dallas
Murat Kantarcioglu , University of Texas - Dallas
Neeraj Mittal , University of Texas - Dallas
Nicholas Ruozzi , University of Texas - Dallas
Ovidiu Daescu , University of Texas - Dallas
Paul A. Fishwick , University of Texas - Dallas
R. Chandrasekaran , University of Texas - Dallas
Ramaswamy Chandrasekaran , University of Texas - Dallas
Ravi Prakash , University of Texas - Dallas
Ryan McMahan , University of Texas - Dallas
Rym Wenkstern , University of Texas - Dallas
Rym Zalila-Wenkstern , University of Texas - Dallas
S. Q. Zheng , University of Texas - Dallas
S. Venkatesan , University of Texas - Dallas
Sanda M. Harabagiu , University of Texas - Dallas
Sergei Bespamyatnikh , University of Texas - Dallas
Sergey Bereg , University of Texas - Dallas
Si-Qing Zheng , University of Texas - Dallas
Simeon C. Ntafos , University of Texas - Dallas
Subbayyan Venkatesan , University of Texas - Dallas
Tien N. Nguyen , University of Texas - Dallas
Vibhav Gogate , University of Texas - Dallas
Vincent Ng , University of Texas - Dallas
W. Eric Wong , University of Texas - Dallas
Weili Wu , University of Texas - Dallas
Xiaohu Guo , University of Texas - Dallas
Yang Liu , University of Texas - Dallas
Yvo Desmedt , University of Texas - Dallas
Zhiqiang Lin , University of Texas - Dallas
Zygmunt J. Haas , University of Texas - Dallas
Alec Jacobson , University of Toronto
Aleksandar Nikolov , University of Toronto
Allan Borodin , University of Toronto
Allan D. Jepson , University of Toronto
Amir H. Chinaei , University of Toronto
Angela Demke Brown , University of Toronto
Angela K. Demke , University of Toronto
Anthony J. Bonner , University of Toronto
Azadeh Farzan , University of Toronto
Benjamin Rossman , University of Toronto
Bianca Schroeder , University of Toronto
Bianca Schröder , University of Toronto
Bogdan Simion , University of Toronto
Charles Rackoff , University of Toronto
Christina C. Christara , University of Toronto
Craig Boutilier , University of Toronto
Dan Heap , University of Toronto
Daniel J. Wigdor , University of Toronto
Daniel Wigdor , University of Toronto
David J. Fleet , University of Toronto
David K. Duvenaud , University of Toronto
David Levin , University of Toronto
David Liu , University of Toronto
Derek G. Corneil , University of Toronto
Derek Gordon Corneil , University of Toronto
Diane Horton , University of Toronto
Eric C. R. Hehner , University of Toronto
Eugene Fiume , University of Toronto
Eyal de Lara , University of Toronto
Fahiem Bacchus , University of Toronto
Faith E. Fich , University of Toronto
Faith Ellen , University of Toronto
Faith Fich , University of Toronto
François Pitt , University of Toronto
Gary Baumgartner , University of Toronto
Gerald Penn , University of Toronto
Graeme Hirst , University of Toronto
Hector J. Levesque , University of Toronto
Jaqueline Smith , University of Toronto
Jennifer Campbell , University of Toronto
Jim Clarke , University of Toronto
John Mylopoulos , University of Toronto
Karan Singh , University of Toronto
Karen L. Reid , University of Toronto
Kelly Gotlieb , University of Toronto
Ken Jackson , University of Toronto
Khai N. Truong , University of Toronto
Kiriakos N. Kutulakos , University of Toronto
Kyros Kutulakos , University of Toronto
Marsha Chechik , University of Toronto
Michael Brudno , University of Toronto
Michael Guerzhoy , University of Toronto
Michael Molloy , University of Toronto
Michael S. O. Molloy , University of Toronto
Michelle Craig , University of Toronto
Michelle Wahl Craig , University of Toronto
Nick Koudas , University of Toronto
Paul Gries , University of Toronto
Peter Marbach , University of Toronto
Radford M. Neal , University of Toronto
Raquel Urtasun , University of Toronto
Ravin Balakrishnan , University of Toronto
Renée J. Miller , University of Toronto
Ronald Baecker , University of Toronto
Ronald M. Baecker , University of Toronto
Rudolf Mathon , University of Toronto
Sam Toueg , University of Toronto
Sanja Fidler , University of Toronto
Sheila A. McIlraith , University of Toronto
Stephen A. Cook , University of Toronto
Steve Easterbrook , University of Toronto
Steve Engels , University of Toronto
Steve M. Easterbrook , University of Toronto
Suzanne Stevenson , University of Toronto
Sven J. Dickinson , University of Toronto
Tarek S. Abdelrahman , University of Toronto
Thomas F. Fairgrieve , University of Toronto
Toniann Pitassi , University of Toronto
Vassos Hadzilacos , University of Toronto
Wayne Enright , University of Toronto
Wayne H. Enright , University of Toronto
Yashar Ganjali , University of Toronto
Aditya Bhaskara , University of Utah
Al Davis , University of Utah
Alan L. Davis , University of Utah
Alexander Lex , University of Utah
Bei Wang , University of Utah
Cem Yuksel , University of Utah
Charles D. Hansen , University of Utah
Christopher Johnson , University of Utah
Chuck Hansen , University of Utah
Craig Caldwell , University of Utah
Elaine Cohen , University of Utah
Ellen Riloff , University of Utah
Erik Brunvand , University of Utah
Erin Parker , University of Utah
Feifei Li 0001 , University of Utah
Ganesh Gopalakrishnan , University of Utah
Hari Sundar , University of Utah
Jacobus E. van der Merwe , University of Utah
Jeff M. Phillips , University of Utah
John M. Hollerbach , University of Utah
John Regehr , University of Utah
Joseph L. Zachary , University of Utah
Jur P. van den Berg , University of Utah
Jur van den Berg , University of Utah
Ken S. Stevens , University of Utah
Kenneth S. Stevens , University of Utah
Ladislav Kavan , University of Utah
Lee A. Hollaar , University of Utah
Marcel Prastawa , University of Utah
Mark Christensen van Langeveld , University of Utah
Martin Berzins , University of Utah
Mary W. Hall , University of Utah
Matt Might , University of Utah
Matthew Flatt , University of Utah
Matthew Might , University of Utah
Mike Kirby , University of Utah
Miriah D. Meyer , University of Utah
P. Thomas Fletcher , University of Utah
R. Michael Young , University of Utah
Rajeev Balasubramonian , University of Utah
Richard Brown , University of Utah
Richard F. Riesenfeld , University of Utah
Robert M. Kirby , University of Utah
Robert Michael Kirby , University of Utah
Robert Michael Young , University of Utah
Robert R. Kessler , University of Utah
Ross T. Whitaker , University of Utah
Ryan Stutsman , University of Utah
Sneha Kumar Kasera , University of Utah
Suresh Venkatasubramanian , University of Utah
Tamara Denning , University of Utah
Thomas Schmid , University of Utah
Tolga Tasdizen , University of Utah
Tom Henderson , University of Utah
Tucker Hermans , University of Utah
Valerio Pascucci , University of Utah
Vivek Srikumar , University of Utah
William Thompson , University of Utah
Zvonimir Rakamaric , University of Utah
Aaron Bloomfield , University of Virginia
Aaron R. Quinlan , University of Virginia
Alf Weaver , University of Virginia
Alfred C. Weaver , University of Virginia
Andrew S. Grimshaw , University of Virginia
Baishakhi Ray , University of Virginia
Connelly Barnes , University of Virginia
David Evans , University of Virginia
Gabriel Robins , University of Virginia
Hongning Wang , University of Virginia
Jack A. Stankovic , University of Virginia
Jack W. Davidson , University of Virginia
James P. Cohoon , University of Virginia
John A. Stankovic , University of Virginia
John Knight , University of Virginia
Kai-Wei Chang , University of Virginia
Kamin Whitehouse , University of Virginia
Kevin Skadron , University of Virginia
Kevin Sullivan , University of Virginia
Malathi Veeraraghavan , University of Virginia
Mark Sherriff , University of Virginia
Marty A. Humphrey , University of Virginia
Marty Humphrey , University of Virginia
Mary Lou Soffa , University of Virginia
Mohammad Mahmoody , University of Virginia
Samira Manabi Khan , University of Virginia
Thomas B. Horton , University of Virginia
Vicente Ordonez , University of Virginia
Vicente Ordóñez Román , University of Virginia
Westley Weimer , University of Virginia
Worthy N. Martin , University of Virginia
Yanjun Qi , University of Virginia
Annika Hinze , University of Waikato
Annika Marie Hinze , University of Waikato
Anupama Krishnan , University of Waikato
Bernhard Pfahringer , University of Waikato
Bill Rogers , University of Waikato
Claire Timpany , University of Waikato
David Bainbridge , University of Waikato
David M. Nichols , University of Waikato
Eibe Frank , University of Waikato
Emmanuel Turner , University of Waikato
Ian H. Witten , University of Waikato
Judy Bowen , University of Waikato
Keith Soo , University of Waikato
Mark D. Apperley , University of Waikato
Mark Utting , University of Waikato
Masood Masoodian , University of Waikato
Matthew J. Luckie , University of Waikato
Michael Mayo , University of Waikato
Nicholas Vanderschantz , University of Waikato
Richard Nelson , University of Waikato
Robi Malik , University of Waikato
Ryan K. L. Ko , University of Waikato
Sally Jo Cunningham , University of Waikato
Shaoqun Wu , University of Waikato
Simon J. Laing , University of Waikato
Simon Laing , University of Waikato
Steve Reeves , University of Waikato
Te Taka Keegan , University of Waikato
Tomás García Ferrari , University of Waikato
Tony McGregor , University of Waikato
Tony Smith , University of Waikato
Vimal Kumar 0001 , University of Waikato
Aleksy Schubert , University of Warsaw
Andrzej Janusz , University of Warsaw
Andrzej Szalas , University of Warsaw
Andrzej Tarlecki , University of Warsaw
Anna Zych , University of Warsaw
Barbara Dunin-Keplicz , University of Warsaw
Bartek Klin , University of Warsaw
Damian Niwinski , University of Warsaw
Dominik Slezak , University of Warsaw
Eryk Kopczynski , University of Warsaw
Filip Murlak , University of Warsaw
Hung Son Nguyen , University of Warsaw
Jacek Sroka , University of Warsaw
Jakub Pawlewicz , University of Warsaw
Jakub Radoszewski , University of Warsaw
Jan Madey , University of Warsaw
Jerzy Tyszkiewicz , University of Warsaw
Konrad Iwanicki , University of Warsaw
Krzysztof Diks , University of Warsaw
Krzysztof R. Apt , University of Warsaw
Krzysztof Rzadca , University of Warsaw
Krzysztof Stencel , University of Warsaw
Linh Anh Nguyen , University of Warsaw
Lorenzo Clemente , University of Warsaw
Lukasz Kowalik , University of Warsaw
Marcin Dziubinski , University of Warsaw
Marcin Jakub Kaminski , University of Warsaw
Marcin Kaminski , University of Warsaw
Marcin Mucha , University of Warsaw
Marcin Peczarski , University of Warsaw
Marcin Pilipczuk , University of Warsaw
Marek Cygan , University of Warsaw
Michal Pilipczuk , University of Warsaw
Michal Skrzypczak , University of Warsaw
Mikolaj Bojanczyk , University of Warsaw
Miroslaw Kowaluk , University of Warsaw
Norbert Dojer , University of Warsaw
Oskar Skibski , University of Warsaw
Pawel Parys , University of Warsaw
Pawel Urzyczyn , University of Warsaw
Piotr Sankowski , University of Warsaw
Piotr Wasilewski , University of Warsaw
Robert Dabrowski , University of Warsaw
Slawomir Lasota , University of Warsaw
Stefan Dziembowski , University of Warsaw
Szymon Torunczyk , University of Warsaw
Tomasz Kazana , University of Warsaw
Tomasz P. Michalak , University of Warsaw
Tomasz Pawel Michalak , University of Warsaw
Tomasz Walen , University of Warsaw
Wojciech Czerwinski , University of Warsaw
Wojciech Jaworski , University of Warsaw
Wojciech Plandowski , University of Warsaw
Wojciech Rytter , University of Warsaw
Alan Borning , University of Washington
Ali Farhadi , University of Washington
Alvin Cheung , University of Washington
Anna R. Karlin , University of Washington
Anup Rao , University of Washington
Arvind Krishnamurthy , University of Washington
Brian Curless , University of Washington
Carlos Guestrin , University of Washington
Dan Grossman , University of Washington
Dan Suciu , University of Washington
Daniel S. Weld , University of Washington
Daniel Sabby Weld , University of Washington
Dieter Fox , University of Washington
Ed Lazowska , University of Washington
Edward D. Lazowska , University of Washington
Emanuel Todorov , University of Washington
Emina Torlak , University of Washington
Emo Todorov , University of Washington
Franziska Roesner , University of Washington
Georg Seelig , University of Washington
Hank Levy , University of Washington
Henry M. Levy , University of Washington
Ira Kemelmacher , University of Washington
Ira Kemelmacher-Shlizerman , University of Washington
James A. Fogarty , University of Washington
James Fogarty , University of Washington
James R. Lee , University of Washington
Jeffrey Heer , University of Washington
John Zahorjan , University of Washington
Joshua R. Smith , University of Washington
Katharina Reinecke , University of Washington
Linda G. Shapiro , University of Washington
Luis Ceze , University of Washington
Luke S. Zettlemoyer , University of Washington
Luke Zettlemoyer , University of Washington
Magdalena Balazinska , University of Washington
Mark Oskin , University of Washington
Martin Tompa , University of Washington
Maya Cakmak , University of Washington
Maya Çakmak , University of Washington
Michael D. Ernst , University of Washington
Noah A. Smith , University of Washington
Paul Beame , University of Washington
Pedro M. Domingos , University of Washington
Rajesh P. N. Rao , University of Washington
Ras Bodík , University of Washington
Rastislav Bodík , University of Washington
Richard E. Ladner , University of Washington
Richard J. Anderson , University of Washington
Sham Kakade , University of Washington
Sham M. Kakade , University of Washington
Shayan Oveis Gharan , University of Washington
Shwetak N. Patel , University of Washington
Shwetak Patel , University of Washington
Shyamnath Gollakota , University of Washington
Steve Tanimoto , University of Washington
Steven L. Tanimoto , University of Washington
Steven M. Seitz , University of Washington
Su-In Lee , University of Washington
Tadayoshi Kohno , University of Washington
Thomas E. Anderson , University of Washington
Thomas Rothvoss , University of Washington
Walter L. Ruzzo , University of Washington
Xi Wang , University of Washington
Yejin Choi , University of Washington
Zachary Tatlock , University of Washington
Zoran Popovic , University of Washington
Alejandro López-Ortiz , University of Waterloo
Alex López-Ortiz , University of Waterloo
Anna Lubiw , University of Waterloo
Arne Storjohann , University of Waterloo
Bernard Wong , University of Waterloo
C. Jimmy Lin , University of Waterloo
C. Justin Wan , University of Waterloo
Charles A. Clarke , University of Waterloo
Christopher Batty , University of Waterloo
Chrysanne Di Marco , University of Waterloo
Chrysanne DiMarco , University of Waterloo
Craig S. Kaplan , University of Waterloo
Daniel G. Brown 0001 , University of Waterloo
Daniel Gregory Brown , University of Waterloo
Daniel M. Berry , University of Waterloo
Daniel Vogel 0001 , University of Waterloo
David Toman , University of Waterloo
Douglas R. Stinson , University of Waterloo
Edith L. M. Law , University of Waterloo
Edith Law , University of Waterloo
Edward Chan , University of Waterloo
Edward Lank , University of Waterloo
Eric Blais , University of Waterloo
George Labahn , University of Waterloo
Gladimir Baranoski , University of Waterloo
Gladimir V. G. Baranoski , University of Waterloo
Gordon V. Cormack , University of Waterloo
Grant E. Weddell , University of Waterloo
Gregor Richards , University of Waterloo
Ian Goldberg , University of Waterloo
Ian McKillop , University of Waterloo
Ian Michael Terry , University of Waterloo
Ihab F. Ilyas , University of Waterloo
Ihab Francis Ilyas , University of Waterloo
J. Ian Munro , University of Waterloo
Jeff Orchard , University of Waterloo
Jeffrey O. Shallit , University of Waterloo
Jeffrey Shallit , University of Waterloo
Jesse Hoey , University of Waterloo
Joanne M. Atlee , University of Waterloo
John Watrous , University of Waterloo
Jonathan F. Buss , University of Waterloo
Kate Larson , University of Waterloo
Kenneth Salem , University of Waterloo
Lap Chi Lau , University of Waterloo
Lila Kari , University of Waterloo
Lila Santean , University of Waterloo
M. Tamer Özsu , University of Waterloo
Maaz Bin Ahmad , University of Waterloo
Maaz Bin Ahmed , University of Waterloo
Mark Giesbrecht , University of Waterloo
Martin Karsten , University of Waterloo
Michael W. Godfrey , University of Waterloo
Ming Li , University of Waterloo
Nancy A. Day , University of Waterloo
Naomi Nishimura , University of Waterloo
Ondrej Lhoták , University of Waterloo
Pascal Poupart , University of Waterloo
Peter A. Buhr , University of Waterloo
Peter A. Forsyth , University of Waterloo
Peter J. L. van Beek , University of Waterloo
Prabhakar Ragde , University of Waterloo
Raouf Boutaba , University of Waterloo
Richard Cleve , University of Waterloo
Richard J. Trefler , University of Waterloo
Richard Mann , University of Waterloo
Robin Cohen , University of Waterloo
Semih Salihoglu , University of Waterloo
Sergey Gorbunov , University of Waterloo
Shai Ben-David , University of Waterloo
Srinivasan Keshav , University of Waterloo
Stephen M. Watt , University of Waterloo
Stephen Mann , University of Waterloo
Therese C. Biedl , University of Waterloo
Tim Brecht , University of Waterloo
Timothy M. Chan , University of Waterloo
Urs Hengartner , University of Waterloo
William Cowan , University of Waterloo
Yuying Li , University of Waterloo
Éric Schost , University of Waterloo
Amitava Datta , University of Western Australia
Bruce S. Gardiner , University of Western Australia
Cara K. MacNish , University of Western Australia
Cara MacNish , University of Western Australia
Chris McDonald , University of Western Australia
Chris S. McDonald , University of Western Australia
Christof Huebner , University of Western Australia
Christof Hübner , University of Western Australia
Du Q. Huynh , University of Western Australia
George J. Milne , University of Western Australia
George Milne , University of Western Australia
Hugh R. Barrett , University of Western Australia
Jianxin Li , University of Western Australia
Lyndon While , University of Western Australia
Mark Alexander Reynolds , University of Western Australia
Mark Reynolds , University of Western Australia
Mohammed Bennamoun , University of Western Australia
R. Lyndon While , University of Western Australia
Rachel Cardell-Oliver , University of Western Australia
Syed M. S. Islam , University of Western Australia
Syed Zulqarnain Gilani , University of Western Australia
Tim French , University of Western Australia
Timothy Stewart French , University of Western Australia
Wei Liu 0006 , University of Western Australia
Wei Vivian Liu , University of Western Australia
Aditya Akella , University of Wisconsin - Madison
Amos Ron , University of Wisconsin - Madison
AnHai Doan , University of Wisconsin - Madison
Andrea C. Arpaci-Dusseau , University of Wisconsin - Madison
Andrea C. Dusseau , University of Wisconsin - Madison
Aws Albarghouthi , University of Wisconsin - Madison
Barton P. Miller , University of Wisconsin - Madison
Ben Liblit , University of Wisconsin - Madison
Bilge Mutlu , University of Wisconsin - Madison
Charles R. Dyer , University of Wisconsin - Madison
David A. Wood , University of Wisconsin - Madison
Deborah Joseph , University of Wisconsin - Madison
Dieter van Melkebeek , University of Wisconsin - Madison
Eftichis Sifakis , University of Wisconsin - Madison
Eftychios Sifakis , University of Wisconsin - Madison
Eric Bach , University of Wisconsin - Madison
Gurindar S. Sohi , University of Wisconsin - Madison
Jignesh M. Patel , University of Wisconsin - Madison
Jin-Yi Cai , University of Wisconsin - Madison
Jin-yi Cai , University of Wisconsin - Madison
Jude W. Shavlik , University of Wisconsin - Madison
Karthikeyan Sankaralingam , University of Wisconsin - Madison
Karu Sankaralingam , University of Wisconsin - Madison
Loris D'Antoni , University of Wisconsin - Madison
Mark D. Hill , University of Wisconsin - Madison
Michael C. Ferris , University of Wisconsin - Madison
Michael Gleicher , University of Wisconsin - Madison
Michael M. Swift , University of Wisconsin - Madison
Miron Livny , University of Wisconsin - Madison
Mohit Gupta , University of Wisconsin - Madison
Paraschos Koutris , University of Wisconsin - Madison
Paul Barford , University of Wisconsin - Madison
Remzi H. Arpaci , University of Wisconsin - Madison
Remzi H. Arpaci-Dusseau , University of Wisconsin - Madison
Shuchi Chawla , University of Wisconsin - Madison
Somesh Jha , University of Wisconsin - Madison
Stephen J. Wright , University of Wisconsin - Madison
Suman Banerjee , University of Wisconsin - Madison
Thomas W. Reps , University of Wisconsin - Madison
Xiaojin Zhu , University of Wisconsin - Madison
Abraham Bernstein , University of Zurich
Burkhard Stiller , University of Zurich
Chat Wacharamanotham , University of Zurich
Daning Hu , University of Zurich
Davide Scaramuzza , University of Zurich
Elaine M. Huang , University of Zurich
Elaine May Huang , University of Zurich
Gerhard Schwabe , University of Zurich
Harald C. Gall , University of Zurich
Lorenz Hilty , University of Zurich
Martin Glinz , University of Zurich
Michael H. Böhlen , University of Zurich
Renato Pajarola , University of Zurich
Sven Seuken , University of Zurich
Thomas Fritz , University of Zurich
A. E. Eiben , VU Amsterdam
A. Th. Schreiber , VU Amsterdam
Alban Ponse , VU Amsterdam
Andrew S. Tanenbaum , VU Amsterdam
Andy D. Pimentel , VU Amsterdam
Andy Tanenbaum , VU Amsterdam
Annette ten Teije , VU Amsterdam
Anton Eliëns , VU Amsterdam
Bob J. Wielinga , VU Amsterdam
Chris Verhoef , VU Amsterdam
Cristiano Giuffrida , VU Amsterdam
Elias Athanasopoulos , VU Amsterdam
Evert Haasdijk , VU Amsterdam
Femke van Raamsdonk , VU Amsterdam
Frank van Harmelen , VU Amsterdam
Gerrit C. van der Veer , VU Amsterdam
Guszti Eiben , VU Amsterdam
Guus Schreiber , VU Amsterdam
Hajo A. Reijers , VU Amsterdam
Hans Akkermans , VU Amsterdam
Hans Burg , VU Amsterdam
Hans van Vliet , VU Amsterdam
Henri E. Bal , VU Amsterdam
Henrik Leopold , VU Amsterdam
Herbert Bos , VU Amsterdam
Ivano Malavolta , VU Amsterdam
J. M. Akkermans , VU Amsterdam
Jaap Gordijn , VU Amsterdam
Jaap Heringa , VU Amsterdam
Jacco van Ossenbruggen , VU Amsterdam
Jacopo Urbani , VU Amsterdam
Jan Treur , VU Amsterdam
Johannes C. van Vliet , VU Amsterdam
Jörg Endrullis , VU Amsterdam
K. Anton Feenstra , VU Amsterdam
Lora Aroyo , VU Amsterdam
Maarten de Rijke , VU Amsterdam
Maarten van Steen , VU Amsterdam
Mark Hoogendoorn , VU Amsterdam
Michel C. A. Klein , VU Amsterdam
Nelly Condori-Fernández , VU Amsterdam
Patricia Lago , VU Amsterdam
Paul T. Groth , VU Amsterdam
Rob V. van Nieuwpoort , VU Amsterdam
Rob van Nieuwpoort , VU Amsterdam
Roel C. de Vrijer , VU Amsterdam
Sanne Abeln , VU Amsterdam
Spyros Voulgaris , VU Amsterdam
Stefan Schlobach , VU Amsterdam
Tibor Bosse , VU Amsterdam
Tobias Kuhn , VU Amsterdam
Victor de Boer , VU Amsterdam
Viktor de Boer , VU Amsterdam
Wan Fokkink , VU Amsterdam
Wan J. Fokkink , VU Amsterdam
Willem Robert van Hage , VU Amsterdam
Ágoston E. Eiben , VU Amsterdam
Aniruddha S. Gokhale , Vanderbilt University
Bennett A. Landman , Vanderbilt University
Benoit M. Dawant , Vanderbilt University
Bharat L. Bhuva , Vanderbilt University
Bobby Bodenheimer , Vanderbilt University
D. Mitch Wilkes , Vanderbilt University
D. Mitchell Wilkes , Vanderbilt University
Daniel M. Fleetwood , Vanderbilt University
Douglas C. Schmidt , Vanderbilt University
Douglas Fisher , Vanderbilt University
Gabor Karsai , Vanderbilt University
Gautam Biswas , Vanderbilt University
James Wittig , Vanderbilt University
Janos Sztipanovits , Vanderbilt University
Jeremy P. Spinrad , Vanderbilt University
Jerry Spinrad , Vanderbilt University
Jules White , Vanderbilt University
Julie A. Adams , Vanderbilt University
Kenneth F. Galloway , Vanderbilt University
Lloyd W. Massengill , Vanderbilt University
Maithilee Kunda , Vanderbilt University
Padma Raghavan , Vanderbilt University
Philippe M. Fauchet , Vanderbilt University
Richard Alan Peters , Vanderbilt University
Richard Alan Peters II , Vanderbilt University
Robert E. Bodenheimer , Vanderbilt University
Robert Reed , Vanderbilt University
Robert Weller , Vanderbilt University
Ronald D. Schrimpf , Vanderbilt University
Sharon Weiss , Vanderbilt University
Sokrates T. Pantelides , Vanderbilt University
Taylor Johnson , Vanderbilt University
Weng Poo Kang , Vanderbilt University
William Robinson , Vanderbilt University
Xenofon D. Koutsoukos , Vanderbilt University
Yaqiong Xu , Vanderbilt University
Yevgeniy Vorobeychik , Vanderbilt University
Ákos Lédeczi , Vanderbilt University
Ajay Kapur , Victoria University of Wellington
Alex Potanin , Victoria University of Wellington
Bastiaan Kleijn , Victoria University of Wellington
Bhujanga Chakrabarti , Victoria University of Wellington
Bing Xue , Victoria University of Wellington
Bryan Ng , Victoria University of Wellington
Christopher Hollitt , Victoria University of Wellington
Ciaran Moore , Victoria University of Wellington
Dale A. Carnegie , Victoria University of Wellington
Dale Anthony Carnegie , Victoria University of Wellington
David J. Pearce , Victoria University of Wellington
David Streader , Victoria University of Wellington
Dean Pemberton , Victoria University of Wellington
Dionysis Athanasopoulos , Victoria University of Wellington
Elf Eldridge , Victoria University of Wellington
Gang Chen 0002 , Victoria University of Wellington
Gideon Gouws , Victoria University of Wellington
Hui Ma , Victoria University of Wellington
Ian S. Welch , Victoria University of Wellington
Ian Welch , Victoria University of Wellington
James Noble , Victoria University of Wellington
James Quilty , Victoria University of Wellington
John H. Hine , Victoria University of Wellington
John P. Lewis , Victoria University of Wellington
Karsten Lundqvist , Victoria University of Wellington
Kris Bubendorfer , Victoria University of Wellington
Lindsay Groves , Victoria University of Wellington
Marco Servetto , Victoria University of Wellington
Marcus Frean , Victoria University of Wellington
Marcus R. Frean , Victoria University of Wellington
Mengjie Zhang , Victoria University of Wellington
Michael Homer , Victoria University of Wellington
Mo Zareei , Victoria University of Wellington
Neil A. Dodgson , Victoria University of Wellington
Neil Anthony Dodgson , Victoria University of Wellington
Paul D. Teal , Victoria University of Wellington
Paul Teal , Victoria University of Wellington
Pawel A. Dmochowski , Victoria University of Wellington
Peter Andreae , Victoria University of Wellington
Peter M. Andreae , Victoria University of Wellington
Qiang Fu , Victoria University of Wellington
Ramesh K. Rayudu , Victoria University of Wellington
Ramesh Kumar Rayudu , Victoria University of Wellington
Ramesh Rayudu , Victoria University of Wellington
Robin Dykstra , Victoria University of Wellington
Stuart Marshall , Victoria University of Wellington
Taehyun Rhee , Victoria University of Wellington
Thomas Kühne , Victoria University of Wellington
W. Bastiaan Kleijn , Victoria University of Wellington
Willem B. Kleijn , Victoria University of Wellington
Winston K. G. Seah , Victoria University of Wellington
Winston Khoon Guan Seah , Victoria University of Wellington
Winston Seah , Victoria University of Wellington
Xiaoying Gao , Victoria University of Wellington
Yi Mei , Victoria University of Wellington
Zohar Levi , Victoria University of Wellington
Adrian Sandu , Virginia Tech
Alexey Onufriev , Virginia Tech
Ali Raza Butt , Virginia Tech
Anil Kumar S. Vullikanti , Virginia Tech
Anil Vullikanti , Virginia Tech
B. Aditya Prakash , Virginia Tech
Barbara G. Ryder , Virginia Tech
Bert C. Huang , Virginia Tech
Bert Huang , Virginia Tech
Calvin J. Ribbens , Virginia Tech
Chang-Tien Lu , Virginia Tech
Changhee Jung , Virginia Tech
Chris North , Virginia Tech
Christopher L. Barrett , Virginia Tech
Christopher L. North , Virginia Tech
Clifford A. Shaffer , Virginia Tech
Csaba J. Egyhazy , Virginia Tech
D. Scott McCrickard , Virginia Tech
Danfeng (Daphne) Yao , Virginia Tech
Danfeng Yao , Virginia Tech
Deborah G. Tatar , Virginia Tech
Deborah Tatar , Virginia Tech
Denis Gracanin , Virginia Tech
Dennis G. Kafura , Virginia Tech
Dongyoon Lee , Virginia Tech
Doug A. Bowman , Virginia Tech
Edward A. Fox , Virginia Tech
Eli Tilevich , Virginia Tech
Godmar Back , Virginia Tech
Godmar V. Back , Virginia Tech
Ing-Ray Chen , Virginia Tech
Kirk W. Cameron , Virginia Tech
Layne T. Watson , Virginia Tech
Lenwood S. Heath , Virginia Tech
Liqing Zhang , Virginia Tech
Madhav Marathe , Virginia Tech
Madhav V. Marathe , Virginia Tech
Manuel A. Pérez-Quiñones , Virginia Tech
Naren Ramakrishnan , Virginia Tech
Osman Balci , Virginia Tech
Stephen H. Edwards , Virginia Tech
Steve H. Harrison , Virginia Tech
Steve Harrison , Virginia Tech
T. M. Murali , Virginia Tech
Wenjing Lou , Virginia Tech
Wu Feng 0001 , Virginia Tech
Yang Cao , Virginia Tech
Yong Cao , Virginia Tech
Adam Hahn , Washington State University
Ahmed Abu-Hajar , Washington State University
Ali Mehrizi-Sani , Washington State University
Ali Saberi , Washington State University
Anamika Dubey , Washington State University
Ananth Kalyanaraman , Washington State University
Anantharaman Kalyanaraman , Washington State University
Andrew O'Fallon , Washington State University
Anjan Bose , Washington State University
Anurag K. Srivastava , Washington State University
Assefaw Hadish Gebremedhin , Washington State University
Behrooz A. Shirazi , Washington State University
Behrooz Shirazi , Washington State University
Benjamin Belzer , Washington State University
Bolong Zeng , Washington State University
Brent Carper , Washington State University
Bryan Minor , Washington State University
Carl H. Hauser , Washington State University
Carl Hauser , Washington State University
Chen-Ching Liu , Washington State University
Chris Hundhausen , Washington State University
Dae Hyun Kim , Washington State University
Daehyun Kim , Washington State University
David E. Bakken , Washington State University
Deuk Heo , Washington State University
Diane J. Cook , Washington State University
Gina Sprint , Washington State University
Haipeng Cai , Washington State University
Hassan Ghasemzadeh , Washington State University
Hassan Ghasemzadeh Mohammadi , Washington State University
Jacob Murray , Washington State University
Janardhan Rao Doppa , Washington State University
Javier Guerrero , Washington State University
John Schneider , Washington State University
José G. Delgado-Frias , Washington State University
K. C. Wang , Washington State University
Krishnamoorthy Sivakumar , Washington State University
Larry Holder , Washington State University
Matthew E. Taylor , Washington State University
Matthew Edmund Taylor , Washington State University
Murari Kejariwal , Washington State University
Noel Schulz , Washington State University
Partha Pratim Pande , Washington State University
Patrick D. Pedrow , Washington State University
Robert G. Olsen , Washington State University
Robert M. Rioux , Washington State University
Saeed Lotfifard , Washington State University
Sakire Arslan Ay , Washington State University
Sandip Roy , Washington State University
Shira L. Broschat , Washington State University
Shuiwang Ji , Washington State University
Subhanshu Gupta , Washington State University
Thomas Fischer , Washington State University
Vaithianathan Mani Venkatasubramanian , Washington State University
Venera Arnaoudova , Washington State University
Yinghui Wu , Washington State University
Zhe Dang , Washington State University
Caitlin Kelleher , Washington University - St. Louis
Chenyang Lu , Washington University - St. Louis
Christopher D. Gill , Washington University - St. Louis
Jeremy Buhler , Washington University - St. Louis
Jeremy D. Buhler , Washington University - St. Louis
Jonathan Turner , Washington University - St. Louis
Kilian Q. Weinberger , Washington University - St. Louis
Kunal Agrawal , Washington University - St. Louis
Michael R. Brent , Washington University - St. Louis
Patrick Crowley , Washington University - St. Louis
Raj Jain , Washington University - St. Louis
Robert Pless , Washington University - St. Louis
Roch Guérin , Washington University - St. Louis
Roger Chamberlain , Washington University - St. Louis
Roger D. Chamberlain , Washington University - St. Louis
Roger Dean Chamberlain , Washington University - St. Louis
Ron Cytron , Washington University - St. Louis
Ron K. Cytron , Washington University - St. Louis
Sanmay Das , Washington University - St. Louis
Tao Ju , Washington University - St. Louis
Viktor Gruev , Washington University - St. Louis
Weixiong Zhang , Washington University - St. Louis
William D. Richard , Washington University - St. Louis
Yasutaka Furukawa , Washington University - St. Louis
Yixin Chen , Washington University - St. Louis
<<<<<<< HEAD
Emmanuel O. Agu , Worcester Polytechnic Institute
Joseph E. Beck , Worcester Polytechnic Institute
David C. Brown , Worcester Polytechnic Institute
Mark Claypool , Worcester Polytechnic Institute
Daniel J. Dougherty , Worcester Polytechnic Institute
Eugeniusz Eberbach , Worcester Polytechnic Institute
Mohamed Y. Eltabakh , Worcester Polytechnic Institute
David Finkel , Worcester Polytechnic Institute
Gregory S. Fischer , Worcester Polytechnic Institute
Kathi Fisler , Worcester Polytechnic Institute
Jie Fu , Worcester Polytechnic Institute
Michael A. Gennert , Worcester Polytechnic Institute
Joshua D. Guttman , Worcester Polytechnic Institute
Lane T. Harrison , Worcester Polytechnic Institute
Neil T. Heffernan , Worcester Polytechnic Institute
George T. Heineman , Worcester Polytechnic Institute
Micha Hofri , Worcester Polytechnic Institute
Robert E. Kinicki , Worcester Polytechnic Institute
Xiangnan Kong , Worcester Polytechnic Institute
Dmitry Korkin , Worcester Polytechnic Institute
Yanhua Li , Worcester Polytechnic Institute
Robert W. Lindeman , Worcester Polytechnic Institute
Robert W. Lindeman , Worcester Polytechnic Institute
Suzanne Mello-Stark , Worcester Polytechnic Institute
William R. Michalson , Worcester Polytechnic Institute
Cagdas Onal , Worcester Polytechnic Institute
Carlo Pinciroli , Worcester Polytechnic Institute
Gary F. Pollice , Worcester Polytechnic Institute
Marko B. Popovic , Worcester Polytechnic Institute
Craig Putnam , Worcester Polytechnic Institute
Charles Rich , Worcester Polytechnic Institute
Carolina Ruiz , Worcester Polytechnic Institute
Elke A. Rundensteiner , Worcester Polytechnic Institute
Gábor N. Sárközy , Worcester Polytechnic Institute
Craig A. Shue , Worcester Polytechnic Institute
Candace L. Sidner , Worcester Polytechnic Institute
Kenneth Alan Stafford , Worcester Polytechnic Institute
Eduardo Torres-Jara , Worcester Polytechnic Institute
Krishna K. Venkatasubramanian , Worcester Polytechnic Institute
Robert Walls , Worcester Polytechnic Institute
Jacob Whitehill , Worcester Polytechnic Institute
Craig E. Wills , Worcester Polytechnic Institute
=======
>>>>>>> 2becf9a6
Abraham Silberschatz , Yale University
Avi Silberschatz , Yale University
Brian Scassellati , Yale University
Dana Angluin , Yale University
Daniel A. Spielman , Yale University
Daniel Abadi , Yale University
Daniel J. Abadi , Yale University
David Gelernter , Yale University
Drew McDermott , Yale University
Drew V. McDermott , Yale University
Holly E. Rushmeier , Yale University
James Aspnes , Yale University
Joan Feigenbaum , Yale University
Julie Dorsey , Yale University
Mahesh Balakrishnan , Yale University
Mariana Raykova , Yale University
Michael J. Fischer , Yale University
Minlan Yu , Yale University
Ruzica Piskac , Yale University
Stanley C. Eisenstat , Yale University
Steven W. Zucker , Yale University
Vladimir Rokhlin , Yale University
Yang Richard Yang , Yale University
Zhong Shao , Yale University<|MERGE_RESOLUTION|>--- conflicted
+++ resolved
@@ -6878,7 +6878,6 @@
 William D. Richard , Washington University - St. Louis
 Yasutaka Furukawa , Washington University - St. Louis
 Yixin Chen , Washington University - St. Louis
-<<<<<<< HEAD
 Emmanuel O. Agu , Worcester Polytechnic Institute
 Joseph E. Beck , Worcester Polytechnic Institute
 David C. Brown , Worcester Polytechnic Institute
@@ -6921,8 +6920,6 @@
 Robert Walls , Worcester Polytechnic Institute
 Jacob Whitehill , Worcester Polytechnic Institute
 Craig E. Wills , Worcester Polytechnic Institute
-=======
->>>>>>> 2becf9a6
 Abraham Silberschatz , Yale University
 Avi Silberschatz , Yale University
 Brian Scassellati , Yale University
